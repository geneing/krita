project(krita)

message(STATUS "Using CMake version: ${CMAKE_VERSION}")

cmake_minimum_required(VERSION 2.8.12 FATAL_ERROR)

set(MIN_QT_VERSION 5.4.0)
set(MIN_FRAMEWORKS_VERSION 5.7.0)

if (POLICY CMP0002)
    cmake_policy(SET CMP0002 OLD)
endif()

if (POLICY CMP0017)
    cmake_policy(SET CMP0017 NEW)
endif ()

if (POLICY CMP0022)
    cmake_policy(SET CMP0022 OLD)
endif ()

if (POLICY CMP0026)
    cmake_policy(SET CMP0026 OLD)
endif()

if (POLICY CMP0042)
    cmake_policy(SET CMP0042 NEW)
endif()

if (POLICY CMP0046)
    cmake_policy(SET CMP0046 OLD)
endif ()

if (POLICY CMP0059)
    cmake_policy(SET CMP0059 OLD)
endif()

if (POLICY CMP0063)
    cmake_policy(SET CMP0063 OLD)
endif()

if (POLICY CMP0054)
    cmake_policy(SET CMP0054 OLD)
endif()

if (POLICY CMP0064)
    cmake_policy(SET CMP0064 OLD)
endif()


if (APPLE)
    set(APPLE_SUPPRESS_X11_WARNING TRUE)
    set(KDE_SKIP_RPATH_SETTINGS TRUE)
    set(CMAKE_MACOSX_RPATH 1)
    set(BUILD_WITH_INSTALL_RPATH 1)
    add_definitions(-Wno-deprecated-register)
endif()

# QT5TODO: remove KDE4_BUILD_TESTS once all kde4_add_unit_test have been converted
# transitional forward compatibility:
# BUILD_TESTING is cmake standard, KDE4_BUILD_TESTS not used by ECM/KF5, but only
# macros in cmake/transitional. Just, Macros from cmake/transitional,
# incl. kde4_add_unit_test, are only picked up if no macros from kdelibs4 are installed,
# because that transitional path is appended. Prepending instead might possibly unwantedly
# mask ECM/KF5 macros. Not tested.
# So have BUILD_TESTING define KDE4_BUILD_TESTS.
if (BUILD_TESTING)
    set(KDE4_BUILD_TESTS TRUE)
else()
    set(KDE4_BUILD_TESTS FALSE)
endif()

 ######################
#######################
## Constants defines ##
#######################
######################

# define common versions of Calligra applications, used to generate calligraversion.h
# update these version for every release:
set(CALLIGRA_VERSION_STRING "3.0 Alpha")
set(CALLIGRA_STABLE_VERSION_MAJOR 3) # 3 for 3.x, 4 for 4.x, etc.
set(CALLIGRA_STABLE_VERSION_MINOR 0) # 0 for 3.0, 1 for 3.1, etc.
set(CALLIGRA_VERSION_RELEASE 89)     # 89 for Alpha, increase for next test releases, set 0 for first Stable, etc.
set(CALLIGRA_ALPHA 1) # uncomment only for Alpha
#set(CALLIGRA_BETA 1) # uncomment only for Beta
#set(CALLIGRA_RC 1) # uncomment only for RC
set(CALLIGRA_YEAR 2015) # update every year

if(NOT DEFINED CALLIGRA_ALPHA AND NOT DEFINED CALLIGRA_BETA AND NOT DEFINED CALLIGRA_RC)
    set(CALLIGRA_STABLE 1) # do not edit
endif()

message(STATUS "Krita version: ${CALLIGRA_VERSION_STRING}")

# Define the generic version of the Calligra libraries here
# This makes it easy to advance it when the next Calligra release comes.
# 14 was the last GENERIC_CALLIGRA_LIB_VERSION_MAJOR of the previous Calligra series
# (2.x) so we're starting with 15 in 3.x series.
if(CALLIGRA_STABLE_VERSION_MAJOR EQUAL 3)
    math(EXPR GENERIC_CALLIGRA_LIB_VERSION_MAJOR "${CALLIGRA_STABLE_VERSION_MINOR} + 15")
else()
    # let's make sure we won't forget to update the "15"
    message(FATAL_ERROR "Reminder: please update offset == 15 used to compute GENERIC_CALLIGRA_LIB_VERSION_MAJOR to something bigger")
endif()
set(GENERIC_CALLIGRA_LIB_VERSION "${GENERIC_CALLIGRA_LIB_VERSION_MAJOR}.0.0")
set(GENERIC_CALLIGRA_LIB_SOVERSION "${GENERIC_CALLIGRA_LIB_VERSION_MAJOR}")

set(CMAKE_MODULE_PATH ${CMAKE_MODULE_PATH}
                      "${CMAKE_SOURCE_DIR}/cmake/modules")
LIST (APPEND CMAKE_MODULE_PATH "${CMAKE_SOURCE_DIR}/cmake/kde_macro")

message("Module path:" ${CMAKE_MODULE_PATH})

# fetch git revision for the current build

set(CALLIGRA_GIT_SHA1_STRING "")
set(CALLIGRA_GIT_BRANCH_STRING "")

include(GetGitRevisionDescription)
get_git_head_revision(GIT_REFSPEC GIT_SHA1)
get_git_branch(GIT_BRANCH)

if(GIT_SHA1 AND GIT_BRANCH)
    string(SUBSTRING ${GIT_SHA1} 0 7 GIT_SHA1)
    set(CALLIGRA_GIT_SHA1_STRING ${GIT_SHA1})
    set(CALLIGRA_GIT_BRANCH_STRING ${GIT_BRANCH})
endif()

if(NOT DEFINED RELEASE_BUILD)
    # estimate mode by CMAKE_BUILD_TYPE content if not set on cmdline
    string(TOLOWER "${CMAKE_BUILD_TYPE}" CMAKE_BUILD_TYPE_TOLOWER)
    set(RELEASE_BUILD_TYPES "release" "relwithdebinfo" "minsizerel")
    list(FIND RELEASE_BUILD_TYPES "${CMAKE_BUILD_TYPE_TOLOWER}" INDEX)
    if (INDEX EQUAL -1)
        set(RELEASE_BUILD FALSE)
    else()
        set(RELEASE_BUILD TRUE)
    endif()
endif()
message(STATUS "Release build: ${RELEASE_BUILD}")

 ############
#############
## Options ##
#############
############

option(PACKAGERS_BUILD "Build support of multiple CPU architectures in one binary. Should be used by packagers only." OFF)
if (WIN32)
    option(USE_BREAKPAD "Build the crash handler for Krita (only on windows)" OFF)
endif ()

 #######################
########################
## Productset setting ##
########################
#######################

# For predefined productsets see the definitions in KritaProducts.cmake and
# in the files in the folder cmake/productsets.

# Finding out the products & features to build is done in 5 steps:
# 1. have the user define the products/features wanted, by giving a productset
# 2. estimate all additional required products/features
# 3. estimate which of the products/features can be build by external deps
# 4. find which products/features have been temporarily disabled due to problems
# 5. estimate which of the products/features can be build by internal deps

# get the special macros
include(CalligraProductSetMacros)
include(MacroJPEG)
include(GenerateTestExportHeader)


# get the definitions of products, features and product sets
include(KritaProducts.cmake)

set(PRODUCTSET_DEFAULT "ALL")
# temporary migration support
if (CREATIVEONLY)
    set(WARN_ABOUT_CREATIVEONLY TRUE)
    set(PRODUCTSET_DEFAULT "CREATIVE")
endif ()

if(NOT PRODUCTSET)
    set(PRODUCTSET ${PRODUCTSET_DEFAULT} CACHE STRING "Set of products/features to build" FORCE)
endif()

if (RELEASE_BUILD)
    set(CALLIGRA_SHOULD_BUILD_STAGING FALSE)
else ()
    set(CALLIGRA_SHOULD_BUILD_STAGING TRUE)
endif ()

# finally choose products/features to build
calligra_set_productset(${PRODUCTSET})

 ########################
#########################
## Look for KDE and Qt ##
#########################
########################

find_package(ECM 1.7.0 REQUIRED NOMODULE)
set(CMAKE_MODULE_PATH ${CMAKE_MODULE_PATH} ${ECM_MODULE_PATH} ${ECM_KDE_MODULE_DIR})
include(ECMOptionalAddSubdirectory)
include(ECMAddAppIcon)
include(ECMSetupVersion)
include(ECMMarkNonGuiExecutable)
include(ECMGenerateHeaders)
include(GenerateExportHeader)
include(ECMMarkAsTest)
include(ECMInstallIcons)

include(CMakePackageConfigHelpers)
include(WriteBasicConfigVersionFile)
include(CheckFunctionExists)

include(KDEInstallDirs)
include(KDECMakeSettings)
include(KDECompilerSettings)
include(FeatureSummary)
include(KDE4Macros)

# do not reorder to be alphabetical: this is the order in which the frameworks
# depend on each other.
find_package(KF5 ${MIN_FRAMEWORKS_VERSION} REQUIRED COMPONENTS
        Archive
        Config
        WidgetsAddons
        Completion
        CoreAddons
        GuiAddons
        I18n
        ItemModels
        ItemViews
        WindowSystem
)

find_package(Qt5 ${MIN_QT_VERSION}
        REQUIRED COMPONENTS
        Core
        Gui
        Widgets
        Xml
        Network
        PrintSupport
        Svg
        Test
        Concurrent
)


set(QT_QTTEST_LIBRARY Qt5::Test)

if (NOT WIN32 AND NOT APPLE)
    find_package(Qt5 ${MIN_QT_VERSION} REQUIRED X11Extras)
endif()

include (MacroLibrary)
include (MacroAdditionalCleanFiles)
include (MacroAddFileDependencies)

macro_ensure_out_of_source_build("Compiling Calligra inside the source directory is not possible. Please refer to the build instruction http://community.kde.org/Calligra/Building/Building_Calligra")

# Note: OPTIONAL_COMPONENTS does not seem to be reliable
# (as of ECM 5.15.0, CMake 3.2)
find_package(Qt5Quick ${MIN_QT_VERSION} QUIET)
macro_log_feature(${Qt5Quick_FOUND} "QtQuick" "Qt Quick" "http://www.qt.io" FALSE "" "Necessary to build the tablet gui for Krita")

find_package(Qt5DBus ${MIN_QT_VERSION} QUIET)
set(HAVE_DBUS ${Qt5DBus_FOUND})
macro_log_feature(${Qt5DBus_FOUND} "dbus" "Qt DBUS integration" "http://www.qt.io/" FALSE "" "Optionally used to provide a dbus api on Linux")


if (NOT WIN32 AND NOT APPLE)

        find_package(KF5KIO ${MIN_FRAMEWORKS_VERSION} QUIET)
        macro_bool_to_01(KF5KIO_FOUND HAVE_KIO)
        macro_log_feature(${KF5KIO_FOUND} "KIO" "KDE's KIO Framework" "http://api.kde.org/frameworks-api/frameworks5-apidocs/kio/html/index.html" FALSE "" "Optionally used for recent document handling")

        find_package(KF5Crash ${MIN_FRAMEWORKS_VERSION} QUIET) 
        macro_bool_to_01(KF5Crash_FOUND HAVE_KCRASH)
        macro_log_feature(${KF5Crash_FOUND} "kcrash" "KDE's Crash Handler" "http://api.kde.org/frameworks-api/frameworks5-apidocs/kcrash/html/index.html" FALSE "" "Optionally used to provide crash reporting on Linux")

        find_package(X11)
        if(X11_FOUND)
            find_package(Qt5 ${MIN_QT_VERSION} REQUIRED NO_MODULE COMPONENTS X11Extras)
            set(HAVE_X11 TRUE)
            add_definitions(-DHAVE_X11)
        else()
            set(HAVE_X11 FALSE)
        endif()

        find_package(XCB COMPONENTS XCB ATOM)
        if(XCB_FOUND)
            set(HAVE_XCB TRUE)
        else()
            set(HAVE_XCB FALSE)
        endif()
else()
    set(HAVE_X11 FALSE)
    set(HAVE_XCB FALSE)
endif()

add_definitions(
  -DTRANSLATION_DOMAIN=\"krita\"
  -DQT_USE_QSTRINGBUILDER
  -DQT_STRICT_ITERATORS
  -DQT_NO_SIGNALS_SLOTS_KEYWORDS
  -DQT_USE_FAST_OPERATOR_PLUS
  -DQT_USE_FAST_CONCATENATION
  -DQT_NO_URL_CAST_FROM_STRING
  -DQT_DISABLE_DEPRECATED_BEFORE=0
)

# To avoid the confusion of an endless stream of Eigen warnings.
if (CMAKE_COMPILER_IS_GNUCXX OR CMAKE_COMPILER_IS_GNUC)
    add_definitions(-Wno-unused-local-typedefs -Wno-deprecated -Wno-deprecated-declarations)
endif ()

#
# The reason for this mode is that the Debug mode disable inlining
#
if(CMAKE_COMPILER_IS_GNUCXX)
    set(CMAKE_CXX_FLAGS_KRITADEVS "-O3 -g" CACHE STRING "" FORCE)
endif()

if(UNIX)
    set(CMAKE_REQUIRED_LIBRARIES "${CMAKE_REQUIRED_LIBRARIES};m")
endif()

if(WIN32)
    if(MSVC)
        # C4522: 'class' : multiple assignment operators specified
        set(CMAKE_CXX_FLAGS "${CMAKE_CXX_FLAGS} -wd4522")
    endif()
endif()

# enable exceptions globally
kde_enable_exceptions()


# only with this definition will all the FOO_TEST_EXPORT macro do something
# TODO: check if this can be moved to only those places which make use of it,
# to reduce global compiler definitions that would trigger a recompile of
# everything on a change (like adding/removing tests to/from the build)
if(BUILD_TESTING)
    add_definitions(-DCOMPILING_TESTS)
endif()

set(KRITA_DEFAULT_TEST_DATA_DIR ${CMAKE_SOURCE_DIR}/sdk/tests/data/)
macro(macro_add_unittest_definitions)
  add_definitions(-DFILES_DATA_DIR="${CMAKE_CURRENT_SOURCE_DIR}/data/")
  add_definitions(-DFILES_OUTPUT_DIR="${CMAKE_CURRENT_BINARY_DIR}")
  add_definitions(-DFILES_DEFAULT_DATA_DIR="${KRITA_DEFAULT_TEST_DATA_DIR}")
endmacro()




# overcome some platform incompatibilities
if(WIN32)
    include_directories(${CMAKE_CURRENT_SOURCE_DIR}/winquirks)
    add_definitions(-D_USE_MATH_DEFINES)
    add_definitions(-DNOMINMAX)
    set(WIN32_PLATFORM_NET_LIBS ws2_32.lib netapi32.lib)
endif()

# set custom krita plugin installdir
set(CALLIGRA_PLUGIN_INSTALL_DIR ${LIB_INSTALL_DIR}/kritaplugins)

 ###########################
############################
## Required dependencies  ##
############################
###########################

find_package(PNG REQUIRED)

if (APPLE)
    # this is not added correctly on OSX -- see http://forum.kde.org/viewtopic.php?f=139&t=101867&p=221242#p221242
    include_directories(${PNG_INCLUDE_DIR})
endif()

add_definitions(-DBOOST_ALL_NO_LIB)
find_package(Boost REQUIRED COMPONENTS system) # for pigment and stage

if (APPLE)
    SET(CMAKE_CXX_FLAGS "-stdlib=libstdc++ -std=c++11")
#    find_package(Carbon REQUIRED)
endif ()

##
## Test for GNU Scientific Library
##
find_package(GSL REQUIRED)
macro_log_feature(GSL_FOUND "GSL" "GNU Scientific Library" "http://www.gnu.org/software/gsl" FALSE "1.7" "Required by Krita's Transform tool.")
macro_bool_to_01(GSL_FOUND HAVE_GSL)
configure_file(config-gsl.h.cmake ${CMAKE_CURRENT_BINARY_DIR}/config-gsl.h )

 ###########################
############################
## Optional dependencies  ##
############################
###########################

##
## Check for OpenEXR
##
macro_optional_find_package(ZLIB)
macro_log_feature(ZLIB_FOUND "zlib" "Compression library" "http://www.zlib.net/" FALSE "" "Optionally used by the G'Mic and the PSD plugins")
macro_bool_to_01(ZLIB_FOUND HAVE_ZLIB)


macro_optional_find_package(OpenEXR)
macro_log_feature(OPENEXR_FOUND "OpenEXR" "High dynamic-range (HDR) image file format" "http://www.openexr.com" FALSE "" "Required by the Krita OpenEXR filter")
macro_bool_to_01(OPENEXR_FOUND HAVE_OPENEXR)
set(LINK_OPENEXR_LIB)
if(OPENEXR_FOUND)
    include_directories(${OPENEXR_INCLUDE_DIR})
    set(LINK_OPENEXR_LIB ${OPENEXR_LIBRARIES})
    add_definitions(${OPENEXR_DEFINITIONS})
endif()

macro_optional_find_package(TIFF)
macro_log_feature(TIFF_FOUND "tiff" "TIFF Library and Utilities" "http://www.remotesensing.org/libtiff" FALSE "" "Required by the Krita TIFF filter")

macro_optional_find_package(JPEG)
macro_log_feature(JPEG_FOUND "jpeg" "Free library for JPEG image compression. Note: libjpeg8 is NOT supported." "http://www.libjpeg-turbo.org" FALSE "" "Required by the Krita JPEG filter")

macro_optional_find_package(OpenJPEG)
macro_log_feature(OPENJPEG_FOUND "openjpeg" "Free library for JPEG 2000 image compression" "http://www.openjpeg.org" FALSE "" "Required by the Krita JPEG 2000 filter")

set(LIBRAW_MIN_VERSION  "0.16")
macro_optional_find_package(LibRaw ${LIBRAW_MIN_VERSION})
macro_log_feature(LIBRAW_FOUND "LibRaw" "Library to decode RAW images" "http://www.libraw.org" FALSE "" "Required to build the raw import plugin")

macro_optional_find_package(FFTW3)
macro_log_feature(FFTW3_FOUND "FFTW3" "A fast, free C FFT library" "http://www.fftw.org/" FALSE "" "Required by the Krita for fast convolution operators and some G'Mic features")
macro_bool_to_01(FFTW3_FOUND HAVE_FFTW3)

macro_optional_find_package(OCIO)
macro_log_feature(OCIO_FOUND "OCIO" "The OpenColorIO Library" "http://www.opencolorio.org" FALSE "" "Required by the Krita LUT docker")
macro_bool_to_01(OCIO_FOUND HAVE_OCIO)

##
## Look for OpenGL
##
# TODO: see if there is a better check for QtGui being built with opengl support (and thus the QOpenGL* classes)
if(Qt5Gui_OPENGL_IMPLEMENTATION)
    message(STATUS "Found QtGui OpenGL support")
else()
<<<<<<< HEAD
    message(FATAL_ERROR  "Did NOT find QtGui OpenGL support. Check your Qt configuration. You cannot build Krita without Qt OpenGL support.")
=======
    message(FATAL_ERROR "Did NOT find QtGui OpenGL support. Check your Qt configuration.")
>>>>>>> 0a5eb87e
endif()

##
## Test for eigen3
##
find_package(Eigen3 REQUIRED)
macro_log_feature(EIGEN3_FOUND "Eigen" "C++ template library for linear algebra" "http://eigen.tuxfamily.org" FALSE "3.0" "Required by Krita")

##
## Test for exiv2
##
set(EXIV2_MIN_VERSION "0.16")
find_package(Exiv2 REQUIRED)
macro_log_feature(EXIV2_FOUND "Exiv2" "Image metadata library and tools" "http://www.exiv2.org" FALSE "0.16" "Required by Krita")

##
## Test for lcms
##
find_package(LCMS2 REQUIRED)
macro_log_feature(LCMS2_FOUND "LittleCMS" "Color management engine" "http://www.littlecms.com" FALSE "2.4" "Will be used for color management and is necessary for Krita")
if(LCMS2_FOUND)
    if(NOT ${LCMS2_VERSION} VERSION_LESS 2040 )
        set(HAVE_LCMS24 TRUE)
    endif()
    set(HAVE_REQUIRED_LCMS_VERSION TRUE)
    set(HAVE_LCMS2 TRUE)
endif()

##
## Test for Vc
##
set(OLD_CMAKE_MODULE_PATH ${CMAKE_MODULE_PATH} )
set(CMAKE_MODULE_PATH ${CMAKE_SOURCE_DIR}/cmake/modules )
macro_optional_find_package(Vc 0.6.70)
macro_log_feature(Vc_FOUND "Vc" "Portable, zero-overhead SIMD library for C++" "https://github.com/VcDevel/Vc" FALSE "" "Required by the Krita for vectorization")
macro_bool_to_01(Vc_FOUND HAVE_VC)
macro_bool_to_01(PACKAGERS_BUILD DO_PACKAGERS_BUILD)

configure_file(config-vc.h.cmake ${CMAKE_CURRENT_BINARY_DIR}/config-vc.h )

if(HAVE_VC)
    message(STATUS "Vc found!")
    set(CMAKE_MODULE_PATH ${CMAKE_MODULE_PATH}
                        "${CMAKE_SOURCE_DIR}/cmake/vc")

    include (VcMacros)

    if(Vc_COMPILER_IS_CLANG)
        set(ADDITIONAL_VC_FLAGS "-Wabi -ffp-contract=fast -fPIC")
    elseif (NOT MSVC)
        set(ADDITIONAL_VC_FLAGS "-Wabi -fabi-version=0 -ffp-contract=fast -fPIC")
    endif()

    #Handle Vc master
    if(Vc_VERSION_MAJOR GREATER 0 OR Vc_VERSION_MINOR GREATER 7)
        message(STATUS "Vc version is greater than 0.7, enabling AVX2 support")

        if(Vc_COMPILER_IS_GCC OR Vc_COMPILER_IS_CLANG)
            AddCompilerFlag("-std=c++11" _ok)
            if(NOT _ok)
                AddCompilerFlag("-std=c++0x" _ok)
            endif()
        endif()

        macro(ko_compile_for_all_implementations_no_scalar _objs _src)
        if(PACKAGERS_BUILD)
            vc_compile_for_all_implementations(${_objs} ${_src} FLAGS ${ADDITIONAL_VC_FLAGS} ONLY SSE2 SSSE3 SSE4_1 AVX AVX2)
        else()
            set(${_objs} ${_src})
        endif()
        endmacro()

        macro(ko_compile_for_all_implementations _objs _src)
        if(PACKAGERS_BUILD)
            vc_compile_for_all_implementations(${_objs} ${_src} FLAGS ${ADDITIONAL_VC_FLAGS} ONLY Scalar SSE2 SSSE3 SSE4_1 AVX AVX2)
        else()
            set(${_objs} ${_src})
        endif()
        endmacro()
    else()
        macro(ko_compile_for_all_implementations_no_scalar _objs _src)
        if(PACKAGERS_BUILD)
            vc_compile_for_all_implementations(${_objs} ${_src} FLAGS ${ADDITIONAL_VC_FLAGS} ONLY SSE2 SSSE3 SSE4_1 AVX)
        else()
            set(${_objs} ${_src})
        endif()
        endmacro()

        macro(ko_compile_for_all_implementations _objs _src)
        if(PACKAGERS_BUILD)
            vc_compile_for_all_implementations(${_objs} ${_src} FLAGS ${ADDITIONAL_VC_FLAGS} ONLY Scalar SSE2 SSSE3 SSE4_1 AVX)
        else()
            set(${_objs} ${_src})
        endif()
        endmacro()
    endif()

    if (NOT PACKAGERS_BUILD)
        # Optimize everything for the current architecture
        set(CMAKE_CXX_FLAGS "${CMAKE_CXX_FLAGS} ${Vc_DEFINITIONS}")
    endif ()
endif()
set(CMAKE_MODULE_PATH ${OLD_CMAKE_MODULE_PATH} )

##
## Test for Xinput
##
if(NOT WIN32 AND NOT APPLE)
  set(REQUIRED_Xinput_FOUND ${X11_Xinput_FOUND})
else()
  set(REQUIRED_Xinput_FOUND TRUE)
endif()

add_definitions(${QT_DEFINITIONS} ${KDE4_DEFINITIONS} ${QT_QTDBUS_DEFINITIONS})

if(WIN32)
    set(LIB_INSTALL_DIR ${LIB_INSTALL_DIR}
                        RUNTIME DESTINATION ${BIN_INSTALL_DIR}
                        LIBRARY ${INSTALL_TARGETS_DEFAULT_ARGS}
                        ARCHIVE ${INSTALL_TARGETS_DEFAULT_ARGS} )
endif()

##
## Test endianess
##
include (TestBigEndian)
test_big_endian(CMAKE_WORDS_BIGENDIAN)

##
## Test SharedMimeInfo
##
macro_optional_find_package(SharedMimeInfo)
macro_log_feature(SHARED_MIME_INFO_FOUND "SharedMimeInfo" "Shared Mime Info" "http://freedesktop.org/wiki/Software/shared-mime-info" FALSE "" "Required to determine file types OpenRaster (Krita default format).")

##
## Test for qt-poppler
##
macro_optional_find_package(Poppler)
macro_log_feature( POPPLER_FOUND "Poppler-Qt5" "A PDF rendering library" "http://poppler.freedesktop.org" FALSE "" "Required by the Krita PDF filter, Karbon PDF import filter and CSTester PDF feature")

##
## Test for pthreads (for G'Mic)
##
macro_optional_find_package(Threads)
macro_log_feature(Threads_FOUND "PThreads" "A low-level threading library" "" FALSE "" "Optionally used by the G'Mic plugin")

##
## Test for OpenMP (for G'Mic)
##
macro_optional_find_package(OpenMP)
macro_log_feature(OPENMP_FOUND "OpenMP" "A low-level parallel execution library" "http://openmp.org/wp/" FALSE "" "Optionally used by the G'Mic plugin")

##
## Test for Curl (for G'Mic)
##
macro_optional_find_package(CURL)
macro_log_feature(CURL_FOUND "CURL" "A tool to fetch remote data" "http://curl.haxx.se/" FALSE "" "Optionally used by the G'Mic plugin")

 ###############################
################################
## Add Calligra helper macros ##
################################
###############################

include(MacroCalligraAddBenchmark)
include(MacroCalligraAddTest)

 ####################
#####################
## Define includes ##
#####################
####################

# for config.h and <toplevel/foo.h> includes (if any?)
include_directories(BEFORE ${CMAKE_CURRENT_SOURCE_DIR} 
                           ${CMAKE_CURRENT_BINARY_DIR} 
                           ${CMAKE_SOURCE_DIR}/interfaces 
)

include_directories(
   ${CMAKE_SOURCE_DIR}/libs/version
   ${CMAKE_BINARY_DIR}/libs/version
)

 ###################################################
####################################################
## Detect which products/features can be compiled ##
####################################################
###################################################

calligra_drop_product_on_bad_condition( APP_KRITA
    EIGEN3_FOUND "Eigen devel not found"
    EXIV2_FOUND "libexiv2 devel not found"
    HAVE_REQUIRED_LCMS_VERSION "lcms devel not found"
    Boost_SYSTEM_FOUND "boost-system devel not found"
    REQUIRED_Xinput_FOUND "Xinput devel not found "
)

#############################################
####  Backward compatibility BUILD_x=off ####
#############################################

# workaround: disable directly all products which might be activated by internal
# dependencies, but belong to scope of old flag
calligra_drop_products_on_old_flag(krita APP_KRITA)

#############################################
####      Temporarily broken products    ####
#############################################

# If a product does not build due to some temporary brokeness disable it here,
# by calling calligra_disable_product with the product id and the reason,
# e.g.:
# calligra_disable_product(APP_KEXI "isn't buildable at the moment")

#############################################
####     Calculate buildable products    ####
#############################################

calligra_drop_unbuildable_products()

 ###################
####################
## Subdirectories ##
####################
###################

if(SHOULD_BUILD_APP_KRITA)
  add_subdirectory(krita)
endif()

# non-app directories are moved here because they can depend on SHOULD_BUILD_{appname} variables set above
add_subdirectory(libs)
add_subdirectory(plugins)

add_subdirectory( benchmarks )

macro_display_feature_log()

calligra_product_deps_report("product_deps")
calligra_log_should_build()

configure_file(KoConfig.h.cmake ${CMAKE_CURRENT_BINARY_DIR}/KoConfig.h )
configure_file(config_convolution.h.cmake ${CMAKE_CURRENT_BINARY_DIR}/config_convolution.h)
configure_file(config-ocio.h.cmake ${CMAKE_CURRENT_BINARY_DIR}/config-ocio.h )

check_function_exists(powf HAVE_POWF)
configure_file(config-powf.h.cmake ${CMAKE_CURRENT_BINARY_DIR}/config-powf.h)
<|MERGE_RESOLUTION|>--- conflicted
+++ resolved
@@ -452,11 +452,7 @@
 if(Qt5Gui_OPENGL_IMPLEMENTATION)
     message(STATUS "Found QtGui OpenGL support")
 else()
-<<<<<<< HEAD
     message(FATAL_ERROR  "Did NOT find QtGui OpenGL support. Check your Qt configuration. You cannot build Krita without Qt OpenGL support.")
-=======
-    message(FATAL_ERROR "Did NOT find QtGui OpenGL support. Check your Qt configuration.")
->>>>>>> 0a5eb87e
 endif()
 
 ##
