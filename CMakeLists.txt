project(calligra)

cmake_minimum_required(VERSION 2.8.12 FATAL_ERROR)

cmake_policy(SET CMP0002 OLD)
#cmake_policy CMP0017 was introduced in version 2.8.4
if(${CMAKE_VERSION} VERSION_GREATER 2.8.3)
    cmake_policy(SET CMP0017 NEW)
endif()

if(${CMAKE_VERSION} VERSION_GREATER 2.8.12)
    cmake_policy(SET CMP0022 OLD)
endif()

<<<<<<< HEAD
if(NOT ${CMAKE_VERSION} VERSION_LESS 3.0.0)
    # reduce cmake warnings from KDE4Macros.cmake
=======
if(${CMAKE_VERSION} VERSION_GREATER 3.0.0)
>>>>>>> 740dd5ea
    cmake_policy(SET CMP0026 OLD)
    cmake_policy(SET CMP0046 OLD)
endif()

 ######################
#######################
## Constants defines ##
#######################
######################

# define common versions of Calligra applications, used to generate calligraversion.h
# update these version for every release:
set(CALLIGRA_VERSION_STRING "3.0 Pre-Alpha")
set(CALLIGRA_VERSION_MAJOR 2)
set(CALLIGRA_STABLE_VERSION_MINOR 9)
set(CALLIGRA_VERSION_RELEASE 89)  # 89 for Alpha, increase for next test releases, set 0 for first Stable, etc.
set(CALLIGRA_ALPHA 1) # uncomment only for Pre-Alpha and Alpha
#set(CALLIGRA_BETA 1) # uncomment only for Beta
#set(CALLIGRA_RC 1) # uncomment only for RC
set(CALLIGRA_YEAR 2015) # update every year

if(NOT DEFINED CALLIGRA_ALPHA AND NOT DEFINED CALLIGRA_BETA AND NOT DEFINED CALLIGRA_RC)
    set(CALLIGRA_STABLE 1) # do not edit
endif()

message(STATUS "Calligra version: ${CALLIGRA_VERSION_STRING}")

# define the generic version of the Calligra libraries here
# this makes it easy to advance it when the next Calligra release comes
if(CALLIGRA_VERSION_MAJOR EQUAL 2)
    math(EXPR GENERIC_CALLIGRA_LIB_VERSION_MAJOR "${CALLIGRA_STABLE_VERSION_MINOR} + 5")
    if(NOT DEFINED CALLIGRA_STABLE)
        # bump some more because it is in fact unstable 3.0 so has to be larger than for any 2.9.x
        math(EXPR GENERIC_CALLIGRA_LIB_VERSION_MAJOR "${GENERIC_CALLIGRA_LIB_VERSION_MAJOR} + 1")
    endif()
else()
    # let's make sure we won't forget to update the "5"
    message(FATAL_ERROR "Reminder: please update offset == 5 used to compute GENERIC_CALLIGRA_LIB_VERSION_MAJOR to something bigger")
endif()
set(GENERIC_CALLIGRA_LIB_VERSION "${GENERIC_CALLIGRA_LIB_VERSION_MAJOR}.0.0")
set(GENERIC_CALLIGRA_LIB_SOVERSION "${GENERIC_CALLIGRA_LIB_VERSION_MAJOR}")

set(CMAKE_MODULE_PATH ${CMAKE_MODULE_PATH}
                      "${CMAKE_SOURCE_DIR}/cmake/modules")
LIST (APPEND CMAKE_MODULE_PATH "${CMAKE_SOURCE_DIR}/cmake/transitional")

message("Module path:" ${CMAKE_MODULE_PATH})

# fetch git revision for the current build

set(CALLIGRA_GIT_SHA1_STRING "")
set(CALLIGRA_GIT_BRANCH_STRING "")

include(GetGitRevisionDescription)
get_git_head_revision(GIT_REFSPEC GIT_SHA1)
get_git_branch(GIT_BRANCH)

if(GIT_SHA1 AND GIT_BRANCH)
    string(SUBSTRING ${GIT_SHA1} 0 7 GIT_SHA1)
    set(CALLIGRA_GIT_SHA1_STRING ${GIT_SHA1})
    set(CALLIGRA_GIT_BRANCH_STRING ${GIT_BRANCH})
endif()

if(NOT DEFINED RELEASE_BUILD)
    # estimate mode by CMAKE_BUILD_TYPE content if not set on cmdline
    string(TOLOWER "${CMAKE_BUILD_TYPE}" CMAKE_BUILD_TYPE_TOLOWER)
    set(RELEASE_BUILD_TYPES "release" "relwithdebinfo" "minsizerel")
    list(FIND RELEASE_BUILD_TYPES "${CMAKE_BUILD_TYPE_TOLOWER}" INDEX)
    if (INDEX EQUAL -1)
        set(RELEASE_BUILD FALSE)
    else()
        set(RELEASE_BUILD TRUE)
    endif()
endif()
message(STATUS "Release build: ${RELEASE_BUILD}")

 ############
#############
## Options ##
#############
############

option(USEOPENGL "Allow the use of OpenGL for Krita" ON)
if (WIN32)
    option(USE_BREAKPAD "Build the crash handler for Krita (only on windows)" OFF)
endif ()
option(GHNS "support Get Hot New Stuff" OFF)
# TODO: orthogonal setting, results in minimal features, yet needs to be defined
# option(TINY "compile a tiny Calligra" OFF)

option(PACKAGERS_BUILD "Build support of multiple CPU architectures in one binary. Should be used by packagers only." ON)

# TODO: remove option and migration code below before 3.0 release
option(CREATIVEONLY "compile only Karbon and Krita" OFF)

 #######################
########################
## Productset setting ##
########################
#######################

# For predefined productsets see the definitions in CalligraProducts.cmake and
# in the files in the folder cmake/productsets.

# Finding out the products & features to build is done in 5 steps:
# 1. have the user define the products/features wanted, by giving a productset
# 2. estimate all additional required products/features
# 3. estimate which of the products/features can be build by external deps
# 4. find which products/features have been temporarily disabled due to problems
# 5. estimate which of the products/features can be build by internal deps

# get the special macros
include(CalligraProductSetMacros)
include(MacroJPEG)

# get the definitions of products, features and product sets
include(CalligraProducts.cmake)

set(PRODUCTSET_DEFAULT "ALL")
# temporary migration support
if (CREATIVEONLY)
    set(WARN_ABOUT_CREATIVEONLY TRUE)
    set(PRODUCTSET_DEFAULT "CREATIVE")
endif ()

if(NOT PRODUCTSET)
    set(PRODUCTSET ${PRODUCTSET_DEFAULT} CACHE STRING "Set of products/features to build" FORCE)
endif()

if (RELEASE_BUILD)
    set(CALLIGRA_SHOULD_BUILD_STAGING FALSE)
else ()
    set(CALLIGRA_SHOULD_BUILD_STAGING TRUE)
endif ()

# finally choose products/features to build
calligra_set_productset(${PRODUCTSET})

 ########################
#########################
## Look for KDE and Qt ##
#########################
########################

find_package(ECM 1.7.0 REQUIRED NOMODULE)
set(CMAKE_MODULE_PATH ${CMAKE_MODULE_PATH} ${ECM_MODULE_PATH} ${ECM_KDE_MODULE_DIR})
include(ECMOptionalAddSubdirectory)
include(ECMInstallIcons)
include(ECMAddAppIcon)
include(ECMSetupVersion)
include(ECMMarkNonGuiExecutable)
include(ECMGenerateHeaders)
include(GenerateExportHeader)
include(ECMMarkAsTest)

include(CMakePackageConfigHelpers)
include(WriteBasicConfigVersionFile)
include(CheckFunctionExists)

include(KDEInstallDirs)
include(KDECMakeSettings)
include(KDECompilerSettings)
include(FeatureSummary)

find_package(KF5 5.7.0 REQUIRED COMPONENTS Archive Codecs Config CoreAddons
                                     GuiAddons I18n ItemModels ItemViews
                                     WidgetsAddons ThreadWeaver
                                     Completion IconThemes Sonnet
                                     Parts
                                     XmlGui Kross Wallet
                                     Emoticons ConfigWidgets KDELibs4Support
    OPTIONAL_COMPONENTS
        NotifyConfig
        Activities
        Declarative
        KHtml
)
if(KF5_Activities_FOUND)
    set(HAVE_KACTIVITIES TRUE)
endif()

find_package(Qt5 5.3.0 REQUIRED COMPONENTS Core Gui Widgets Xml PrintSupport Script Svg Test Concurrent)
find_package(Qt5 5.3.0 COMPONENTS Sql WebKit WebKitWidgets DBus Declarative X11Extras)

set(QT_QTDBUS_FOUND ${Qt5DBus_FOUND})
set(QT_QTWEBKIT_FOUND ${Qt5WebKit_FOUND})
set(QT_QTDECLARATIVE_FOUND ${Qt5Declarative_FOUND})

if (USEOPENGL)
    find_package(Qt5 5.3.0 REQUIRED OpenGL)
    set(QT_QTOPENGL_FOUND ${Qt5OpenGL_FOUND})
endif ()




include (MacroLibrary)
include (MacroAdditionalCleanFiles)
include (MacroAddFileDependencies)
include (ECMInstallIcons)

if (GHNS)
    if(NOT ${KDE_VERSION} VERSION_GREATER 4.4.0)
        set(GHNS FALSE)
    endif()

    find_package(Attica)
    find_package(NewStuff)
    macro_log_feature(LIBATTICA_FOUND "LibAttica" "Attica is used for Get Hot New Stuff." "https://projects.kde.org/projects/kdesupport/attica" FALSE "" "You need at least version 3.0 for uploading of resources to work.")

    if (NOT LIBATTICA_FOUND)
        set(GHNS FALSE)
    else ()
        message(STATUS "WARNING: You are compiling with Get Hot New Stuff enabled. Do not do that when building distribution packages. GHNS is unusable these days until someone starts maintaining it again.")
    endif ()
endif ()

macro_ensure_out_of_source_build("Compiling Calligra inside the source directory is not possible. Please refer to the build instruction http://community.kde.org/Calligra/Building/Building_Calligra")

find_package(X11)
if(X11_FOUND)
    find_package(Qt5 ${REQUIRED_QT_VERSION} REQUIRED NO_MODULE COMPONENTS
                 X11Extras
    )
    set(HAVE_X11 TRUE)
    add_definitions(-DHAVE_X11)
else()
    set(HAVE_X11 FALSE)
endif()

# only with this definition will the FOO_TEST_EXPORT macro do something
if(KDE4_BUILD_TESTS)
    add_definitions(-DCOMPILING_TESTS)
endif()

# overcome some platform incompatibilities
if(WIN32)
    include_directories(${CMAKE_CURRENT_SOURCE_DIR}/winquirks)
    add_definitions(-D_USE_MATH_DEFINES)
    add_definitions(-DNOMINMAX)
    set(WIN32_PLATFORM_NET_LIBS ws2_32.lib netapi32.lib)
endif()

# would need more code changes before 4.8.0, e.g. with qPrintable()
if(NOT ${QTVERSION} VERSION_LESS 4.8.0)
    # enable QStringBuilder enhancement
    add_definitions(
        -DQT_USE_FAST_CONCATENATION
        -DQT_USE_FAST_OPERATOR_PLUS
    )
endif()

# set custom calligra plugin installdir
set(CALLIGRA_PLUGIN_INSTALL_DIR ${LIB_INSTALL_DIR}/calligra)

# TEMPORARY: for initial Qt5/KF5 build porting phase deprecation warnings are only annoying noise
# remove once code porting phase starts, perhaps first locally in product subdirs
if (CMAKE_COMPILER_IS_GNUCXX OR CMAKE_COMPILER_IS_GNUC)
    add_definitions(-Wno-deprecated -Wno-deprecated-declarations)
endif ()

 ###########################
############################
## Required dependencies  ##
############################
###########################

find_package(Perl REQUIRED)
find_package(ZLIB REQUIRED)
find_package(PNG REQUIRED)
if (APPLE)
    # this is not added correctly on OSX -- see http://forum.kde.org/viewtopic.php?f=139&t=101867&p=221242#p221242
    include_directories(${PNG_INCLUDE_DIR})
endif()

add_definitions(-DBOOST_ALL_NO_LIB)
find_package(Boost REQUIRED COMPONENTS system) # for pigment and stage
if (NOT Boost_FOUND)
    message(FATAL_ERROR "Did not find Boost. Boost is required for the core libraries, stage, sheets and krita.")
endif ()

if (APPLE)
   find_package(Carbon REQUIRED)
endif ()

 ###########################
############################
## Optional dependencies  ##
############################
###########################


##
## Check for OpenEXR
##

macro_optional_find_package(OpenEXR)
macro_bool_to_01(OPENEXR_FOUND HAVE_OPENEXR)

##
## Look for OpenGL
##
set(HAVE_OPENGL 0)
if (USEOPENGL)
    macro_optional_find_package(OpenGL)

    if(OPENGL_FOUND)
        message(STATUS "Found OpenGL: ${OPENGL_LIBRARIES}")
        if(QT_QTOPENGL_FOUND)
            message(STATUS "Found Qt OpenGL support")
            set(HAVE_OPENGL 1)
        else()
            message(STATUS "Did NOT find Qt OpenGL support. Check your Qt configuration")
        endif()
    else()
        message(STATUS "Did NOT find OpenGL libraries")
    endif()
    macro_log_feature(HAVE_OPENGL "OpenGL" "OpenGL support" "" FALSE "" "Required by Gemini, parts of Krita and optionally by flake")
endif()

##
## Test for GNU Scientific Library
##
macro_optional_find_package(GSL)
macro_log_feature(GSL_FOUND "GSL" "GNU Scientific Library" "http://www.gnu.org/software/gsl"
                  FALSE "1.7" "Required by Krita's Transform tool and Sheets' solver plugin")
macro_bool_to_01(GSL_FOUND HAVE_GSL)
configure_file(config-gsl.h.cmake ${CMAKE_CURRENT_BINARY_DIR}/config-gsl.h )

##
## Test for Phonon4Qt5
##
find_package(Phonon4Qt5)
macro_log_feature(Phonon4Qt5_FOUND "Phonon4Qt5" "Abstraction lib for multimedia applications" "http://www.kde.org/" FALSE "" "Required by Stage event actions and Videoshape plugin")

##
## Test for KF5CalendarCore
##
find_package(KF5CalendarCore CONFIG)
macro_log_feature(KF5CalendarCore_FOUND "KF5CalendarCore" "KDE Calendar Library" "http://www.kde.org/" FALSE "" "Required by Plan Ical export and optionally used by semantic item Event")

##
## Test for KF5Contacts
##
find_package(KF5Contacts CONFIG)
macro_log_feature(KF5Contacts_FOUND "KF5Contacts" "KDE Address book Library" "http://www.kde.org/" FALSE "" "Optionally used by semantic item Contact")

##
## Test for KF5AkonadiContact
##
find_package(KF5AkonadiContact CONFIG)
macro_log_feature(KF5AkonadiContact_FOUND "KF5AkonadiContact" "Library for Accessing Contacts stored in Akonadi" "http://www.kde.org/" FALSE "" "Optionally used by Plan")

##
## Test for KF5AkonadiCore
##
find_package(KF5Akonadi CONFIG)
macro_log_feature(KF5Akonadi_FOUND "KF5Akonadi" "Library for general Access to Akonadi" "http://www.kde.org/" FALSE "" "Optionally used by semantic items Event and Contact")

##
## Test for KGantt
##
macro_optional_find_package(KGantt 2.6.0)
macro_log_feature(KGantt_FOUND "KGantt" "Library for creating Gantt diagrams (part of KDiagram)" "http://www.kde.org/" FALSE "" "Required by Plan")

##
## Test for KChart
##
macro_optional_find_package(KChart 2.6.0)
macro_log_feature(KChart_FOUND "KChart" "Library for creating business charts (part of KDiagram)" "http://www.kde.org/" FALSE "" "Required by Chart shape and Plan")

##
## Test for eigen3
##
macro_optional_find_package(Eigen3)
macro_log_feature(EIGEN3_FOUND "Eigen" "C++ template library for linear algebra" "http://eigen.tuxfamily.org" FALSE "3.0" "Required by Calligra Sheets and Krita")

##
## Test for QCA2
##
macro_optional_find_package(Qca-qt5 2.1.0)
macro_log_feature(Qca-qt5_FOUND "QCA" "Qt Cryptographic Architecture" "http:/download.kde.org/stable/qca-qt5" FALSE "2.0" "Required for encrypted OpenDocument files and encrypted xls files support (available as a module in kdesupport)")

##
## Test for exiv2
##
set(EXIV2_MIN_VERSION "0.16")
macro_optional_find_package(Exiv2)
macro_log_feature(EXIV2_FOUND "Exiv2" "Image metadata library and tools" "http://www.exiv2.org" FALSE "0.16" "Required by Krita")

##
## Test for soprano
##
# QT5TODO: find Qt5 version of Soprano
# macro_optional_find_package(Soprano)
set(Soprano_FOUND FALSE)
macro_log_feature(Soprano_FOUND "Soprano" "RDF handling library" "http://soprano.sourceforge.net/" FALSE "" "Required to handle RDF metadata in ODF")
if(NOT Soprano_FOUND)
    set(SOPRANO_INCLUDE_DIR "")
endif()


##
## Test for marble
##
set(MARBLE_MIN_VERSION "0.19.2")
macro_optional_find_package(CalligraMarble)
if(NOT MARBLE_FOUND)
    set(CAN_USE_MARBLE FALSE)
    set(MARBLE_INCLUDE_DIR "")
else()
    set(CAN_USE_MARBLE TRUE)
    add_definitions( -DCAN_USE_MARBLE )
    ##
    ## Marble changed addMarbleWidget to setMarbleWidget in MarbleControlBox.h
    ## with commit ea177ca. This is for compatibility with older versions.
    ##
    find_file(MARBLECONTROLBOX_H MarbleControlBox.h ${MARBLE_INCLUDE_DIR} PATH_SUFFIXES marble)
    if( MARBLECONTROLBOX_H )
    file(READ ${MARBLECONTROLBOX_H} MARBLECONTROLBOX_H_CONTENT)
    string(REGEX MATCH "setMarbleWidget" SETMARBLEWIDGET ${MARBLECONTROLBOX_H_CONTENT})
        if( SETMARBLEWIDGET )
            add_definitions(-DHAVE_SETMARBLEWIDGET)
        endif()
    else()
        message( WARNING "MarbleControlBox.h not found, could not properly set the SETMARBLEWIDGET define." )
    endif()
endif()
macro_log_feature(MARBLE_FOUND "Marble" "KDE4 World Globe Widget library" "http://techbase.kde.org/Projects/Marble/" FALSE "${MARBLE_MIN_VERSION}" "Required by RDF, Kexi Forms and Reports to show locations on a map")
##
## Test for lcms
##
macro_optional_find_package(LCMS2)
macro_log_feature(LCMS2_FOUND "LittleCMS" "Color management engine" "http://www.littlecms.com" FALSE "2.4" "Will be used for color management and is necesary for Krita")
if(LCMS2_FOUND)
    if(NOT ${LCMS2_VERSION} VERSION_LESS 2040 )
        set(HAVE_LCMS24 TRUE)
    endif()
    set(HAVE_REQUIRED_LCMS_VERSION TRUE)
    set(HAVE_LCMS2 TRUE)
endif()

##
## Test for Vc
##

set(OLD_CMAKE_MODULE_PATH ${CMAKE_MODULE_PATH} )
set(CMAKE_MODULE_PATH ${CMAKE_SOURCE_DIR}/cmake/modules )
macro_optional_find_package(Vc 0.6.70)
macro_log_feature(Vc_FOUND "Vc" "Portable, zero-overhead SIMD library for C++" "http://code.compeng.uni-frankfurt.de/projects/vc" FALSE "" "Required by the Krita for vectorization")
macro_bool_to_01(Vc_FOUND HAVE_VC)
macro_bool_to_01(PACKAGERS_BUILD DO_PACKAGERS_BUILD)

configure_file(config-vc.h.cmake ${CMAKE_CURRENT_BINARY_DIR}/config-vc.h )

if(HAVE_VC)
    message(STATUS "Vc found!")

    set(CMAKE_MODULE_PATH ${CMAKE_MODULE_PATH} "${Vc_CMAKE_MODULES_DIR}")
    include (VcMacros)

    #Handle Vc master
    if(Vc_VERSION_MAJOR GREATER 0 OR Vc_VERSION_MINOR GREATER 7)
        message(STATUS "Vc version is greater than 0.7, enabling AVX2 support")

        if(Vc_COMPILER_IS_GCC OR Vc_COMPILER_IS_CLANG)
            AddCompilerFlag("-std=c++11" _ok)
            if(NOT _ok)
                AddCompilerFlag("-std=c++0x" _ok)
            endif()
        endif()

        macro(ko_compile_for_all_implementations_no_scalar _objs _src)
        if(PACKAGERS_BUILD)
            vc_compile_for_all_implementations(${_objs} ${_src} FLAGS -fPIC ONLY SSE2 SSSE3 SSE4_1 AVX AVX2)
        else()
            set(${_objs} ${_src})
        endif()
        endmacro()

        macro(ko_compile_for_all_implementations _objs _src)
        if(PACKAGERS_BUILD)
            vc_compile_for_all_implementations(${_objs} ${_src} FLAGS -fPIC ONLY Scalar SSE2 SSSE3 SSE4_1 AVX AVX2)
        else()
            set(${_objs} ${_src})
        endif()
        endmacro()
    else()
        macro(ko_compile_for_all_implementations_no_scalar _objs _src)
        if(PACKAGERS_BUILD)
            vc_compile_for_all_implementations(${_objs} ${_src} FLAGS -fPIC ONLY SSE2 SSSE3 SSE4_1 AVX)
        else()
            set(${_objs} ${_src})
        endif()
        endmacro()

        macro(ko_compile_for_all_implementations _objs _src)
        if(PACKAGERS_BUILD)
            vc_compile_for_all_implementations(${_objs} ${_src} FLAGS -fPIC ONLY Scalar SSE2 SSSE3 SSE4_1 AVX)
        else()
            set(${_objs} ${_src})
        endif()
        endmacro()
    endif()

    if (NOT PACKAGERS_BUILD)
      # Optimize the whole Calligra for current architecture
      set(CMAKE_CXX_FLAGS "${CMAKE_CXX_FLAGS} ${Vc_DEFINITIONS}")
    endif ()
endif()
set(CMAKE_MODULE_PATH ${OLD_CMAKE_MODULE_PATH} )

##
## Test for Xinput
##
if(NOT WIN32 AND NOT APPLE)
  set(REQUIRED_Xinput_FOUND ${X11_Xinput_FOUND})
else()
  set(REQUIRED_Xinput_FOUND TRUE)
endif()

#Set the build of TextShape changetraker

add_definitions(${QT_DEFINITIONS} ${KDE4_DEFINITIONS} ${QT_QTDBUS_DEFINITIONS})

if(WIN32)
    # detect oxygen icon dir at configure time based on KDEDIRS - there may be different package installation locations
    execute_process(COMMAND "${KDE4_KDECONFIG_EXECUTABLE}" --path icon OUTPUT_VARIABLE _dir ERROR_QUIET OUTPUT_STRIP_TRAILING_WHITESPACE)
    file(TO_CMAKE_PATH "${_dir}" __dir)
    find_path(KDE4_ICON_DIR oxygen PATHS
        ${__dir}
    )
    message(STATUS "using oxygen application icons from ${KDE4_ICON_DIR}")

    set(LIB_INSTALL_DIR ${LIB_INSTALL_DIR}
                        RUNTIME DESTINATION ${BIN_INSTALL_DIR}
                        LIBRARY ${INSTALL_TARGETS_DEFAULT_ARGS}
                        ARCHIVE ${INSTALL_TARGETS_DEFAULT_ARGS} )


else()
    set (KDE4_ICON_DIR  ${CMAKE_INSTALL_PREFIX}/share/icons)
endif()

##
## Test for Fontconfig
##
## Only test if on non-Windows system
if(NOT WIN32 AND NOT APPLE)
    macro_optional_find_package(Fontconfig)
    macro_log_feature(FONTCONFIG_FOUND "Fontconfig" "Library for configuring and customizing font access" "http://fontconfig.org" FALSE "" "Required to handle exact font size")
endif()

##
## Test for Freetype
##
## Only test if on non-Windows system
if(NOT WIN32 AND NOT APPLE)
    macro_optional_find_package(Freetype)
    macro_log_feature(FREETYPE_FOUND "Freetype" "A Free, High-Quality, and Portable Font Engine" "http://www.freetype.org/" FALSE "" "Required to handle exact font size")
endif()

if(NOT FONTCONFIG_FOUND OR NOT FREETYPE_FOUND)
    set(FONTCONFIG_INCLUDE_DIR "")
    set(FREETYPE_INCLUDE_DIRS "")
else()
    add_definitions( -DSHOULD_BUILD_FONT_CONVERSION )
endif()

##
## Test for Qt WebKitWidgets
##
macro_log_feature(Qt5Sql_FOUND "Qt Sql"
                  "Qt SQL module."
                  "http://qt.io" FALSE ""
                  "Optional for Sheets database connection")

##
## Test for Qt Webkit
##
macro_log_feature(QT_QTWEBKIT_FOUND "Qt Webkit" "Qt binding for Webkit, the HTML engine." "http://qt.io" FALSE "" "Required for the web shape, web Kexi widget and web report element")
if(QT_QTWEBKIT_FOUND)
    add_definitions( -DCAN_USE_QTWEBKIT )
endif()

##
## Test for Qt WebKitWidgets
##
macro_log_feature(Qt5WebKitWidgets_FOUND "Qt WebkitWidgets" "QWidgets module for Webkit, the HTML engine." "http://qt.io" FALSE "" "Required for Stage")

##
## Test endianess
##
include (TestBigEndian)
test_big_endian(CMAKE_WORDS_BIGENDIAN)

##
## Test SharedMimeInfo
##
macro_optional_find_package(SharedMimeInfo)
macro_log_feature(SHARED_MIME_INFO_FOUND "SharedMimeInfo" "Shared Mime Info" "http://freedesktop.org/wiki/Software/shared-mime-info" FALSE "" "Required to determine file types OpenRaster (Krita default format), SVM or all of MSOOXML.")

##
## Test for Okular
##
macro_optional_find_package(Okular 0.22.60)
macro_log_feature(OKULAR_FOUND "Okular" "A unified document viewer" "http://okular.kde.org/" FALSE "" "Required to build the plugins for Okular")

##
## Test for librevenge
##
macro_optional_find_package(LibRevenge)
macro_log_feature(LIBREVENGE_FOUND "LibRevenge"
                  "A base library for writing document import filters"
                  "http://sf.net/p/libwpd/librevenge/" FALSE ""
                  "Required by various import filters"
)

##
## Test for libodfgen
##
macro_optional_find_package(LibOdfGen)
macro_log_feature(LIBODFGEN_FOUND "LibOdfGen"
                  "Open Document Format Generation Library"
                  "http://sf.net/p/libwpd/libodfgen/" FALSE ""
                  "Required by various import filters"
)

##
## Test for WordPerfect Document Library
##
macro_optional_find_package(LibWpd)
macro_log_feature(LIBWPD_FOUND "LibWpd"
                  "WordPerfect Document Library"
                  "http://libwpd.sourceforge.net/" FALSE ""
                  "Required by the Words WPD import filter"
)

##
## Test for WordPerfect Graphics Library
##
macro_optional_find_package(LibWpg)
macro_log_feature(LIBWPG_FOUND "LibWpg"
                  "WordPerfect Graphics Library"
                  "http://libwpg.sourceforge.net/" FALSE ""
                  "Required by the Karbon WPG import filter"
)

##
## Test for Microsoft Works Document Library
##
macro_optional_find_package(LibWps)
macro_log_feature(LIBWPS_FOUND "LibWps"
                  "Microsoft Works Document Library"
                  "http://libwps.sourceforge.net/" FALSE ""
                  "Required by the Words WPS import filter"
)

##
## Test for Microsoft Visio Document Library
##
macro_optional_find_package(LibVisio)
macro_log_feature(LIBVISIO_FOUND "LibVisio"
                  "Visio Import Filter Library"
                  "https://wiki.documentfoundation.org/DLP/Libraries/libvisio" FALSE ""
                  "Required by the Flow visio import filter"
)

##
## Test for Apple Keynote Document Library
##
macro_optional_find_package(LibEtonyek)
macro_log_feature(LIBETONYEK_FOUND "LibEtonyek"
                  "Apple Keynote Document Library"
                  "https://wiki.documentfoundation.org/DLP/Libraries/libetonyek" FALSE ""
                  "Required by the Stage keynote import filter"
)

##
## Test for qt-poppler
##
macro_optional_find_package(Poppler)
macro_log_feature( POPPLER_FOUND "Poppler-Qt5" "A PDF rendering library" "http://poppler.freedesktop.org" FALSE "" "Required by the Krita PDF filter, Karbon PDF import filter and CSTester PDF feature")

## The Karbon pdf-importer needs the not-officially-supported XPDF Headers
## Installing these is off by default in poppler sources, so lets make
## sure they're really there before trying to build the pdf import
if(POPPLER_FOUND)
    find_path(POPPLER_XPDF_HEADERS poppler-config.h
    HINTS ${POPPLER_INCLUDE_DIR} )
    if(POPPLER_XPDF_HEADERS)
        set(POPPLER_XPDF_HEADERS_FOUND TRUE)
    endif()
    macro_log_feature( POPPLER_XPDF_HEADERS_FOUND "poppler-qt5-xpdf-headers" "XPDF headers in the Poppler Qt5 interface library" "http://poppler.freedesktop.org" FALSE "" "Required by the Karbon PDF import filter")
endif()


##
## Test for libgit2 and Libqgit2
##
macro_optional_find_package(Libgit2)
macro_optional_find_package(Libqgit2)

##
## Generate a file for prefix information
##

 ###############################
################################
## Add Calligra helper macros ##
################################
###############################

include(MacroCalligraAddBenchmark)
include(MacroCalligraBuildTest)

 ####################
#####################
## Define includes ##
#####################
####################

# WARNING: make sure that QT_INCLUDES is the first directory to be added to include_directory before
#          any other include directory

# for config.h and <toplevel/foo.h> includes (if any?)
include_directories(BEFORE ${CMAKE_CURRENT_SOURCE_DIR} ${CMAKE_CURRENT_BINARY_DIR} ${CMAKE_SOURCE_DIR}/interfaces )


set(KOVERSION_INCLUDES ${CMAKE_SOURCE_DIR}/libs/version 
                       ${CMAKE_BINARY_DIR}/libs/version 
)

include_directories(${KOVERSION_INCLUDES})

# koplugin is at the bottom of the stack
set(KOPLUGIN_INCLUDES ${CMAKE_SOURCE_DIR}/libs/koplugin)

set(KUNDO2_INCLUDES ${CMAKE_SOURCE_DIR}/libs/kundo2)

# koodf is at the bottom of the stack
set(KOODF_INCLUDES ${CMAKE_SOURCE_DIR}/libs/odf
                   ${CMAKE_BINARY_DIR}/libs/odf
                   ${KOVERSION_INCLUDES} 
                   )

# pigment depends on koplugin and lcms
set(PIGMENT_INCLUDES ${KOPLUGIN_INCLUDES}
                   ${KOVERSION_INCLUDES} 
                   ${CMAKE_SOURCE_DIR}/libs/pigment
                   ${CMAKE_SOURCE_DIR}/libs/pigment/compositeops
                   ${CMAKE_SOURCE_DIR}/libs/pigment/resources
                   ${Boost_INCLUDE_DIRS}
                   
                   )

# flake depends on koodf and pigment
set(FLAKE_INCLUDES ${CMAKE_SOURCE_DIR}/libs/flake
                   ${KOODF_INCLUDES}
                   ${KOPLUGIN_INCLUDES}
                   ${PIGMENT_INCLUDES}
                   ${KUNDO2_INCLUDES}
                   ${CMAKE_SOURCE_DIR}/libs/widgetutils
                   ${CMAKE_SOURCE_DIR}/libs/flake/commands
                   ${CMAKE_SOURCE_DIR}/libs/flake/tools
                   ${CMAKE_SOURCE_DIR}/libs/flake/svg
                   ${CMAKE_BINARY_DIR}/libs/flake)

# vectorimage
set(VECTORIMAGE_INCLUDES
                   ${CMAKE_SOURCE_DIR}/libs/vectorimage
                   ${CMAKE_SOURCE_DIR}/libs/vectorimage/libemf
                   ${CMAKE_SOURCE_DIR}/libs/vectorimage/libsvm
                   ${CMAKE_SOURCE_DIR}/libs/vectorimage/libwmf)

# KoText depends on koplugin, odf
set(KOTEXT_INCLUDES ${CMAKE_SOURCE_DIR}/libs/kotext
                   ${CMAKE_BINARY_DIR}/libs/kotext
                   ${CMAKE_SOURCE_DIR}/libs/kotext/changetracker
                   ${CMAKE_SOURCE_DIR}/libs/kotext/styles
                   ${CMAKE_SOURCE_DIR}/libs/kotext/opendocument
                   ${SOPRANO_INCLUDE_DIR}
                   ${FLAKE_INCLUDES}
                   ${KOODF_INCLUDES})

# TextLayout depends on kotext
set(TEXTLAYOUT_INCLUDES ${KOTEXT_INCLUDES}
                   ${CMAKE_SOURCE_DIR}/libs/textlayout)

# Widgets depends on flake
set(KOWIDGETS_INCLUDES ${FLAKE_INCLUDES}
                   ${CMAKE_SOURCE_DIR}/libs/widgetutils
                   ${CMAKE_SOURCE_DIR}/libs/widgets)

# BasicFlakes depends on flake, widgets
set(BASICFLAKES_INCLUDES ${FLAKE_INCLUDES}
                   ${CMAKE_SOURCE_DIR}/libs/basicflakes
                   ${CMAKE_SOURCE_DIR}/libs/basicflakes/tools)

set(KOWIDGETS_INCLUDES 
                    ${BASICFLAKES_INCLUDES}
                    ${CMAKE_SOURCE_DIR}/libs/widgets
                    ${CMAKE_SOURCE_DIR}/libs/widgetutils)

# komain depends on kotext & flake
set(KOMAIN_INCLUDES 
                    ${KOWIDGETS_INCLUDES}
                    ${TEXTLAYOUT_INCLUDES}
                    ${CMAKE_SOURCE_DIR}/libs/main
                    ${CMAKE_BINARY_DIR}/libs/main
                    ${CMAKE_SOURCE_DIR}/libs/main/config)

set(KORDF_INCLUDES ${KOMAIN_INCLUDES}
                   ${CMAKE_SOURCE_DIR}/libs/rdf
)
set(KORDF_LIBS kordf)

if(SHOULD_BUILD_FEATURE_SCRIPTING)
  set(KOKROSS_INCLUDES ${CMAKE_SOURCE_DIR}/libs/kokross ${CMAKE_BINARY_DIR}/libs/kokross)
endif()

# kopageapp
set(KOPAGEAPP_INCLUDES ${TEXTLAYOUT_INCLUDES}
                    ${PIGMENT_INCLUDES}
                    ${KOMAIN_INCLUDES}
                    ${CMAKE_SOURCE_DIR}/libs/widgets
                    ${CMAKE_SOURCE_DIR}/libs/kopageapp ${CMAKE_SOURCE_DIR}/libs/kopageapp/commands ${CMAKE_BINARY_DIR}/libs/kopageapp )

#############################################
####           filter libraries          ####
#############################################

# libodf2
set(KOODF2_INCLUDES
    ${CMAKE_SOURCE_DIR}/filters/libodf2
    ${CMAKE_SOURCE_DIR}/filters/libodf2/chart
)

# libodfreader
set(KOODFREADER_INCLUDES
    ${CMAKE_SOURCE_DIR}/filters/libodfreader
)

 ###################################################
####################################################
## Detect which products/features can be compiled ##
####################################################
###################################################

if (NOT WIN32)
    set(NOT_WIN TRUE)
endif()
if (NOT QT_MAC_USE_COCOA)
    set(NOT_COCOA TRUE)
endif()

calligra_drop_product_on_bad_condition( LIB_KOMSOOXML
    SHARED_MIME_INFO_FOUND "SharedMimeInfo not found (needed to install mimetypes)"
)

calligra_drop_product_on_bad_condition( FEATURE_RDF
    Soprano_FOUND "Soprano not found"
)

calligra_drop_product_on_bad_condition( PART_STAGE
    Qt5WebKitWidgets_FOUND "Qt5WebKitWidgets devel not found"
)

calligra_drop_product_on_bad_condition( PART_SHEETS
    EIGEN3_FOUND "Eigen devel not found"
)

calligra_drop_product_on_bad_condition( APP_KRITA
    EIGEN3_FOUND "Eigen devel not found"
    EXIV2_FOUND "libexiv2 devel not found"
    HAVE_REQUIRED_LCMS_VERSION "lcms devel not found"
    SHARED_MIME_INFO_FOUND "SharedMimeInfo not found"
    Boost_SYSTEM_FOUND "boost-system devel not found"
    REQUIRED_Xinput_FOUND "Xinput devel not found "
)

calligra_drop_product_on_bad_condition( APP_ACTIVE
    QT_QTDECLARATIVE_FOUND "QtDeclarative not found"
    KF5DECLARATIVE_FOUND "KF5Declarative not found"
)

calligra_drop_product_on_bad_condition( OKULAR_GENERATOR_ODP
    OKULAR_FOUND "Okular devel not found"
)

calligra_drop_product_on_bad_condition( OKULAR_GENERATOR_ODT
    OKULAR_FOUND "Okular devel not found"
)

calligra_drop_product_on_bad_condition( PLUGIN_CHARTSHAPE
    KChart_FOUND "KChart devel not found"
)

calligra_drop_product_on_bad_condition( PLUGIN_VIDEOSHAPE
    Phonon4Qt5_FOUND "Phonon4Qt5 devel not found"
)

calligra_drop_product_on_bad_condition( FILTER_KEY_TO_ODP
    LIBODFGEN_FOUND "libodfgen devel not found"
    LIBETONYEK_FOUND "libetonyek devel not found"
    LIBREVENGE_FOUND "librevenge devel not found"
)

calligra_drop_product_on_bad_condition( FILTER_VISIO_TO_ODG
    LIBODFGEN_FOUND "libodfgen devel not found"
    LIBVISIO_FOUND "libvisio devel not found"
    LIBREVENGE_FOUND "librevenge devel not found"
)

calligra_drop_product_on_bad_condition( FILTER_WORDPERFECT_TO_ODT
    LIBODFGEN_FOUND "libodfgen devel not found"
    LIBWPD_FOUND "libwpd devel not found"
    LIBWPG_FOUND "libwpg devel not found"
    LIBREVENGE_FOUND "librevenge devel not found"
)

calligra_drop_product_on_bad_condition( FILTER_WORKS_TO_ODT
    LIBODFGEN_FOUND "libodfgen devel not found"
    LIBWPS_FOUND "libwps devel not found"
    LIBREVENGE_FOUND "librevenge devel not found"
)

calligra_drop_product_on_bad_condition( FILTER_WPG_TO_SVG
    LIBWPG_FOUND "libwpg devel not found"
    LIBREVENGE_FOUND "librevenge devel not found"
)

calligra_drop_product_on_bad_condition( FILTER_WPG_TO_ODG
    LIBODFGEN_FOUND "libodfgen devel not found"
    LIBWPG_FOUND "libwpg devel not found"
    LIBREVENGE_FOUND "librevenge devel not found"
)

calligra_drop_product_on_bad_condition( FILTER_PDF_TO_SVG
    NOT_WIN "not supported on Windows"
    POPPLER_XPDF_HEADERS_FOUND "poppler xpdf headers not found"
)

calligra_drop_product_on_bad_condition( FILTER_HTML_TO_ODS
    NOT_WIN "not supported on Windows"
    NOT_COCOA "not supported with Qt Cocoa"
    KF5_KHtml_FOUND "KF5KHtml devel not found"
)

calligra_drop_product_on_bad_condition( FILTER_SHEETS_TO_HTML
    NOT_WIN "not supported on Windows"
    NOT_COCOA "not supported with Qt Cocoa"
)

calligra_drop_product_on_bad_condition( FILTER_KSPREAD_TO_LATEX
    NOT_WIN "not supported on Windows"
    NOT_COCOA "not supported with Qt Cocoa"
)

calligra_drop_product_on_bad_condition( FILTER_MPXJ_IMPORT
    SHARED_MIME_INFO_FOUND  "SharedMimeInfo not found (needed to install mimetypes)"
)

calligra_drop_product_on_bad_condition( APP_BRAINDUMP
    NOT_WIN "unmaintained on Windows"
)

calligra_drop_product_on_bad_condition( APP_PLAN
    KGantt_FOUND "KGantt devel not found"
    KChart_FOUND "KChart devel not found"
)

calligra_drop_product_on_bad_condition( PLUGIN_CALLIGRAGEMINI_GIT
    LIBGIT2_FOUND  "libgit2 devel not found"
    LIBQGIT2_FOUND "libqgit2 devel not found"
)

calligra_drop_product_on_bad_condition( PART_QTQUICK
    USEOPENGL "USEOPENGL set to FALSE"
    QT_QTOPENGL_FOUND "Qt OpenGL not found"
    QT_QTDECLARATIVE_FOUND "QtDeclarative not found"
)

calligra_drop_product_on_bad_condition( APP_GEMINI
    USEOPENGL "USEOPENGL set to FALSE"
    QT_QTOPENGL_FOUND "Qt OpenGL not found"
)

#############################################
####  Backward compatibility BUILD_x=off ####
#############################################

# workaround: disable directly all products which might be activated by internal
# dependencies, but belong to scope of old flag
calligra_drop_products_on_old_flag(braindump APP_BRAINDUMP)
calligra_drop_products_on_old_flag(flow APP_FLOW)
calligra_drop_products_on_old_flag(karbon APP_KARBON)
calligra_drop_products_on_old_flag(kexi APP_KEXI)
calligra_drop_products_on_old_flag(krita APP_KRITA)
calligra_drop_products_on_old_flag(plan  APP_PLAN)
calligra_drop_products_on_old_flag(sheets PART_SHEETS APP_SHEETS)
calligra_drop_products_on_old_flag(stage  PART_STAGE APP_STAGE)
calligra_drop_products_on_old_flag(words  PART_WORDS APP_WORDS)

#############################################
####      Temporarily broken products    ####
#############################################

# If a product does not build due to some temporary brokeness disable it here,
# by calling calligra_disable_product with the product id and the reason,
# e.g.:
# calligra_disable_product(APP_KEXI "isn't buildable at the moment")

#############################################
####     Calculate buildable products    ####
#############################################

calligra_drop_unbuildable_products()


#############################################
####     Setup product-depending vars    ####
#############################################

if(SHOULD_BUILD_FEATURE_RDF)
   add_definitions( -DSHOULD_BUILD_RDF )
endif()

 ###################
####################
## Subdirectories ##
####################
###################

add_subdirectory(words)

if (SHOULD_BUILD_APP_FLOW)
    add_subdirectory(flow)
endif ()

add_subdirectory(stage)

if(SHOULD_BUILD_APP_KEXI)
    add_subdirectory(kexi)
endif()

if(SHOULD_BUILD_APP_PLAN)
    add_subdirectory(plan)
endif()

add_subdirectory(sheets)

if(SHOULD_BUILD_APP_KRITA)
  add_subdirectory(krita)
endif()

if(SHOULD_BUILD_APP_KARBON)
  add_subdirectory(karbon)
endif()

if(SHOULD_BUILD_APP_BRAINDUMP)
  add_subdirectory(braindump)
endif()

if(SHOULD_BUILD_APP_ACTIVE)
  add_subdirectory(active)
endif()

if(SHOULD_BUILD_DOC)
    add_subdirectory(doc)
endif()

if(SHOULD_BUILD_PART_QTQUICK)
    add_subdirectory(qtquick)
endif()

if(SHOULD_BUILD_GEMINI)
    add_subdirectory(gemini)
endif()

# non-app directories are moved here because they can depend on SHOULD_BUILD_{appname} variables set above
add_subdirectory(libs)
add_subdirectory(3rdparty)
add_subdirectory(interfaces)
add_subdirectory(cmake)
add_subdirectory(pics)
add_subdirectory(plugins)
add_subdirectory(servicetypes)
add_subdirectory(devtools)
add_subdirectory(extras)
add_subdirectory(filters)
add_subdirectory(data)

macro_display_feature_log()

calligra_product_deps_report("product_deps")
calligra_log_should_build()

add_custom_target(apidox doc/api/gendocs.pl WORKING_DIRECTORY ${CMAKE_SOURCE_DIR})

configure_file(KoConfig.h.cmake ${CMAKE_CURRENT_BINARY_DIR}/KoConfig.h )
install( FILES  ${CMAKE_CURRENT_BINARY_DIR}/KoConfig.h DESTINATION ${INCLUDE_INSTALL_DIR}/calligra COMPONENT Devel)

## temporary warning
if (WARN_ABOUT_CREATIVEONLY)
    message(STATUS "WARNING:\n   You are using a deprecated build flag,\n   switch from \"-DCREATIVEONLY=ON\" to \"-DPRODUCTSET=CREATIVE\"\n   and remove the line \"CREATIVEONLY:BOOL=ON\" from CMakeCache.txt")
    message(STATUS "-------------------------------------------------------------------" )
endif ()<|MERGE_RESOLUTION|>--- conflicted
+++ resolved
@@ -12,12 +12,8 @@
     cmake_policy(SET CMP0022 OLD)
 endif()
 
-<<<<<<< HEAD
 if(NOT ${CMAKE_VERSION} VERSION_LESS 3.0.0)
     # reduce cmake warnings from KDE4Macros.cmake
-=======
-if(${CMAKE_VERSION} VERSION_GREATER 3.0.0)
->>>>>>> 740dd5ea
     cmake_policy(SET CMP0026 OLD)
     cmake_policy(SET CMP0046 OLD)
 endif()
@@ -810,7 +806,9 @@
 # Widgets depends on flake
 set(KOWIDGETS_INCLUDES ${FLAKE_INCLUDES}
                    ${CMAKE_SOURCE_DIR}/libs/widgetutils
-                   ${CMAKE_SOURCE_DIR}/libs/widgets)
+                   ${CMAKE_BINARY_DIR}/libs/widgetutils
+                   ${CMAKE_SOURCE_DIR}/libs/widgets
+                   ${CMAKE_BINARY_DIR}/libs/widgets)
 
 # BasicFlakes depends on flake, widgets
 set(BASICFLAKES_INCLUDES ${FLAKE_INCLUDES}
