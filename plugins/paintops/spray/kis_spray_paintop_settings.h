/*
 *  Copyright (c) 2008,2009,2010 Lukáš Tvrdý <lukast.dev@gmail.com>
 *
 *  This program is free software; you can redistribute it and/or modify
 *  it under the terms of the GNU General Public License as published by
 *  the Free Software Foundation; either version 2 of the License, or
 *  (at your option) any later version.
 *
 *  This program is distributed in the hope that it will be useful,
 *  but WITHOUT ANY WARRANTY; without even the implied warranty of
 *  MERCHANTABILITY or FITNESS FOR A PARTICULAR PURPOSE.  See the
 *  GNU General Public License for more details.
 *
 *  You should have received a copy of the GNU General Public License
 *  along with this program; if not, write to the Free Software
 *  Foundation, Inc., 51 Franklin Street, Fifth Floor, Boston, MA 02110-1301, USA.
 */

#ifndef KIS_SPRAY_PAINTOP_SETTINGS_H_
#define KIS_SPRAY_PAINTOP_SETTINGS_H_

#include <QScopedPointer>

#include <brushengine/kis_no_size_paintop_settings.h>
#include <kis_types.h>

#include <kis_outline_generation_policy.h>
#include "kis_spray_paintop_settings_widget.h"


class KisSprayPaintOpSettings : public KisOutlineGenerationPolicy<KisPaintOpSettings>
{
public:
    KisSprayPaintOpSettings();
    virtual ~KisSprayPaintOpSettings();

<<<<<<< HEAD
    void setPaintOpSize(qreal value) Q_DECL_OVERRIDE;
    qreal paintOpSize() const Q_DECL_OVERRIDE;


    QPainterPath brushOutline(const KisPaintInformation &info, OutlineMode mode) const;
=======
    QPainterPath brushOutline(const KisPaintInformation &info, OutlineMode mode);
>>>>>>> 6c9f819e

    QString modelName() const {
        return "airbrush";
    }

    bool paintIncremental();
    bool isAirbrushing() const;
    int rate() const;

protected:

    QList<KisUniformPaintOpPropertySP> uniformProperties();

private:
    Q_DISABLE_COPY(KisSprayPaintOpSettings)

    struct Private;
    const QScopedPointer<Private> m_d;

};

typedef KisSharedPtr<KisSprayPaintOpSettings> KisSprayPaintOpSettingsSP;

#endif<|MERGE_RESOLUTION|>--- conflicted
+++ resolved
@@ -34,15 +34,10 @@
     KisSprayPaintOpSettings();
     virtual ~KisSprayPaintOpSettings();
 
-<<<<<<< HEAD
     void setPaintOpSize(qreal value) Q_DECL_OVERRIDE;
     qreal paintOpSize() const Q_DECL_OVERRIDE;
 
-
-    QPainterPath brushOutline(const KisPaintInformation &info, OutlineMode mode) const;
-=======
-    QPainterPath brushOutline(const KisPaintInformation &info, OutlineMode mode);
->>>>>>> 6c9f819e
+    QPainterPath brushOutline(const KisPaintInformation &info, OutlineMode mode) Q_DECL_OVERRIDE;
 
     QString modelName() const {
         return "airbrush";
