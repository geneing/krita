/*
 *  Copyright (c) 2010 Sven Langkamp <sven.langkamp@gmail.com>
 *
 *  This program is free software; you can redistribute it and/or modify
 *  it under the terms of the GNU General Public License as published by
 *  the Free Software Foundation; either version 2 of the License, or
 *  (at your option) any later version.
 *
 *  This program is distributed in the hope that it will be useful,
 *  but WITHOUT ANY WARRANTY; without even the implied warranty of
 *  MERCHANTABILITY or FITNESS FOR A PARTICULAR PURPOSE.  See the
 *  GNU General Public License for more details.
 *
 *  You should have received a copy of the GNU General Public License
 *  along with this program; if not, write to the Free Software
 *  Foundation, Inc., 51 Franklin Street, Fifth Floor, Boston, MA 02110-1301, USA.
 */

#ifndef KIS_BRUSH_BASED_PAINTOP_SETTINGS_H
#define KIS_BRUSH_BASED_PAINTOP_SETTINGS_H

#include <brushengine/kis_paintop_settings.h>
#include <kritapaintop_export.h>
#include <kis_outline_generation_policy.h>
#include <kis_brush.h>
#include <kis_shared.h>
#include <kis_shared_ptr.h>


class KisBrushBasedPaintOpSettings;
typedef KisSharedPtr<KisBrushBasedPaintOpSettings> KisBrushBasedPaintOpSettingsSP;

class PAINTOP_EXPORT KisBrushBasedPaintOpSettings : public KisOutlineGenerationPolicy<KisPaintOpSettings>
{
public:
    KisBrushBasedPaintOpSettings();
    virtual ~KisBrushBasedPaintOpSettings() {}

    ///Reimplemented
    virtual bool paintIncremental();

    ///Reimplemented
    virtual bool isAirbrushing() const;

    ///Reimplemented
    virtual int rate() const;

    using KisPaintOpSettings::brushOutline;
    virtual QPainterPath brushOutline(const KisPaintInformation &info, OutlineMode mode);

    ///Reimplemented
    virtual bool isValid() const;

    ///Reimplemented
    virtual bool isLoadable();

    KisBrushSP brush() const;

    KisPaintOpSettingsSP clone() const;

    void setAngle(qreal value);
    qreal angle() const;

    void setSpacing(qreal spacing);
    qreal spacing() const;

    void setAutoSpacing(bool active, qreal coeff);

    bool autoSpacingActive() const;
    qreal autoSpacingCoeff() const;


    QList<KisUniformPaintOpPropertySP> uniformProperties();

protected:
    QPainterPath brushOutlineImpl(const KisPaintInformation &info, OutlineMode mode, qreal additionalScale, bool forceOutline = false);
    KisBrushSP m_savedBrush;
<<<<<<< HEAD

private:

    Q_DISABLE_COPY(KisBrushBasedPaintOpSettings)
=======
    QList<KisUniformPaintOpPropertyWSP> m_uniformProperties;
>>>>>>> 681b2c71
};

#endif // KIS_BRUSH_BASED_PAINTOP_SETTINGS_H<|MERGE_RESOLUTION|>--- conflicted
+++ resolved
@@ -59,15 +59,15 @@
     KisPaintOpSettingsSP clone() const;
 
     void setAngle(qreal value);
-    qreal angle() const;
+    qreal angle();
 
     void setSpacing(qreal spacing);
-    qreal spacing() const;
+    qreal spacing();
 
     void setAutoSpacing(bool active, qreal coeff);
 
-    bool autoSpacingActive() const;
-    qreal autoSpacingCoeff() const;
+    bool autoSpacingActive();
+    qreal autoSpacingCoeff();
 
 
     QList<KisUniformPaintOpPropertySP> uniformProperties();
@@ -75,14 +75,12 @@
 protected:
     QPainterPath brushOutlineImpl(const KisPaintInformation &info, OutlineMode mode, qreal additionalScale, bool forceOutline = false);
     KisBrushSP m_savedBrush;
-<<<<<<< HEAD
+    QList<KisUniformPaintOpPropertyWSP> m_uniformProperties;
 
 private:
 
     Q_DISABLE_COPY(KisBrushBasedPaintOpSettings)
-=======
-    QList<KisUniformPaintOpPropertyWSP> m_uniformProperties;
->>>>>>> 681b2c71
+
 };
 
 #endif // KIS_BRUSH_BASED_PAINTOP_SETTINGS_H