--- conflicted
+++ resolved
@@ -36,7 +36,7 @@
     }
 };
 
-<<<<<<< HEAD
+
 class KritaGradientMapFilterConfiguration : public KisColorTransformationConfiguration
 {
 public:
@@ -51,8 +51,6 @@
     KoResource const* m_gradient;
 };
 
-=======
->>>>>>> e51acee5
 class KritaGradientMapConfigWidget : public KisConfigWidget
 {
     Q_OBJECT
@@ -60,13 +58,9 @@
     KritaGradientMapConfigWidget(QWidget *parent, KisPaintDeviceSP dev, Qt::WFlags f = 0);
     virtual ~KritaGradientMapConfigWidget();
 
-<<<<<<< HEAD
     virtual KisPropertiesConfigurationSP configuration() const;
     virtual void setConfiguration(const KisPropertiesConfigurationSP config);
-=======
-    virtual KisFilterConfiguration *configuration() const;
-    virtual void setConfiguration(const KisPropertiesConfiguration* config);
->>>>>>> e51acee5
+
     WdgGradientMap * m_page;
     void setView(KisViewManager *view);
     void gradientResourceChanged(KoResource *gradient);
