--- conflicted
+++ resolved
@@ -39,23 +39,15 @@
 {
     setColorSpaceIndependence(FULLY_INDEPENDENT);
     setShowConfigurationWidget(true);
-    // don't support anything just yet because of thread safety problems
     setSupportsLevelOfDetail(true);
     setSupportsPainting(true);
     setSupportsAdjustmentLayers(true);
     setSupportsThreading(true);
 }
 
-<<<<<<< HEAD
-KoColorTransformation* KritaFilterGradientMap::createTransformation(const KoColorSpace* cs, const KisFilterConfigurationSP config) const
-{
-    auto gradient = static_cast<const KoAbstractGradient *>(dynamic_cast<const KritaGradientMapFilterConfiguration *>(config.data())->gradient());
-
-    return new KritaGradientMapColorTransformation(gradient, cs);
-=======
 void KritaFilterGradientMap::processImpl(KisPaintDeviceSP device,
                  const QRect& applyRect,
-                 const KisFilterConfiguration *config,
+                 const KisFilterConfigurationSP config,
                  KoUpdater *progressUpdater) const
 {
     Q_ASSERT(!device.isNull());
@@ -91,13 +83,12 @@
 
 }
 
-KisFilterConfiguration *KritaFilterGradientMap::factoryConfiguration(const KisPaintDeviceSP) const
+KisFilterConfigurationSP KritaFilterGradientMap::factoryConfiguration(const KisPaintDeviceSP) const
 {
-    KisFilterConfiguration *config = new KisFilterConfiguration("gradientmap", 1);
+    KisFilterConfigurationSP config = new KisFilterConfiguration("gradientmap", 1);
     KoAbstractGradient *gradient = KoResourceServerProvider::instance()->gradientServer(false)->resources().first();
     config->setProperty("gradientName", gradient->name());
     return config;
->>>>>>> e51acee5
 }
 
 KisConfigWidget * KritaFilterGradientMap::createConfigurationWidget(QWidget * parent, const KisPaintDeviceSP dev) const
