--- conflicted
+++ resolved
@@ -190,13 +190,8 @@
     bool          m_currentlyBuildingPath;
 
     QPainter                *m_painter;
-<<<<<<< HEAD
-    QTransform               m_outputTransform; // The transform that the painter already had
-    QTransform               m_internalTransform; // The transform inside the EMF.
-=======
     QTransform               m_worldTransform; // The transform inside the EMF.
     QTransform               m_outputTransform; // The transform that the painter already had
->>>>>>> 9b6df36b
 
     // Everything that has to do with window and viewport calculation
     QPoint        m_windowOrg;
