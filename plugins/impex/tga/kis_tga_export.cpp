--- conflicted
+++ resolved
@@ -47,27 +47,9 @@
 
 KisImportExportFilter::ConversionStatus KisTGAExport::convert(KisDocument *document, QIODevice *io,  KisPropertiesConfigurationSP configuration)
 {
-<<<<<<< HEAD
+    Q_UNUSED(configuration);
     QRect rc = document->image()->bounds();
     QImage image = document->image()->projection()->convertToQImage(0, 0, 0, rc.width(), rc.height(), KoColorConversionTransformation::internalRenderingIntent(), KoColorConversionTransformation::internalConversionFlags());
-=======
-    Q_UNUSED(configuration);
-    dbgFile << "TGA export! From:" << from << ", To:" << to << "";
-
-    KisDocument *input = inputDocument();
-    QString filename = outputFile();
-
-    if (!input)
-        return KisImportExportFilter::NoDocumentCreated;
-
-    if (filename.isEmpty()) return KisImportExportFilter::FileNotFound;
-
-    if (from != "application/x-krita")
-        return KisImportExportFilter::NotImplemented;
-
-    // the image must be locked at the higher levels
-    KIS_SAFE_ASSERT_RECOVER_NOOP(input->image()->locked());
->>>>>>> 5f3af83c
 
     QDataStream s(io);
     s.setByteOrder(QDataStream::LittleEndian);
