/*
 * This file is part of the KDE project
 *  Copyright (c) 2000 Matthias Elter <elter@kde.org>
 *                2001 John Califf
 *                2004 Boudewijn Rempt <boud@valdyas.org>
 *  Copyright (c) 2007 Thomas Zander <zander@kde.org>
 *  Copyright (c) 2007 Adrian Page <adrian@pagenet.plus.com>
 *
 * This library is free software; you can redistribute it and/or
 * modify it under the terms of the GNU Library General Public
 * License as published by the Free Software Foundation; either
 * version 2 of the License, or (at your option) any later version.
 *
 * This library is distributed in the hope that it will be useful,
 * but WITHOUT ANY WARRANTY; without even the implied warranty of
 * MERCHANTABILITY or FITNESS FOR A PARTICULAR PURPOSE.  See the GNU
 * Library General Public License for more details.
 *
 * You should have received a copy of the GNU Library General Public License
 * along with this library; see the file COPYING.LIB.  If not, write to
 * the Free Software Foundation, Inc., 51 Franklin Street, Fifth Floor,
 * Boston, MA 02110-1301, USA.
*/

#include "LcmsColorProfileContainer.h"

#include <cfloat>
#include <cmath>
#include <QTransform>
#include <QGenericMatrix>

#include <QDebug>

class LcmsColorProfileContainer::Private
{
public:
    Private()
        : valid(false)
        , suitableForOutput(false) { }

    cmsHPROFILE profile;
    cmsColorSpaceSignature colorSpaceSignature;
    cmsProfileClassSignature deviceClass;
    QString productDescription;
    QString manufacturer;
    QString name;
    IccColorProfile::Data *data;
    bool valid;
    bool suitableForOutput;
    bool hasColorants;
    bool hasTRC;
    bool adaptedFromD50;
    cmsNAMEDCOLORLIST *namedColorList;
    cmsCIEXYZ mediaWhitePoint;
    cmsCIExyY whitePoint;
    cmsCIEXYZTRIPLE colorants;
    cmsToneCurve *redTRC;
    cmsToneCurve *greenTRC;
    cmsToneCurve *blueTRC;
    cmsToneCurve *grayTRC;
    cmsToneCurve *redTRCReverse;
    cmsToneCurve *greenTRCReverse;
    cmsToneCurve *blueTRCReverse;
    cmsToneCurve *grayTRCReverse;
};

LcmsColorProfileContainer::LcmsColorProfileContainer()
    : d(new Private())
{
    d->profile = 0;
}

LcmsColorProfileContainer::LcmsColorProfileContainer(IccColorProfile::Data *data)
    : d(new Private())
{
    d->data = data;
    d->profile = 0;
    init();
}

QByteArray LcmsColorProfileContainer::lcmsProfileToByteArray(const cmsHPROFILE profile)
{
    cmsUInt32Number  bytesNeeded = 0;
    // Make a raw data image ready for saving
    cmsSaveProfileToMem(profile, 0, &bytesNeeded); // calc size
    QByteArray rawData;
    rawData.resize(bytesNeeded);
    if (rawData.size() >= (int)bytesNeeded) {
        cmsSaveProfileToMem(profile, rawData.data(), &bytesNeeded); // fill buffer
    } else {
        qWarning() << "Couldn't resize the profile buffer, system is probably running out of memory.";
        rawData.resize(0);
    }
    return rawData;
}

IccColorProfile *LcmsColorProfileContainer::createFromLcmsProfile(const cmsHPROFILE profile)
{
    IccColorProfile *iccprofile = new IccColorProfile(lcmsProfileToByteArray(profile));
    cmsCloseProfile(profile);
    return iccprofile;
}

LcmsColorProfileContainer::~LcmsColorProfileContainer()
{
    cmsCloseProfile(d->profile);
    delete d;
}

#define _BUFFER_SIZE_ 1000

bool LcmsColorProfileContainer::init()
{
    if (d->profile) {
        cmsCloseProfile(d->profile);
    }

    d->profile = cmsOpenProfileFromMem((void *)d->data->rawData().constData(), d->data->rawData().size());

#ifndef NDEBUG
    if (d->data->rawData().size() == 4096) {
        qWarning() << "Profile has a size of 4096, which is suspicious and indicates a possible misuse of QIODevice::read(int), check your code.";
    }
#endif

    if (d->profile) {
        wchar_t buffer[_BUFFER_SIZE_];
        d->colorSpaceSignature = cmsGetColorSpace(d->profile);
        d->deviceClass = cmsGetDeviceClass(d->profile);
        cmsGetProfileInfo(d->profile, cmsInfoDescription, cmsNoLanguage, cmsNoCountry, buffer, _BUFFER_SIZE_);
        d->name = QString::fromWCharArray(buffer);

        cmsGetProfileInfo(d->profile, cmsInfoModel, cmsNoLanguage, cmsNoCountry, buffer, _BUFFER_SIZE_);
        d->productDescription = QString::fromWCharArray(buffer);

        cmsGetProfileInfo(d->profile, cmsInfoManufacturer, cmsNoLanguage, cmsNoCountry, buffer, _BUFFER_SIZE_);
        d->manufacturer = QString::fromWCharArray(buffer);

        cmsProfileClassSignature profile_class;
        profile_class = cmsGetDeviceClass(d->profile);
        d->valid = (profile_class != cmsSigNamedColorClass);

        //This is where obtain the whitepoint, and convert it to the actual white point of the profile in the case a Chromatic adaption tag is
        //present. This is necessary for profiles following the v4 spec.
        cmsCIEXYZ baseMediaWhitePoint;//dummy to hold copy of mediawhitepoint if this is modified by chromatic adaption.
        if (cmsIsTag(d->profile, cmsSigMediaWhitePointTag)) {
            d->mediaWhitePoint = *((cmsCIEXYZ *)cmsReadTag(d->profile, cmsSigMediaWhitePointTag));
            baseMediaWhitePoint = d->mediaWhitePoint;
            cmsXYZ2xyY(&d->whitePoint, &d->mediaWhitePoint);

            if (cmsIsTag(d->profile, cmsSigChromaticAdaptationTag)) {
                //the chromatic adaption tag represent a matrix from the actual white point of the profile to D50.
                cmsCIEXYZ *CAM1 = (cmsCIEXYZ *)cmsReadTag(d->profile, cmsSigChromaticAdaptationTag);
                //We first put all our data into structures we can manipulate.
                double d3dummy [3] = {d->mediaWhitePoint.X, d->mediaWhitePoint.Y, d->mediaWhitePoint.Z};
                QGenericMatrix<1, 3, double> whitePointMatrix(d3dummy);
                QTransform invertDummy(CAM1[0].X, CAM1[0].Y, CAM1[0].Z, CAM1[1].X, CAM1[1].Y, CAM1[1].Z, CAM1[2].X, CAM1[2].Y, CAM1[2].Z);
                //we then abuse QTransform's invert function because it probably does matrix invertion 20 times better than I can program.
                //if the matrix is uninvertable, invertedDummy will be an identity matrix, which for us means that it won't give any noticeble
                //effect when we start multiplying.
                QTransform invertedDummy = invertDummy.inverted();
                //we then put the QTransform into a generic 3x3 matrix.
                double d9dummy [9] = {invertedDummy.m11(), invertedDummy.m12(), invertedDummy.m13(),
                                      invertedDummy.m21(), invertedDummy.m22(), invertedDummy.m23(),
                                      invertedDummy.m31(), invertedDummy.m32(), invertedDummy.m33()
                                     };
                QGenericMatrix<3, 3, double> chromaticAdaptionMatrix(d9dummy);
                //multiplying our inverted adaption matrix with the whitepoint gives us the right whitepoint.
                QGenericMatrix<1, 3, double> result = chromaticAdaptionMatrix * whitePointMatrix;
                //and then we pour the matrix into the whitepoint variable. Generic matrix does row/column for indices even though it
                //uses column/row for initialising.
                d->mediaWhitePoint.X = result(0, 0);
                d->mediaWhitePoint.Y = result(1, 0);
                d->mediaWhitePoint.Z = result(2, 0);
                cmsXYZ2xyY(&d->whitePoint, &d->mediaWhitePoint);
            }
        }
<<<<<<< HEAD
        
	
=======

        //Colorant table tag is for CMYK and other named color profiles. If we use this correctly we can display the full list of named colors
        //in a named color profile. We retrieve more information elsewhere.
        if (cmsIsTag(d->profile, cmsSigColorantTableTag)) {
            d->namedColorList = ((cmsNAMEDCOLORLIST *)cmsReadTag(d->profile, cmsSigColorantTableTag));
            for (cmsUInt16Number i = 0; i < cmsNamedColorCount(d->namedColorList); i++) {
                char name;
                char prefix;
                char suffix;
                cmsUInt16Number pcs;
                cmsUInt16Number col;
                cmsNamedColorInfo(d->namedColorList, i, &name, &prefix, &suffix, &pcs, &col);
                //qDebug()<<d->name<<i<<","<< name<<","<< prefix<<","<< suffix;
                //if (pcs){qDebug()<<pcs;} else {qDebug()<<"no pcs retrieved";}
            }
        }
>>>>>>> c1c20d43
        //This is for RGB profiles, but it only works for matrix profiles. Need to design it to work with non-matrix profiles.
        if (cmsIsTag(d->profile, cmsSigRedColorantTag)) {
            cmsCIEXYZTRIPLE tempColorants;
            tempColorants.Red = *((cmsCIEXYZ *)cmsReadTag(d->profile, cmsSigRedColorantTag));
            tempColorants.Green = *((cmsCIEXYZ *)cmsReadTag(d->profile, cmsSigGreenColorantTag));
            tempColorants.Blue = *((cmsCIEXYZ *)cmsReadTag(d->profile, cmsSigBlueColorantTag));
            //convert to d65, this is useless.
            cmsAdaptToIlluminant(&d->colorants.Red, &baseMediaWhitePoint, &d->mediaWhitePoint, &tempColorants.Red);
            cmsAdaptToIlluminant(&d->colorants.Green, &baseMediaWhitePoint, &d->mediaWhitePoint, &tempColorants.Green);
            cmsAdaptToIlluminant(&d->colorants.Blue, &baseMediaWhitePoint, &d->mediaWhitePoint, &tempColorants.Blue);
            //d->colorants = tempColorants;
            d->hasColorants = true;
        } else {
            //qDebug()<<d->name<<": has no colorants";
            d->hasColorants = false;
        }
        //retrieve TRC.
        if (cmsIsTag(d->profile, cmsSigRedTRCTag) && cmsIsTag(d->profile, cmsSigBlueTRCTag) && cmsIsTag(d->profile, cmsSigGreenTRCTag)) {
<<<<<<< HEAD
        
            d->redTRC = ((cmsToneCurve *)cmsReadTag (d->profile, cmsSigRedTRCTag));
            d->greenTRC = ((cmsToneCurve *)cmsReadTag (d->profile, cmsSigGreenTRCTag));
            d->blueTRC = ((cmsToneCurve *)cmsReadTag (d->profile, cmsSigBlueTRCTag));
            d->redTRCReverse = cmsReverseToneCurve(d->redTRC);
            d->greenTRCReverse = cmsReverseToneCurve(d->greenTRC);
            d->blueTRCReverse = cmsReverseToneCurve(d->blueTRC);
            d->hasTRC = true;
        
        } else if (cmsIsTag(d->profile, cmsSigGrayTRCTag)) {
            d->grayTRC = ((cmsToneCurve *)cmsReadTag (d->profile, cmsSigGrayTRCTag));
            d->grayTRCReverse = cmsReverseToneCurve(d->grayTRC);
            d->hasTRC = true;
        } else {
            d->hasTRC = false;
=======

            d->redTRC = ((cmsToneCurve *)cmsReadTag(d->profile, cmsSigRedTRCTag));
            d->greenTRC = ((cmsToneCurve *)cmsReadTag(d->profile, cmsSigGreenTRCTag));
            d->blueTRC = ((cmsToneCurve *)cmsReadTag(d->profile, cmsSigBlueTRCTag));

        } else if (cmsIsTag(d->profile, cmsSigGrayTRCTag)) {
            d->grayTRC = ((cmsToneCurve *)cmsReadTag(d->profile, cmsSigGrayTRCTag));
>>>>>>> c1c20d43
        }

        // Check if the profile can convert (something->this)
        d->suitableForOutput = cmsIsMatrixShaper(d->profile)
                               || (cmsIsCLUT(d->profile, INTENT_PERCEPTUAL, LCMS_USED_AS_INPUT) &&
                                   cmsIsCLUT(d->profile, INTENT_PERCEPTUAL, LCMS_USED_AS_OUTPUT));
        return true;
    }

    return false;
}

cmsHPROFILE LcmsColorProfileContainer::lcmsProfile() const
{
    return d->profile;
}

cmsColorSpaceSignature LcmsColorProfileContainer::colorSpaceSignature() const
{
    return d->colorSpaceSignature;
}

cmsProfileClassSignature LcmsColorProfileContainer::deviceClass() const
{
    return d->deviceClass;
}

QString LcmsColorProfileContainer::manufacturer() const
{
    return d->manufacturer;
}

bool LcmsColorProfileContainer::valid() const
{
    return d->valid;
}

bool LcmsColorProfileContainer::isSuitableForOutput() const
{
    return d->suitableForOutput;
}

bool LcmsColorProfileContainer::isSuitableForPrinting() const
{
    return deviceClass() == cmsSigOutputClass;
}

bool LcmsColorProfileContainer::isSuitableForDisplay() const
{
    return deviceClass() == cmsSigDisplayClass;
}
bool LcmsColorProfileContainer::hasColorants() const
{
    return d->hasColorants;
}
bool LcmsColorProfileContainer::hasTRC() const
{
    return d->hasTRC;
}
QVector <double> LcmsColorProfileContainer::getColorantsXYZ() const
{
    QVector <double> colorants(9);
    colorants[0] = d->colorants.Red.X;
    colorants[1] = d->colorants.Red.Y;
    colorants[2] = d->colorants.Red.Z;
    colorants[3] = d->colorants.Green.X;
    colorants[4] = d->colorants.Green.Y;
    colorants[5] = d->colorants.Green.Z;
    colorants[6] = d->colorants.Blue.X;
    colorants[7] = d->colorants.Blue.Y;
    colorants[8] = d->colorants.Blue.Z;
    return colorants;
}

QVector <double> LcmsColorProfileContainer::getColorantsxyY() const
{
    cmsCIEXYZ temp1;
    cmsCIExyY temp2;
    QVector <double> colorants(9);

    temp1.X = d->colorants.Red.X;
    temp1.Y = d->colorants.Red.Y;
    temp1.Z = d->colorants.Red.Z;
    cmsXYZ2xyY(&temp2, &temp1);
    colorants[0] = temp2.x;
    colorants[1] = temp2.y;
    colorants[2] = temp2.Y;

    temp1.X = d->colorants.Green.X;
    temp1.Y = d->colorants.Green.Y;
    temp1.Z = d->colorants.Green.Z;
    cmsXYZ2xyY(&temp2, &temp1);
    colorants[3] = temp2.x;
    colorants[4] = temp2.y;
    colorants[5] = temp2.Y;

    temp1.X = d->colorants.Blue.X;
    temp1.Y = d->colorants.Blue.Y;
    temp1.Z = d->colorants.Blue.Z;
    cmsXYZ2xyY(&temp2, &temp1);
    colorants[6] = temp2.x;
    colorants[7] = temp2.y;
    colorants[8] = temp2.Y;

    return colorants;
}

QVector <double> LcmsColorProfileContainer::getWhitePointXYZ() const
{
    QVector <double> tempWhitePoint(3);

    tempWhitePoint[0] = d->mediaWhitePoint.X;
    tempWhitePoint[1] = d->mediaWhitePoint.Y;
    tempWhitePoint[2] = d->mediaWhitePoint.Z;

    return tempWhitePoint;
}

QVector <double> LcmsColorProfileContainer::getWhitePointxyY() const
{
    QVector <double> tempWhitePoint(3);
    tempWhitePoint[0] = d->whitePoint.x;
    tempWhitePoint[1] = d->whitePoint.y;
    tempWhitePoint[2] = d->whitePoint.Y;
    return tempWhitePoint;
}

QVector <double> LcmsColorProfileContainer::getEstimatedTRC() const
{
    QVector <double> TRCtriplet(3);
    if (d->hasColorants) {
        if (cmsIsToneCurveLinear(d->redTRC)) {
            TRCtriplet[0] = 1.0;
        } else {
            TRCtriplet[0] = cmsEstimateGamma(d->redTRC, 0.01);
        }
        if (cmsIsToneCurveLinear(d->greenTRC)) {
            TRCtriplet[1] = 1.0;
        } else {
            TRCtriplet[1] = cmsEstimateGamma(d->greenTRC, 0.01);
        }
        if (cmsIsToneCurveLinear(d->blueTRC)) {
            TRCtriplet[2] = 1.0;
        } else {
            TRCtriplet[2] = cmsEstimateGamma(d->blueTRC, 0.01);
        }

    } else {
        if (cmsIsTag(d->profile, cmsSigGrayTRCTag)) {
            if (cmsIsToneCurveLinear(d->grayTRC)) {
                TRCtriplet.fill(1.0);
            } else {
                TRCtriplet.fill(cmsEstimateGamma(d->grayTRC,  0.01));
            }
        } else {
            TRCtriplet.fill(1.0);
        }
    }
    return TRCtriplet;
}

void LcmsColorProfileContainer::LinearizeFloatValue(QVector <double> & Value) const
{
    QVector <double> TRCtriplet(3);
    TRCtriplet[0] = Value[0];
    TRCtriplet[1] = Value[1];
    TRCtriplet[2] = Value[2];
    

    if (d->hasColorants) {
        if (cmsIsToneCurveLinear(d->redTRC)) {
            TRCtriplet[0] = Value[0];
        } else {
            TRCtriplet[0] = cmsEvalToneCurveFloat(d->redTRC, Value[0]);
        }
        if (cmsIsToneCurveLinear(d->greenTRC)) {
            TRCtriplet[1] = Value[1];
        } else {
            TRCtriplet[1] = cmsEvalToneCurveFloat(d->greenTRC, Value[1]);
        }
        if (cmsIsToneCurveLinear(d->blueTRC)) {
            TRCtriplet[2] = Value[2];
        } else {
            TRCtriplet[2] = cmsEvalToneCurveFloat(d->blueTRC, Value[2]);
        }
            
    } else {
        if (cmsIsTag(d->profile, cmsSigGrayTRCTag)) {
            TRCtriplet.fill(cmsEvalToneCurveFloat(d->grayTRC, Value[0]));
        }
    }
    Value = TRCtriplet;
}

void LcmsColorProfileContainer::DelinearizeFloatValue(QVector <double> & Value) const
{
    QVector <double> TRCtriplet(3);
    TRCtriplet[0] = Value[0];
    TRCtriplet[1] = Value[1];
    TRCtriplet[2] = Value[2];
    if (cmsIsTag(d->profile, cmsSigRedTRCTag)) {
        if (cmsIsToneCurveLinear(d->redTRC)) {
            TRCtriplet[0] = Value[0];
        } else {
            TRCtriplet[0] = cmsEvalToneCurveFloat(d->redTRCReverse, Value[0]);
        }
        if (cmsIsToneCurveLinear(d->greenTRC)) {
            TRCtriplet[1] = Value[1];
        } else {
            TRCtriplet[1] = cmsEvalToneCurveFloat(d->greenTRCReverse, Value[1]);
        }
        if (cmsIsToneCurveLinear(d->blueTRC)) {
            TRCtriplet[2] = Value[2];
        } else {
            TRCtriplet[2] = cmsEvalToneCurveFloat(d->blueTRCReverse, Value[2]);
        }
            
    } else {
        if (cmsIsTag(d->profile, cmsSigGrayTRCTag)) {
            TRCtriplet.fill(cmsEvalToneCurveFloat(d->grayTRCReverse, Value[0]));
        }
    }

    Value = TRCtriplet;
}

void LcmsColorProfileContainer::LinearizeFloatValueFast(QVector <double> & Value) const
{
    //we can only reliably delinearise in the 0-1.0 range, outside of that leave the value alone.
    QVector <quint16> TRCtriplet(3);
    TRCtriplet[0] = Value[0]*65535;
    TRCtriplet[1] = Value[1]*65535;
    TRCtriplet[2] = Value[2]*65535;
    

    if (d->hasColorants) {
        if (!cmsIsToneCurveLinear(d->redTRC) && Value[0]<1.0) {
            TRCtriplet[0] = cmsEvalToneCurve16(d->redTRC, TRCtriplet[0]);
            Value[0] = TRCtriplet[0]/65535.0;
        }
        if (!cmsIsToneCurveLinear(d->greenTRC) && Value[1]<1.0) {
            TRCtriplet[1] = cmsEvalToneCurve16(d->greenTRC, TRCtriplet[1]);
            Value[1] = TRCtriplet[1]/65535.0;
        }
        if (!cmsIsToneCurveLinear(d->blueTRC) && Value[2]<1.0) {
            TRCtriplet[2] = cmsEvalToneCurve16(d->blueTRC, TRCtriplet[2]);
            Value[2] = TRCtriplet[2]/65535.0;
        }
            
    } else {
        if (cmsIsTag(d->profile, cmsSigGrayTRCTag) && Value[0]<1.0) {
            TRCtriplet[0] = (cmsEvalToneCurve16(d->grayTRC, Value[0]*65535));
            Value.fill(TRCtriplet[0]/65535.0);
        }
    }
}
void LcmsColorProfileContainer::DelinearizeFloatValueFast(QVector <double> & Value) const
{
    //we can only reliably delinearise in the 0-1.0 range, outside of that leave the value alone.
    QVector <quint16> TRCtriplet(3);
    TRCtriplet[0] = Value[0]*65535;
    TRCtriplet[1] = Value[1]*65535;
    TRCtriplet[2] = Value[2]*65535;
    

    if (d->hasColorants) {
        if (!cmsIsToneCurveLinear(d->redTRC) && Value[0]<1.0) {
            TRCtriplet[0] = cmsEvalToneCurve16(d->redTRCReverse, TRCtriplet[0]);
            Value[0] = TRCtriplet[0]/65535.0;
        }
        if (!cmsIsToneCurveLinear(d->greenTRC) && Value[1]<1.0) {
            TRCtriplet[1] = cmsEvalToneCurve16(d->greenTRCReverse, TRCtriplet[1]);
            Value[1] = TRCtriplet[1]/65535.0;
        }
        if (!cmsIsToneCurveLinear(d->blueTRC) && Value[2]<1.0) {
            TRCtriplet[2] = cmsEvalToneCurve16(d->blueTRCReverse, TRCtriplet[2]);
            Value[2] = TRCtriplet[2]/65535.0;
        }
            
    } else {
        if (cmsIsTag(d->profile, cmsSigGrayTRCTag) && Value[0]<1.0) {
            TRCtriplet[0] = (cmsEvalToneCurve16(d->grayTRCReverse, Value[0]*65535));
            Value.fill(TRCtriplet[0]/65535.0);
        }
    }
}

QString LcmsColorProfileContainer::name() const
{
    return d->name;
}

QString LcmsColorProfileContainer::info() const
{
    return d->productDescription;
}<|MERGE_RESOLUTION|>--- conflicted
+++ resolved
@@ -175,27 +175,6 @@
                 cmsXYZ2xyY(&d->whitePoint, &d->mediaWhitePoint);
             }
         }
-<<<<<<< HEAD
-        
-	
-=======
-
-        //Colorant table tag is for CMYK and other named color profiles. If we use this correctly we can display the full list of named colors
-        //in a named color profile. We retrieve more information elsewhere.
-        if (cmsIsTag(d->profile, cmsSigColorantTableTag)) {
-            d->namedColorList = ((cmsNAMEDCOLORLIST *)cmsReadTag(d->profile, cmsSigColorantTableTag));
-            for (cmsUInt16Number i = 0; i < cmsNamedColorCount(d->namedColorList); i++) {
-                char name;
-                char prefix;
-                char suffix;
-                cmsUInt16Number pcs;
-                cmsUInt16Number col;
-                cmsNamedColorInfo(d->namedColorList, i, &name, &prefix, &suffix, &pcs, &col);
-                //qDebug()<<d->name<<i<<","<< name<<","<< prefix<<","<< suffix;
-                //if (pcs){qDebug()<<pcs;} else {qDebug()<<"no pcs retrieved";}
-            }
-        }
->>>>>>> c1c20d43
         //This is for RGB profiles, but it only works for matrix profiles. Need to design it to work with non-matrix profiles.
         if (cmsIsTag(d->profile, cmsSigRedColorantTag)) {
             cmsCIEXYZTRIPLE tempColorants;
@@ -214,7 +193,6 @@
         }
         //retrieve TRC.
         if (cmsIsTag(d->profile, cmsSigRedTRCTag) && cmsIsTag(d->profile, cmsSigBlueTRCTag) && cmsIsTag(d->profile, cmsSigGreenTRCTag)) {
-<<<<<<< HEAD
         
             d->redTRC = ((cmsToneCurve *)cmsReadTag (d->profile, cmsSigRedTRCTag));
             d->greenTRC = ((cmsToneCurve *)cmsReadTag (d->profile, cmsSigGreenTRCTag));
@@ -230,15 +208,6 @@
             d->hasTRC = true;
         } else {
             d->hasTRC = false;
-=======
-
-            d->redTRC = ((cmsToneCurve *)cmsReadTag(d->profile, cmsSigRedTRCTag));
-            d->greenTRC = ((cmsToneCurve *)cmsReadTag(d->profile, cmsSigGreenTRCTag));
-            d->blueTRC = ((cmsToneCurve *)cmsReadTag(d->profile, cmsSigBlueTRCTag));
-
-        } else if (cmsIsTag(d->profile, cmsSigGrayTRCTag)) {
-            d->grayTRC = ((cmsToneCurve *)cmsReadTag(d->profile, cmsSigGrayTRCTag));
->>>>>>> c1c20d43
         }
 
         // Check if the profile can convert (something->this)
