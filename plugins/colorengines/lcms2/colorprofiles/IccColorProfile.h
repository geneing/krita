--- conflicted
+++ resolved
@@ -100,20 +100,15 @@
     virtual QVector <double> getWhitePointXYZ() const;
     virtual QVector <double> getWhitePointxyY() const;
     virtual QVector <double> getEstimatedTRC() const;
-<<<<<<< HEAD
     virtual void LinearizeFloatValue(QVector <double> & Value) const;
     virtual void DelinearizeFloatValue(QVector <double> & Value) const;
     virtual void LinearizeFloatValueFast(QVector <double> & Value) const;
     virtual void DelinearizeFloatValueFast(QVector <double> & Value) const;
-    virtual bool operator==(const KoColorProfile&) const;
-    virtual QString type() const { return "icc"; }
-=======
     virtual bool operator==(const KoColorProfile &) const;
     virtual QString type() const
     {
         return "icc";
     }
->>>>>>> c1c20d43
 
     /**
      * Returns the set of min/maxes for each channel in this profile.
