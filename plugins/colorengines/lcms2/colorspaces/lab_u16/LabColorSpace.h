/*
 *  Copyright (c) 2006 Cyrille Berger <cberger@cberger.net>
 *
 * This library is free software; you can redistribute it and/or
 * modify it under the terms of the GNU Lesser General Public
 * License as published by the Free Software Foundation; either
 * version 2.1 of the License, or (at your option) any later version.
 *
 * This library is distributed in the hope that it will be useful,
 * but WITHOUT ANY WARRANTY; without even the implied warranty of
 * MERCHANTABILITY or FITNESS FOR A PARTICULAR PURPOSE.  See the GNU
 * Library General Public License for more details.
 *
 * You should have received a copy of the GNU Lesser General Public License
 * along with this library; see the file COPYING.LIB.  If not, write to
 * the Free Software Foundation, Inc., 51 Franklin Street, Fifth Floor,
 * Boston, MA 02110-1301, USA.
*/

#ifndef LabU16ColorSpace_H_
#define LabU16ColorSpace_H_

#include "LcmsColorSpace.h"
#include "KoColorSpaceTraits.h"
#include "KoColorModelStandardIds.h"

#define TYPE_LABA_16 (COLORSPACE_SH(PT_Lab) | CHANNELS_SH(3) | BYTES_SH(2) | EXTRA_SH(1))

class LabU16ColorSpace : public LcmsColorSpace<KoLabU16Traits>
{
public:

    LabU16ColorSpace(const QString &name, KoColorProfile *p);

    virtual bool willDegrade(ColorSpaceIndependence independence) const;

    virtual QString normalisedChannelValueText(const quint8 *pixel, quint32 channelIndex) const;

    static QString colorSpaceId()
    {
        return QString("LABA");
    }

    virtual KoID colorModelId() const
    {
        return LABAColorModelID;
    }

    virtual KoID colorDepthId() const
    {
        return Integer16BitsColorDepthID;
    }

    virtual KoColorSpace *clone() const;

    virtual void colorToXML(const quint8 *pixel, QDomDocument &doc, QDomElement &colorElt) const;

<<<<<<< HEAD
    virtual void colorFromXML(quint8* pixel, const QDomElement& elt) const;
    virtual void toHSY(QVector <double> channelValues, qreal *hue, qreal *sat, qreal *luma) const;
    virtual QVector <double> fromHSY(qreal *hue, qreal *sat, qreal *luma) const;
    virtual void toYUV(QVector <double> channelValues, qreal *y, qreal *u, qreal *v) const;
    virtual QVector <double> fromYUV(qreal *y, qreal *u, qreal *v) const;
=======
    virtual void colorFromXML(quint8 *pixel, const QDomElement &elt) const;
>>>>>>> c1c20d43

private:
    static const quint32 MAX_CHANNEL_L = 0xff00;
    static const quint32 MAX_CHANNEL_AB = 0xffff;
    static const quint32 CHANNEL_AB_ZERO_OFFSET = 0x8000;
};

class LabU16ColorSpaceFactory : public LcmsColorSpaceFactory
{
public:
    LabU16ColorSpaceFactory()
        : LcmsColorSpaceFactory(TYPE_LABA_16, cmsSigLabData)
    {
    }

    virtual bool userVisible() const
    {
        return true;
    }

    virtual QString id() const
    {
        return LabU16ColorSpace::colorSpaceId();
    }

    virtual QString name() const
    {
        return i18n("L*a*b* (16-bit integer/channel)");
    }

    virtual KoID colorModelId() const
    {
        return LABAColorModelID;
    }

    virtual KoID colorDepthId() const
    {
        return Integer16BitsColorDepthID;
    }

    virtual int referenceDepth() const
    {
        return 16;
    }

    virtual KoColorSpace *createColorSpace(const KoColorProfile *p) const
    {
        return new LabU16ColorSpace(name(), p->clone());
    }

    virtual QString defaultProfile() const
    {
        return "Lab identity built-in";
    }
};

#endif<|MERGE_RESOLUTION|>--- conflicted
+++ resolved
@@ -55,15 +55,11 @@
 
     virtual void colorToXML(const quint8 *pixel, QDomDocument &doc, QDomElement &colorElt) const;
 
-<<<<<<< HEAD
     virtual void colorFromXML(quint8* pixel, const QDomElement& elt) const;
     virtual void toHSY(QVector <double> channelValues, qreal *hue, qreal *sat, qreal *luma) const;
     virtual QVector <double> fromHSY(qreal *hue, qreal *sat, qreal *luma) const;
     virtual void toYUV(QVector <double> channelValues, qreal *y, qreal *u, qreal *v) const;
     virtual QVector <double> fromYUV(qreal *y, qreal *u, qreal *v) const;
-=======
-    virtual void colorFromXML(quint8 *pixel, const QDomElement &elt) const;
->>>>>>> c1c20d43
 
 private:
     static const quint32 MAX_CHANNEL_L = 0xff00;
