/*
 *  Copyright (c) 2006 Cyrille Berger <cberger@cberger.net>
 *
 * This library is free software; you can redistribute it and/or
 * modify it under the terms of the GNU Lesser General Public
 * License as published by the Free Software Foundation; either
 * version 2.1 of the License, or (at your option) any later version.
 *
 * This library is distributed in the hope that it will be useful,
 * but WITHOUT ANY WARRANTY; without even the implied warranty of
 * MERCHANTABILITY or FITNESS FOR A PARTICULAR PURPOSE.  See the GNU
 * Library General Public License for more details.
 *
 * You should have received a copy of the GNU Lesser General Public License
 * along with this library; see the file COPYING.LIB.  If not, write to
 * the Free Software Foundation, Inc., 51 Franklin Street, Fifth Floor,
 * Boston, MA 02110-1301, USA.
*/

#include "CmykF32ColorSpace.h"

#include <QDomElement>
#include <QDebug>
#include <klocalizedstring.h>

#include "compositeops/KoCompositeOps.h"
#include <KoColorConversions.h>

CmykF32ColorSpace::CmykF32ColorSpace(const QString &name, KoColorProfile *p)
    : LcmsColorSpace<KoCmykF32Traits>(colorSpaceId(), name,  TYPE_CMYKA_FLT, cmsSigCmykData, p)
{
    const IccColorProfile *icc_p = dynamic_cast<const IccColorProfile *>(p);
    Q_ASSERT(icc_p);
    QVector<KoChannelInfo::DoubleRange> uiRanges(icc_p->getFloatUIMinMax());
    Q_ASSERT(uiRanges.size() == 4);

    addChannel(new KoChannelInfo(i18n("Cyan"), 0 * sizeof(float), 0, KoChannelInfo::COLOR, KoChannelInfo::FLOAT32, sizeof(float), Qt::cyan, uiRanges[0]));
    addChannel(new KoChannelInfo(i18n("Magenta"), 1 * sizeof(float), 1, KoChannelInfo::COLOR, KoChannelInfo::FLOAT32, sizeof(float), Qt::magenta, uiRanges[1]));
    addChannel(new KoChannelInfo(i18n("Yellow"), 2 * sizeof(float), 2, KoChannelInfo::COLOR, KoChannelInfo::FLOAT32, sizeof(float), Qt::yellow, uiRanges[2]));
    addChannel(new KoChannelInfo(i18n("Black"), 3 * sizeof(float), 3, KoChannelInfo::COLOR, KoChannelInfo::FLOAT32, sizeof(float), Qt::black, uiRanges[3]));
    addChannel(new KoChannelInfo(i18n("Alpha"), 4 * sizeof(float), 4, KoChannelInfo::ALPHA, KoChannelInfo::FLOAT32, sizeof(float)));

    init();

    addStandardCompositeOps<KoCmykF32Traits>(this);
}

bool CmykF32ColorSpace::willDegrade(ColorSpaceIndependence independence) const
{
    if (independence == TO_RGBA16) {
        return true;
    } else {
        return false;
    }
}

KoColorSpace *CmykF32ColorSpace::clone() const
{
    return new CmykF32ColorSpace(name(), profile()->clone());
}

void CmykF32ColorSpace::colorToXML(const quint8 *pixel, QDomDocument &doc, QDomElement &colorElt) const
{
    const KoCmykF32Traits::Pixel *p = reinterpret_cast<const KoCmykF32Traits::Pixel *>(pixel);
    QDomElement labElt = doc.createElement("CMYK");
    labElt.setAttribute("c", KoColorSpaceMaths< KoCmykF32Traits::channels_type, qreal>::scaleToA(p->cyan));
    labElt.setAttribute("m", KoColorSpaceMaths< KoCmykF32Traits::channels_type, qreal>::scaleToA(p->magenta));
    labElt.setAttribute("y", KoColorSpaceMaths< KoCmykF32Traits::channels_type, qreal>::scaleToA(p->yellow));
    labElt.setAttribute("k", KoColorSpaceMaths< KoCmykF32Traits::channels_type, qreal>::scaleToA(p->black));
    labElt.setAttribute("space", profile()->name());
    colorElt.appendChild(labElt);
}

void CmykF32ColorSpace::colorFromXML(quint8 *pixel, const QDomElement &elt) const
{
    KoCmykF32Traits::Pixel *p = reinterpret_cast<KoCmykF32Traits::Pixel *>(pixel);
    p->cyan = KoColorSpaceMaths< qreal, KoCmykF32Traits::channels_type >::scaleToA(elt.attribute("c").toDouble());
    p->magenta = KoColorSpaceMaths< qreal, KoCmykF32Traits::channels_type >::scaleToA(elt.attribute("m").toDouble());
    p->yellow = KoColorSpaceMaths< qreal, KoCmykF32Traits::channels_type >::scaleToA(elt.attribute("y").toDouble());
    p->black = KoColorSpaceMaths< qreal, KoCmykF32Traits::channels_type >::scaleToA(elt.attribute("k").toDouble());
    p->alpha = 1.0;
}
<<<<<<< HEAD

void CmykF32ColorSpace::toHSY(QVector <double> channelValues, qreal *hue, qreal *sat, qreal *luma) const
{
    //we use HSI here because we can't linearise CMYK, and HSY doesn't work right with...
    CMYKToCMY(&channelValues[0],&channelValues[1],&channelValues[2],&channelValues[3]);
    channelValues[0] = 1.0-channelValues[0];
    channelValues[1] = 1.0-channelValues[1];
    channelValues[2] = 1.0-channelValues[2];
    RGBToHSI(channelValues[0],channelValues[1],channelValues[2], hue, sat, luma);
}

QVector <double> CmykF32ColorSpace::fromHSY(qreal *hue, qreal *sat, qreal *luma) const
{
    QVector <double> channelValues(5);
    channelValues.fill(1.0);
    HSIToRGB(*hue, *sat, *luma, &channelValues[0],&channelValues[1],&channelValues[2]);
    channelValues[0] = qBound(0.0,1.0-channelValues[0],1.0);
    channelValues[1] = qBound(0.0,1.0-channelValues[1],1.0);
    channelValues[2] = qBound(0.0,1.0-channelValues[2],1.0);
    CMYToCMYK(&channelValues[0],&channelValues[1],&channelValues[2],&channelValues[3]);
    return channelValues;
}

void CmykF32ColorSpace::toYUV(QVector <double> channelValues, qreal *y, qreal *u, qreal *v) const
{
    CMYKToCMY(&channelValues[0],&channelValues[1],&channelValues[2],&channelValues[3]);
    channelValues[0] = 1.0-channelValues[0];
    channelValues[1] = 1.0-channelValues[1];
    channelValues[2] = 1.0-channelValues[2];
    RGBToYUV(channelValues[0],channelValues[1],channelValues[2], y, u, v, (1.0 - 0.299),(1.0 - 0.587), (1.0 - 0.114));
}

QVector <double> CmykF32ColorSpace::fromYUV(qreal *y, qreal *u, qreal *v) const
{
    QVector <double> channelValues(5);
    channelValues.fill(1.0);
    YUVToRGB(*y, *u, *v, &channelValues[0],&channelValues[1],&channelValues[2], 0.33, 0.33, 0.33);
    channelValues[0] = qBound(0.0,1.0-channelValues[0],1.0);
    channelValues[1] = qBound(0.0,1.0-channelValues[1],1.0);
    channelValues[2] = qBound(0.0,1.0-channelValues[2],1.0);
    CMYToCMYK(&channelValues[0],&channelValues[1],&channelValues[2],&channelValues[3]);
    return channelValues;
}
=======
>>>>>>> c1c20d43
<|MERGE_RESOLUTION|>--- conflicted
+++ resolved
@@ -80,7 +80,6 @@
     p->black = KoColorSpaceMaths< qreal, KoCmykF32Traits::channels_type >::scaleToA(elt.attribute("k").toDouble());
     p->alpha = 1.0;
 }
-<<<<<<< HEAD
 
 void CmykF32ColorSpace::toHSY(QVector <double> channelValues, qreal *hue, qreal *sat, qreal *luma) const
 {
@@ -123,6 +122,4 @@
     channelValues[2] = qBound(0.0,1.0-channelValues[2],1.0);
     CMYToCMYK(&channelValues[0],&channelValues[1],&channelValues[2],&channelValues[3]);
     return channelValues;
-}
-=======
->>>>>>> c1c20d43
+}