--- conflicted
+++ resolved
@@ -48,7 +48,6 @@
         return Integer8BitsColorDepthID;
     }
 
-<<<<<<< HEAD
     virtual KoColorSpace* clone() const;
     virtual void colorToXML(const quint8* pixel, QDomDocument& doc, QDomElement& colorElt) const;
     virtual void colorFromXML(quint8* pixel, const QDomElement& elt) const;
@@ -56,11 +55,6 @@
     virtual QVector <double> fromHSY(qreal *hue, qreal *sat, qreal *luma) const;
     virtual void toYUV(QVector <double> channelValues, qreal *y, qreal *u, qreal *v) const;
     virtual QVector <double> fromYUV(qreal *y, qreal *u, qreal *v) const;
-=======
-    virtual KoColorSpace *clone() const;
-    virtual void colorToXML(const quint8 *pixel, QDomDocument &doc, QDomElement &colorElt) const;
-    virtual void colorFromXML(quint8 *pixel, const QDomElement &elt) const;
->>>>>>> c1c20d43
 
 private:
     static const quint32 MAX_CHANNEL_L = 100;
