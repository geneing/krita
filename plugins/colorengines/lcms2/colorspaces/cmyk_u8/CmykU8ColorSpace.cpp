--- conflicted
+++ resolved
@@ -76,7 +76,6 @@
     p->black = KoColorSpaceMaths< qreal, CmykU8Traits::channels_type >::scaleToA(elt.attribute("k").toDouble());
     p->alpha = KoColorSpaceMathsTraits<quint8>::max;
 }
-<<<<<<< HEAD
 
 void CmykU8ColorSpace::toHSY(QVector <double> channelValues, qreal *hue, qreal *sat, qreal *luma) const
 {
@@ -119,6 +118,4 @@
     channelValues[2] = qBound(0.0,1.0-channelValues[2],1.0);
     CMYToCMYK(&channelValues[0],&channelValues[1],&channelValues[2],&channelValues[3]);
     return channelValues;
-}
-=======
->>>>>>> c1c20d43
+}