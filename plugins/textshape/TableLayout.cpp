/* This file is part of the KDE project
 * Copyright (C) 2009 Elvis Stansvik <elvstone@gmail.org>
 * Copyright (C) 2009 KO GmbH <cbo@kogmbh.com>
 * Copyright (C) 2010 Thomas Zander <zander@kde.org>
 *
 * This library is free software; you can redistribute it and/or
 * modify it under the terms of the GNU Library General Public
 * License as published by the Free Software Foundation; either
 * version 2 of the License, or (at your option) any later version.
 *
 * This library is distributed in the hope that it will be useful,
 * but WITHOUT ANY WARRANTY; without even the implied warranty of
 * MERCHANTABILITY or FITNESS FOR A PARTICULAR PURPOSE.  See the GNU
 * Library General Public License for more details.
 *
 * You should have received a copy of the GNU Library General Public License
 * along with this library; see the file COPYING.LIB.  If not, write to
 * the Free Software Foundation, Inc., 51 Franklin Street, Fifth Floor,
 * Boston, MA 02110-1301, USA.
 */

#include "TableLayout.h"
#include "TableLayoutData.h"

#include <KoTableStyle.h>
#include <KoTableBorderStyle.h>
#include <KoTableCellStyle.h>
#include <KoTableColumnStyle.h>
#include <KoTableRowStyle.h>
#include <KoTableColumnAndRowStyleManager.h>
#include <KoTextDocumentLayout.h>
#include <KoShape.h>

#include <KoChangeTracker.h>
#include <KoChangeTrackerElement.h>
#include <KoGenChange.h>

#include <QTextDocument>
#include <QTextTable>
#include <QTextLine>
#include <QPainter>
#include <QRectF>
#include <QPointF>

#include <kdebug.h>

TableLayout::TableLayout(QTextTable *table)
{
    setTable(table);
}

TableLayout::TableLayout() :
    m_table(0),
    m_tableLayoutData(0)
{
}

void TableLayout::setTable(QTextTable *table)
{
    Q_ASSERT(table);

    if (table != m_table) {
        // We are not already set
        TableLayoutData *tableLayoutData;
        if (!m_tableLayoutDataMap.contains(table)) {
            // Set up new table layout data.
            tableLayoutData = new TableLayoutData();
            m_tableLayoutDataMap.insert(table, tableLayoutData);
            connect(table, SIGNAL(destroyed(QObject *)), this, SLOT(tableDestroyed(QObject *)));
        } else {
            // Table layout data already in map.
            tableLayoutData = m_tableLayoutDataMap.value(table);
        }

        m_table = table;
        m_tableLayoutData = tableLayoutData;
    }

    // Resize geometry vectors for the table.
    m_tableLayoutData->m_rowPositions.resize(m_table->rows());
    m_tableLayoutData->m_rowHeights.resize(m_table->rows());
    m_tableLayoutData->m_contentHeights.resize(m_table->rows());
    for (int row = 0; row < m_table->rows(); ++row) {
        m_tableLayoutData->m_contentHeights[row].resize(m_table->columns());
    }
}

QTextTable *TableLayout::table() const
{
    return m_table;
}

void TableLayout::startNewTableRect(QPointF position, qreal parentWidth, int fromRow)
{
    Q_ASSERT(isValid());

    if (!isValid()) {
        return;
    }

    // First remove the following (by now invalid) table rects
    while (!m_tableLayoutData->m_tableRects.isEmpty() && m_tableLayoutData->m_tableRects.back().fromRow > fromRow) {
        m_tableLayoutData->m_tableRects.removeLast();
    }

    // Also remove the back tableRect if we are about to add one similar.
    // TODO when breaking inside rows this needs to be made smarter
    if (!m_tableLayoutData->m_tableRects.isEmpty() && m_tableLayoutData->m_tableRects.back().fromRow == fromRow) {
        m_tableLayoutData->m_tableRects.removeLast();
    }

    QTextTableFormat tableFormat = m_table->format();

    // Table width.
    qreal tableWidth = 0;
    if (tableFormat.width().rawValue() == 0 || tableFormat.alignment() == Qt::AlignJustify) {
        // We got a zero width value or alignment is justify, so use 100% of parent.
        tableWidth = parentWidth;
    } else {
        if (tableFormat.width().type() == QTextLength::FixedLength) {
            // Fixed length value, so use the raw value directly.
            tableWidth = tableFormat.width().rawValue();
        } else if (tableFormat.width().type() == QTextLength::PercentageLength) {
            // Percentage length value, so use a percentage of parent width.
            tableWidth = tableFormat.width().rawValue() * (parentWidth / 100)
                - tableFormat.leftMargin() - tableFormat.rightMargin();
        } else {
            // Unknown length type, so use 100% of parent.
            kWarning(32600) << "Unknown table width type";
            tableWidth = parentWidth;
        }
    }

    TableRect tableRect;
    tableRect.fromRow = fromRow;
    tableRect.rect = QRectF(position.x() + tableFormat.leftMargin(),
                                            position.y() + (fromRow==0 ? tableFormat.topMargin() : 0.0),
                                            tableWidth, 1); // the 1 is to make sure it's valid
    tableRect.columnPositions.resize(m_table->columns());
    tableRect.columnWidths.resize(m_table->columns());

    // Get the column and row style manager.
    KoTableColumnAndRowStyleManager carsManager = KoTableColumnAndRowStyleManager::getManager(m_table);

    // Column widths.
    qreal availableWidth = tableWidth; // Width available for columns.
    QList<int> relativeWidthColumns; // List of relative width columns.
    qreal relativeWidthSum = 0; // Sum of relative column width values.
    int numNonStyleColumns = 0;
    for (int col = 0; col < tableRect.columnPositions.size(); ++col) {
        KoTableColumnStyle columnStyle = carsManager.columnStyle(col);
        if (columnStyle.hasProperty(KoTableColumnStyle::RelativeColumnWidth)) {
            // Relative width specified. Will be handled in the next loop.
            relativeWidthColumns.append(col);
            relativeWidthSum += columnStyle.relativeColumnWidth();
        } else if (columnStyle.hasProperty(KoTableColumnStyle::ColumnWidth)) {
            // Only width specified, so use it.
            tableRect.columnWidths[col] = columnStyle.columnWidth();
            availableWidth -= columnStyle.columnWidth();
        } else {
            // Neither width nor relative width specified.
            tableRect.columnWidths[col] = 0.0;
            relativeWidthColumns.append(col); // handle it as a relative width column without asking for anything
            ++numNonStyleColumns;
        }
    }

    // Calculate width to those columns that don't actually request it
    qreal widthForNonWidthColumn = ((1.0 - qMin<qreal>(relativeWidthSum, 1.0)) * availableWidth);
    availableWidth -= widthForNonWidthColumn; // might as well do this calc before dividing by numNonStyleColumns
    if (numNonStyleColumns)
        widthForNonWidthColumn /= numNonStyleColumns;

    // Relative column widths have now been summed up and can be distributed.
    foreach (int col, relativeWidthColumns) {
        KoTableColumnStyle columnStyle = carsManager.columnStyle(col);
        if (columnStyle.hasProperty(KoTableColumnStyle::RelativeColumnWidth) || columnStyle.hasProperty(KoTableColumnStyle::ColumnWidth)) {
            tableRect.columnWidths[col] =
                qMax<qreal>(columnStyle.relativeColumnWidth() * availableWidth / relativeWidthSum, 0.0);
        } else {
            tableRect.columnWidths[col] = widthForNonWidthColumn;
        }
    }

    // Column positions.
    qreal columnPosition = position.x();
    qreal columnOffset = tableFormat.leftMargin();
    if (tableFormat.alignment() == Qt::AlignRight) {
        // Table is right-aligned, so add all of the remaining space.
        columnOffset += parentWidth - tableWidth;
    }
    if (tableFormat.alignment() == Qt::AlignHCenter) {
        // Table is centered, so add half of the remaining space.
        columnOffset += (parentWidth - tableWidth) / 2;
    }
    for (int col = 0; col < tableRect.columnPositions.size(); ++col) {
        tableRect.columnPositions[col] = columnPosition + columnOffset;
        // Increment by this column's width.
        columnPosition += tableRect.columnWidths[col];
    }

    m_tableLayoutData->m_minX = qMin(m_tableLayoutData->m_minX, tableRect.columnPositions[0]);
    m_tableLayoutData->m_maxX = qMax(m_tableLayoutData->m_maxX, columnPosition);
    m_tableLayoutData->m_tableRects.append(tableRect);
    m_tableLayoutData->m_rowPositions[fromRow] = tableRect.rect.top(); //Initialize the position of first row of tableRect
}

void TableLayout::layoutRow(int row)
{
    Q_ASSERT(isValid());
    Q_ASSERT(row >= 0);
    Q_ASSERT(row < m_table->rows());

    if (!isValid()) {
        return;
    }
    if (row < 0 || row >= m_table->rows()) {
        return;
    }

    // First remove the following (by now invalid) table rects
    while (m_tableLayoutData->m_tableRects.back().fromRow > row) {
        m_tableLayoutData->m_tableRects.removeLast();
    }
    // Now the following calls to m_tableRects.back() are hitting the right table rect

    QTextTableFormat tableFormat = m_table->format();

    // Get the column and row style manager.
    KoTableColumnAndRowStyleManager carsManager = KoTableColumnAndRowStyleManager::getManager(m_table);

    /*
     * Implementation Note:
     *
     * An undocumented behavior of QTextTable::cellAt is that requesting a
     * cell that is covered by a spanning cell will return the cell that
     * spans over the requested cell. Example:
     *
     * +------------+------------+
     * |            |            |
     * |            |            |
     * |            +------------+
     * |            |            |
     * |            |            |
     * +------------+------------+
     *
     * table.cellAt(1, 0).row() // Will return 0.
     *
     * In the code below, we rely on this behavior to determine wheather
     * a cell "vertically" ends in the current row, as those are the only
     * cells that should contribute to the row height.
     */

    KoTableRowStyle rowStyle = carsManager.rowStyle(row);

    // Adjust row height.
    qreal minimumRowHeight = rowStyle.minimumRowHeight();
    qreal rowHeight = rowStyle.rowHeight();
    bool rowHasExactHeight = rowStyle.hasProperty(KoTableRowStyle::RowHeight);

    int col = 0;
    while (col < m_table->columns()) {
        // Get the cell format.
        QTextTableCell cell = m_table->cellAt(row, col);
        QTextTableCellFormat cellFormat = cell.format().toTableCellFormat();

        if (row == cell.row() + cell.rowSpan() - 1) {
            /*
             * This cell ends vertically in this row, and hence should
             * contribute to the row height. So we get the height of the
             * entire cell, including borders and padding. This is done
             * by calling KoTableCellStyle::boundingRect() with a
             * rectangle as high as the cell content.
             */
            KoTableCellStyle cellStyle(cellFormat);
            QRectF heightRect(1, 1, 1, m_tableLayoutData->m_contentHeights.at(cell.row()).at(cell.column()));
            qreal cellHeight = cellStyle.boundingRect(heightRect).height();

            // Subtract the height of the rows above.
            for (int rowAbove = row - 1; rowAbove >= cell.row(); --rowAbove) {
                cellHeight -= m_tableLayoutData->m_rowHeights[rowAbove];
            }

            // if the row does not have exact height defined
            if (!rowHasExactHeight) {
                /*
                 * Now we know how much height this cell contributes to the row,
                 * and can determine wheather the row height will grow.
                 */
                rowHeight = qMax(qMax(minimumRowHeight, cellHeight), rowHeight);
            }
        }
        col += cell.columnSpan(); // Skip across column spans.
    }
    m_tableLayoutData->m_rowHeights[row] = rowHeight;

    // Adjust Y position of NEXT row.
    // This is nice since the outside layout routine relies on the next row having a correct y position
    // the first row y position is set in createFirstLayoutRect()
    if (row+1 <  m_table->rows()) {
        m_tableLayoutData->m_rowPositions[row+1] =
            m_tableLayoutData->m_rowPositions[row ] + // Position of this row.
            m_tableLayoutData->m_rowHeights[row];    // Height of this row.
    } else
        m_tableLayoutData->m_dirty = false; //we have reached the end and the table should now be fully laied out

    // Adjust table rect height for new height.
    m_tableLayoutData->m_tableRects.last().rect.setHeight(m_tableLayoutData->m_rowPositions[row]
        + m_tableLayoutData->m_rowHeights[row]
        - m_tableLayoutData->m_rowPositions[m_tableLayoutData->m_tableRects.last().fromRow]);//FIXME review when breaking inside a row
}

void TableLayout::drawBackground(QPainter *painter, const KoTextDocumentLayout::PaintContext &context) const
{
    if (m_tableLayoutData->m_tableRects.isEmpty()) {
        return;
    }
    painter->save();
    // Draw table background and row backgrounds
    KoTableColumnAndRowStyleManager carsManager = KoTableColumnAndRowStyleManager::getManager(m_table);
    foreach (TableRect tRect, m_tableLayoutData->m_tableRects) {
        painter->fillRect(tRect.rect, m_table->format().background());
        QRectF tableRect = tRect.rect;
        for (int row = tRect.fromRow; row < m_table->rows() && m_tableLayoutData->m_rowPositions[row] < tableRect.bottom(); ++row) {
            QRectF rowRect(tableRect.x(), m_tableLayoutData->m_rowPositions[row], tableRect.width(), m_tableLayoutData->m_rowHeights[row]);
            KoTableRowStyle rowStyle = carsManager.rowStyle(row);
            painter->fillRect(rowRect, rowStyle.background());
        }
    }
    // Draw cell backgrounds using their styles.
    for (int row = 0; row < m_table->rows(); ++row) {
        for (int column = 0; column < m_table->columns(); ++column) {
            QTextTableCell tableCell = m_table->cellAt(row, column);
            /*
             * The following check relies on the fact that QTextTable::cellAt()
             * will return the cell that has the span when a covered cell is
             * requested.
             */
            if (row == tableCell.row() && column == tableCell.column()) {
                // This is an actual cell we want to draw, and not a covered one.
                QTextTableCellFormat tfm(tableCell.format().toTableCellFormat());
                QRectF bRect(cellBoundingRect(tableCell,tfm));
                QVariant background(tfm.property(KoTableBorderStyle::CellBackgroundBrush));
                if (!background.isNull()) {
                    painter->fillRect(bRect, qvariant_cast<QBrush>(background));
                }
                // possibly draw the selection of the entire cell
                foreach(const QAbstractTextDocumentLayout::Selection & selection,   context.textContext.selections) {
                    if (selection.cursor.hasComplexSelection()) {
                        int selectionRow;
                        int selectionColumn;
                        int selectionRowSpan;
                        int selectionColumnSpan;
                        selection.cursor.selectedTableCells(&selectionRow, &selectionRowSpan, &selectionColumn, &selectionColumnSpan);
                        if (row >= selectionRow && column>=selectionColumn
                            && row < selectionRow + selectionRowSpan
                            && column < selectionColumn + selectionColumnSpan) {
                            painter->fillRect(bRect, selection.format.background());
                        }
                    } else if (selection.cursor.selectionStart()  < m_table->firstPosition()
                        && selection.cursor.selectionEnd() > m_table->lastPosition()) {
                        painter->fillRect(bRect, selection.format.background());
                    }
                }
            }
        }
    }

    // Draw a background to indicate a change-type
    KoChangeTracker *changeTracker = KoTextDocument(m_table->document()).changeTracker();
    if (changeTracker && changeTracker->displayChanges()) {
        for (int row = 0; row < m_table->rows(); ++row) {
            for (int column = 0; column < m_table->columns(); ++column) {
                QTextTableCell tableCell = m_table->cellAt(row, column);
                KoChangeTrackerElement *changeElement = changeTracker->elementById(tableCell.format().property(KoCharacterStyle::ChangeTrackerId).toInt());
                if (changeElement && changeElement->isEnabled()) {
                    switch(changeElement->getChangeType()) {
                        case KoGenChange::InsertChange:
                            painter->fillRect(cellBoundingRect(tableCell), changeTracker->getInsertionBgColor());
                        break;
                        case KoGenChange::FormatChange:
                            painter->fillRect(cellBoundingRect(tableCell), changeTracker->getFormatChangeBgColor());
                        break;
                        case KoGenChange::DeleteChange:
                            painter->fillRect(cellBoundingRect(tableCell), changeTracker->getDeletionBgColor());
                        break;
                    }
                }
            }
        }   
    }

    painter->restore();
}

void TableLayout::drawBorders(QPainter *painter, QVector<QLineF> *accuBlankBorders) const
{
    if (m_tableLayoutData->m_tableRects.isEmpty()) {
        return;
    }

    painter->save();

    KoTableStyle tableStyle(m_table->format());
    bool collapsing = tableStyle.collapsingBorderModel();

    // Draw cell borders using their styles.
    for (int row = 0; row < m_table->rows(); ++row) {
        for (int column = 0; column < m_table->columns(); ++column) {
            QTextTableCell tableCell = m_table->cellAt(row, column);
            /*
            * The following check relies on the fact that QTextTable::cellAt()
            * will return the cell that has the span when a covered cell is
            * requested.
            */
            if (row == tableCell.row() && column == tableCell.column()) {
                // This is an actual cell we want to draw, and not a covered one.
                QTextTableCellFormat tfm(tableCell.format().toTableCellFormat());
                KoTableBorderStyle cellStyle(tfm);

                QRectF bRect = cellBoundingRect(tableCell,tfm);
                if (collapsing) {

                    // First the horizontal borders
                    if (row == 0) {
                        cellStyle.drawTopHorizontalBorder(*painter, bRect.x(), bRect.y(), bRect.width(), accuBlankBorders);
                    }
                    if (row + tfm.tableCellRowSpan() == m_table->rows()) {
                        // we hit the bottom of the table so just draw the bottom border
                        cellStyle.drawBottomHorizontalBorder(*painter, bRect.x(), bRect.bottom(), bRect.width(), accuBlankBorders);
                    } else {
                        int c = column;
                        while (c < column + tfm.tableCellColumnSpan()) {
                            QTextTableCell tableCellBelow = m_table->cellAt(row + tfm.tableCellRowSpan(), c);
                            QTextTableCellFormat belowTfm(tableCellBelow.format().toTableCellFormat());
                            QRectF belowBRect = cellBoundingRect(tableCellBelow, belowTfm);
                            qreal x = qMax(bRect.x(), belowBRect.x());
                            qreal x2 = qMin(bRect.right(), belowBRect.right());
                            KoTableBorderStyle cellBelowStyle(belowTfm);
                            cellStyle.drawSharedHorizontalBorder(*painter, cellBelowStyle, x, bRect.bottom(), x2 - x, accuBlankBorders);
                            c = tableCellBelow.column() + belowTfm.tableCellColumnSpan();
                        }
                    }

                    // And then the same treatment for vertical borders
                    if (column == 0) {
                        cellStyle.drawLeftmostVerticalBorder(*painter, bRect.x(), bRect.y(), bRect.height(), accuBlankBorders);
                    }
                    if (column + tfm.tableCellColumnSpan() == m_table->columns()) {
                        // we hit the rightmost edge of the table so draw the rightmost border
                        cellStyle.drawRightmostVerticalBorder(*painter, bRect.right(), bRect.y(), bRect.height(), accuBlankBorders);
                    } else {
                        // we have cells to the right so draw sharedborders
                        int r = row;
                        while (r < row + tfm.tableCellRowSpan()) {
                            QTextTableCell tableCellRight = m_table->cellAt(r, column + tfm.tableCellColumnSpan());
                            QTextTableCellFormat rightTfm(tableCellRight.format().toTableCellFormat());
                            QRectF rightBRect = cellBoundingRect(tableCellRight, rightTfm);
                            qreal y = qMax(bRect.y(), rightBRect.y());
                            qreal y2 = qMin(bRect.bottom(), rightBRect.bottom());
                            KoTableBorderStyle cellBelowRight(rightTfm);
                            cellStyle.drawSharedVerticalBorder(*painter, cellBelowRight, bRect.right(), y, y2-y, accuBlankBorders);
                            r = tableCellRight.row() + rightTfm.tableCellRowSpan();
                        }
                    }
                    // Paint diagonal borders for current cell
                    cellStyle.paintDiagonalBorders(*painter, bRect);
                } else { // separating border model
                    cellStyle.paintBorders(*painter, bRect, accuBlankBorders);
                }
            }
        }
    }

    painter->restore();
}

QTextTableCell TableLayout::hitTestTable(const QPointF &point) const
{
    foreach (TableRect tableRect, m_tableLayoutData->m_tableRects) {
        if (tableRect.rect.contains(point)) {
            int col;
            for (col = 1; col < m_table->columns(); ++col) {
                if (point.x() < tableRect.columnPositions[col])
                    break;
            }
            --col;
            int row;
            for (row = tableRect.fromRow; row < m_table->rows(); ++row) {
                if (point.y() < m_tableLayoutData->m_rowPositions[row])
                    break;
            }
            --row;
            return m_table->cellAt(row, col);
        }
    }

    return QTextTableCell();
}

qreal TableLayout::tableMinX() const
{
    return m_tableLayoutData->m_minX-10; //-10 is just to add potential penwidths
}

qreal TableLayout::tableMaxX() const
{
    return m_tableLayoutData->m_maxX+10; //10 is just to add potential penwidths
}

qreal TableLayout::cellContentY(const QTextTableCell &cell) const
{
    Q_ASSERT(isValid());
    Q_ASSERT(cell.isValid());

    /*
     * Get the cell style and return the y pos adjusted for
     * borders and paddings.
     */
    KoTableCellStyle cellStyle(cell.format().toTableCellFormat());
    return m_tableLayoutData->m_rowPositions[cell.row()] + cellStyle.topPadding() + cellStyle.topBorderWidth();
}

qreal TableLayout::cellContentX(const QTextTableCell &cell) const
{
    Q_ASSERT(isValid());
    Q_ASSERT(cell.isValid());
    Q_ASSERT(cell.row() < m_tableLayoutData->m_rowPositions.size());
    
    if (m_tableLayoutData->m_tableRects.isEmpty())
        return 0.0;
    
    TableRect tableRect = m_tableLayoutData->m_tableRects.last();
    int i = m_tableLayoutData->m_tableRects.size()-1;
    while (tableRect.fromRow > cell.row()) {
        --i;
        tableRect =  m_tableLayoutData->m_tableRects[i];
    }
    Q_ASSERT(cell.column() + cell.columnSpan() <=  tableRect.columnPositions.size());

    /*
     * Get the cell style and return the bounding rect adjusted for
     * borders and paddings by calling KoTableCellStyle::contentRect().
     */
    KoTableCellStyle cellStyle(cell.format().toTableCellFormat());
    return tableRect.columnPositions[cell.column()] + cellStyle.topPadding() + cellStyle.topBorderWidth();
}

QRectF TableLayout::cellContentRect(const QTextTableCell &cell) const
{
    Q_ASSERT(isValid());
    Q_ASSERT(cell.isValid());

    /*
     * Get the cell style and return the bounding rect adjusted for
     * borders and paddings by calling KoTableCellStyle::contentRect().
     */
    KoTableCellStyle cellStyle(cell.format().toTableCellFormat());
    return cellStyle.contentRect(cellBoundingRect(cell));
}

QRectF TableLayout::cellBoundingRect(const QTextTableCell &cell) const
{
    return cellBoundingRect(cell, cell.format());
}

QRectF TableLayout::cellBoundingRect(const QTextTableCell &cell, const QTextCharFormat &fmt) const
{
    Q_ASSERT(isValid());
<<<<<<< HEAD

    const int row = cell.row();
    const int column = cell.column();
    const int rowSpan = fmt.tableCellRowSpan();
    const int columnSpan = fmt.tableCellColumnSpan();

    Q_ASSERT(row < m_tableLayoutData->m_rowPositions.size());
=======
    Q_ASSERT(cell.row() < m_tableLayoutData->m_rowPositions.size());
    
    if (m_tableLayoutData->m_tableRects.isEmpty())
        return QRectF(QPointF(0.0,0.0), QSizeF(0.0,0.0));

>>>>>>> 2df58222
    TableRect tableRect = m_tableLayoutData->m_tableRects.last();
    int i = m_tableLayoutData->m_tableRects.size()-1;
    while (tableRect.fromRow > row) {
        --i;
        tableRect =  m_tableLayoutData->m_tableRects[i];
    }
    Q_ASSERT(column + columnSpan <=  tableRect.columnPositions.size());

    // Cell width.
    qreal width = 0;
    for (int col = 0; col < columnSpan; ++col) {
        width += tableRect.columnWidths[column + col];
    }

    // Cell height.
    qreal height = 0;
    for (int r = 0; r < rowSpan; ++r) {
        height += m_tableLayoutData->m_rowHeights[row + r];
        // TODO  when breaking within a row the tableRect needs to be switched at some point
    }

    return QRectF(tableRect.columnPositions[column], m_tableLayoutData->m_rowPositions[row],
            width, height);
}

QRectF TableLayout::rowBoundingRect(int row) const
{
    Q_ASSERT(row < m_tableLayoutData->m_rowPositions.size());
    TableRect tableRect = m_tableLayoutData->m_tableRects.last();
    int i = m_tableLayoutData->m_tableRects.size()-1;
    while (tableRect.fromRow > row) {
        --i;
        tableRect =  m_tableLayoutData->m_tableRects[i];
    }
    return QRectF(tableRect.rect.left(), m_tableLayoutData->m_rowPositions[row],
                tableRect.rect.width(),  m_tableLayoutData->m_rowHeights[row]);
}

void TableLayout::setCellContentHeight(const QTextTableCell &cell, qreal bottom)
{
    Q_ASSERT(isValid());
    Q_ASSERT(cell.isValid());

    if (!isValid() || !cell.isValid())
        return;

    KoTableCellStyle cellStyle(cell.format().toTableCellFormat());
    qreal top = m_tableLayoutData->m_rowPositions[cell.row()]
    + cellStyle.topPadding() + cellStyle.topBorderWidth();
    qreal contentHeight = bottom - top;
    if (contentHeight < (qreal)0.126) // rounding problems due to Qt-scribe internally using ints.
        contentHeight = (qreal)0.0;

    Q_ASSERT(contentHeight >= 0);

    // Update content height value of the cell.
    m_tableLayoutData->m_contentHeights[cell.row()][cell.column()] = contentHeight;
}

QTextTableCell TableLayout::cellAt(int position) const
{
    Q_ASSERT(isValid());

    if (!isValid())
        return QTextTableCell(); // Return invalid cell.

    return m_table->cellAt(position);
}

qreal TableLayout::yAfterTable() const
{
    Q_ASSERT(isValid());

    QTextTableFormat tableFormat = m_table->format();

    return m_tableLayoutData->m_tableRects.last().rect.bottom() + tableFormat.bottomMargin();
}

bool TableLayout::isDirty() const
{
    return isValid() && m_tableLayoutData->m_dirty;
}

bool TableLayout::isValid() const
{
    return (m_table && m_tableLayoutData);
}

void TableLayout::tableDestroyed(QObject *object)
{
    QTextTable *table = static_cast<QTextTable *>(object);
    Q_ASSERT(table);

    if (m_tableLayoutDataMap.contains(table)) {
        // Clean up table layout data for the table.
        delete m_tableLayoutDataMap.value(table);
        m_tableLayoutDataMap.remove(table);
    }

    if (m_table == table) {
        // It was the currently set table that was deleted.
        m_table = 0;
        m_tableLayoutData = 0;
    }
}

#include <TableLayout.moc><|MERGE_RESOLUTION|>--- conflicted
+++ resolved
@@ -567,48 +567,12 @@
 QRectF TableLayout::cellBoundingRect(const QTextTableCell &cell, const QTextCharFormat &fmt) const
 {
     Q_ASSERT(isValid());
-<<<<<<< HEAD
 
     const int row = cell.row();
     const int column = cell.column();
     const int rowSpan = fmt.tableCellRowSpan();
     const int columnSpan = fmt.tableCellColumnSpan();
 
-    Q_ASSERT(row < m_tableLayoutData->m_rowPositions.size());
-=======
-    Q_ASSERT(cell.row() < m_tableLayoutData->m_rowPositions.size());
-    
-    if (m_tableLayoutData->m_tableRects.isEmpty())
-        return QRectF(QPointF(0.0,0.0), QSizeF(0.0,0.0));
-
->>>>>>> 2df58222
-    TableRect tableRect = m_tableLayoutData->m_tableRects.last();
-    int i = m_tableLayoutData->m_tableRects.size()-1;
-    while (tableRect.fromRow > row) {
-        --i;
-        tableRect =  m_tableLayoutData->m_tableRects[i];
-    }
-    Q_ASSERT(column + columnSpan <=  tableRect.columnPositions.size());
-
-    // Cell width.
-    qreal width = 0;
-    for (int col = 0; col < columnSpan; ++col) {
-        width += tableRect.columnWidths[column + col];
-    }
-
-    // Cell height.
-    qreal height = 0;
-    for (int r = 0; r < rowSpan; ++r) {
-        height += m_tableLayoutData->m_rowHeights[row + r];
-        // TODO  when breaking within a row the tableRect needs to be switched at some point
-    }
-
-    return QRectF(tableRect.columnPositions[column], m_tableLayoutData->m_rowPositions[row],
-            width, height);
-}
-
-QRectF TableLayout::rowBoundingRect(int row) const
-{
     Q_ASSERT(row < m_tableLayoutData->m_rowPositions.size());
     TableRect tableRect = m_tableLayoutData->m_tableRects.last();
     int i = m_tableLayoutData->m_tableRects.size()-1;
@@ -616,6 +580,34 @@
         --i;
         tableRect =  m_tableLayoutData->m_tableRects[i];
     }
+    Q_ASSERT(column + columnSpan <=  tableRect.columnPositions.size());
+
+    // Cell width.
+    qreal width = 0;
+    for (int col = 0; col < columnSpan; ++col) {
+        width += tableRect.columnWidths[column + col];
+    }
+
+    // Cell height.
+    qreal height = 0;
+    for (int r = 0; r < rowSpan; ++r) {
+        height += m_tableLayoutData->m_rowHeights[row + r];
+        // TODO  when breaking within a row the tableRect needs to be switched at some point
+    }
+
+    return QRectF(tableRect.columnPositions[column], m_tableLayoutData->m_rowPositions[row],
+            width, height);
+}
+
+QRectF TableLayout::rowBoundingRect(int row) const
+{
+    Q_ASSERT(row < m_tableLayoutData->m_rowPositions.size());
+    TableRect tableRect = m_tableLayoutData->m_tableRects.last();
+    int i = m_tableLayoutData->m_tableRects.size()-1;
+    while (tableRect.fromRow > row) {
+        --i;
+        tableRect =  m_tableLayoutData->m_tableRects[i];
+    }
     return QRectF(tableRect.rect.left(), m_tableLayoutData->m_rowPositions[row],
                 tableRect.rect.width(),  m_tableLayoutData->m_rowHeights[row]);
 }
