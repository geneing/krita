--- conflicted
+++ resolved
@@ -1628,22 +1628,13 @@
     connect(spw, SIGNAL(doneWithFocus()), this, SLOT(returnFocusToCanvas()));
     connect(spw, SIGNAL(insertTableQuick(int, int)), this, SLOT(insertTableQuick(int, int)));
 
-
-
-<<<<<<< HEAD
     // Connect to/with simple styles widget (docker)
     connect(this, SIGNAL(styleManagerChanged(KoStyleManager *)), styw, SLOT(setStyleManager(KoStyleManager *)));
     connect(styw, SIGNAL(paragraphStyleSelected(KoParagraphStyle *)), this, SLOT(setStyle(KoParagraphStyle*)));
     connect(styw, SIGNAL(characterStyleSelected(KoCharacterStyle *)), this, SLOT(setStyle(KoCharacterStyle*)));
     connect(styw, SIGNAL(doneWithFocus()), this, SLOT(returnFocusToCanvas()));
-=======
-    connect(styles, SIGNAL(paragraphStyleSelected(KoParagraphStyle *)),
-            this, SLOT(setStyle(KoParagraphStyle*)));
-    connect(styles, SIGNAL(characterStyleSelected(KoCharacterStyle *)),
-            this, SLOT(setStyle(KoCharacterStyle*)));
-    connect(styles, SIGNAL(doneWithFocus()), this, SLOT(returnFocusToCanvas()));
-    connect(changeTrackingOptions, SIGNAL(doneWithFocus()), this, SLOT(returnFocusToCanvas()));
->>>>>>> 0d8811cf
+    
+    connect(ctw, SIGNAL(doneWithFocus()), this, SLOT(returnFocusToCanvas()));
 
     updateStyleManager();
     if (m_textShape)
