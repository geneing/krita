--- conflicted
+++ resolved
@@ -38,10 +38,7 @@
 #include <KLocale>
 #include <KAction>
 #include <QTextDocument>
-<<<<<<< HEAD
-
-=======
->>>>>>> fce619f7
+
 
 ReferencesTool::ReferencesTool(KoCanvasBase* canvas): TextTool(canvas)
 {
@@ -54,8 +51,12 @@
 
 void ReferencesTool::createActions()
 {
-<<<<<<< HEAD
     KAction *action = new KAction(i18n("Insert"), this);
+    KAction *action1;
+    KAction *action2;
+    KAction *action3;
+
+    action = new KAction(i18n("Add ToC"), this);
     addAction("insert_tableofcentents", action);
     action->setToolTip(i18n("Insert a Table of Contents into the document."));
     connect(action, SIGNAL(triggered()), this, SLOT(insertTableOfContents()));
@@ -81,32 +82,6 @@
     addAction("notes_settings",action);
     action->setToolTip(i18n("Footnote/Endnote Settings"));
     connect(action, SIGNAL(triggered()), this, SLOT(openSettings()));
-=======
-    KAction *action;
-    KAction *action1;
-    KAction *action2;
-    KAction *action3;
-
-    action = new KAction(i18n("Add ToC"), this);
-    addAction("insert_tableofcentents", action);
-    action->setToolTip(i18n("Insert a Table of Contents into the document."));
-    connect(action, SIGNAL(triggered()), this, SLOT(insertTableOfContents()));
-    action1 = new KAction(i18n("Footnote"),this);
-    addAction("insert_footnote",action1);
-    action1->setToolTip(i18n("Insert a Foot Note into the document."));
-    connect(action1, SIGNAL(triggered()), this, SLOT(insertFootNote()));
-    action2 = new KAction(i18n("Endnote"),this);
-    addAction("insert_endnote",action2);
-    action2->setToolTip(i18n("Insert an End Note into the document."));
-    connect(action2, SIGNAL(triggered()), this, SLOT(insertEndNote()));
-    action3 = new KAction(this);
-    QIcon *icon = new QIcon("/home/brijesh/kde/src/calligra/plugins/textshape/pics/settings-icon1_1.png");
-    action3->setIcon( *icon );
-    addAction("notes_settings",action3);
-    action3->setToolTip(i18n("Footnote/Endnote Settings"));
-    connect(action3, SIGNAL(triggered()), this, SLOT(openSettings()));
-
->>>>>>> fce619f7
 }
 
 void ReferencesTool::activate(ToolActivation toolActivation, const QSet<KoShape*> &shapes)
@@ -225,11 +200,7 @@
     textEditor()->insertTableOfContents();
 }
 
-<<<<<<< HEAD
 void ReferencesTool::formatTableOfContents()
-{
-=======
-void ReferencesTool::insertFootNote()
 {
     connect(textEditor()->document(),SIGNAL(cursorPositionChanged(QTextCursor)),this,SLOT(disableButtons(QTextCursor)));
     note = textEditor()->insertFootNote();
@@ -303,7 +274,6 @@
         sfenw->widget.addFootnote->setEnabled(true);
         sfenw->widget.addEndnote->setEnabled(true);
     }
->>>>>>> fce619f7
 }
 
 #include <ReferencesTool.moc>