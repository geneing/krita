--- conflicted
+++ resolved
@@ -7,11 +7,7 @@
     <x>0</x>
     <y>0</y>
     <width>835</width>
-<<<<<<< HEAD
-    <height>646</height>
-=======
     <height>712</height>
->>>>>>> 0fec0c82
    </rect>
   </property>
   <layout class="QGridLayout" name="gridLayout_2">
@@ -141,79 +137,49 @@
    <item row="0" column="3">
     <layout class="QVBoxLayout" name="verticalLayout_5">
      <item>
-<<<<<<< HEAD
-      <widget class="QPushButton" name="importBundleButton">
-=======
       <widget class="QPushButton" name="bnImportBundles">
->>>>>>> 0fec0c82
        <property name="text">
         <string>Import Bundles</string>
        </property>
       </widget>
      </item>
      <item>
-<<<<<<< HEAD
-      <widget class="QPushButton" name="importBundleButton_2">
-=======
       <widget class="QPushButton" name="bnImportBrushes">
->>>>>>> 0fec0c82
        <property name="text">
         <string>Import Brushes</string>
        </property>
       </widget>
      </item>
      <item>
-<<<<<<< HEAD
-      <widget class="QPushButton" name="importBundleButton_3">
+      <widget class="QPushButton" name="bnImportPatterns">
+       <property name="text">
+        <string>Import Patterns</string>
+       </property>
+      </widget>
+     </item>
+     <item>
+      <widget class="QPushButton" name="bnImportGradients">
+       <property name="text">
+        <string>Import Gradients</string>
+       </property>
+      </widget>
+     </item>
+     <item>
+      <widget class="QPushButton" name="bnImportPresets">
+       <property name="text">
+        <string>Import Presets</string>
+       </property>
+      </widget>
+     </item>
+     <item>
+      <widget class="QPushButton" name="bnImportPalettes">
        <property name="text">
         <string>Import Palettes</string>
-=======
-      <widget class="QPushButton" name="bnImportPatterns">
-       <property name="text">
-        <string>Import Patterns</string>
->>>>>>> 0fec0c82
-       </property>
-      </widget>
-     </item>
-     <item>
-<<<<<<< HEAD
-      <widget class="QPushButton" name="importBundleButton_4">
-=======
-      <widget class="QPushButton" name="bnImportGradients">
->>>>>>> 0fec0c82
-       <property name="text">
-        <string>Import Gradients</string>
-       </property>
-      </widget>
-     </item>
-     <item>
-<<<<<<< HEAD
-      <widget class="QPushButton" name="importBundleButton_5">
-=======
-      <widget class="QPushButton" name="bnImportPresets">
->>>>>>> 0fec0c82
-       <property name="text">
-        <string>Import Presets</string>
-       </property>
-      </widget>
-     </item>
-     <item>
-<<<<<<< HEAD
-      <widget class="QPushButton" name="importBundleButton_6">
-=======
-      <widget class="QPushButton" name="bnImportPalettes">
->>>>>>> 0fec0c82
-       <property name="text">
-        <string>Import Palettes</string>
-       </property>
-      </widget>
-     </item>
-     <item>
-<<<<<<< HEAD
-      <widget class="QPushButton" name="importBundleButton_7">
-=======
+       </property>
+      </widget>
+     </item>
+     <item>
       <widget class="QPushButton" name="bnImportWorkspaces">
->>>>>>> 0fec0c82
        <property name="text">
         <string>Import Workspaces</string>
        </property>
