--- conflicted
+++ resolved
@@ -77,11 +77,6 @@
     : KisViewPlugin(parent)
     , d(new Private())
 {
-<<<<<<< HEAD
-    KisAction *action = new KisAction(i18n("Import Resources or Bundles..."), this);
-    addAction("import_resources", action);
-    connect(action, SIGNAL(triggered()), this, SLOT(slotimportResources()));
-=======
     KisAction *action = new KisAction(i18n("Import Bundles..."), this);
     addAction("import_bundles", action);
     connect(action, SIGNAL(triggered()), this, SLOT(slotImportBundles()));
@@ -109,7 +104,6 @@
     action = new KisAction(i18n("Import Workspaces..."), this);
     addAction("import_workspaces", action);
     connect(action, SIGNAL(triggered()), this, SLOT(slotImportWorkspaces()));
->>>>>>> 0fec0c82
 
     action = new KisAction(i18n("Create Resource Bundle..."), this);
     addAction("create_bundle", action);
@@ -209,7 +203,6 @@
         return;
     }
 }
-<<<<<<< HEAD
 
 QStringList ResourceManager::importResources(const QString &title, const QStringList &mimes) const
 {
@@ -222,7 +215,7 @@
 void ResourceManager::slotImportBrushes()
 {
     QStringList resources = importResources(i18n("Import Brushes"), QStringList() << "image/x-gimp-brush"
-                                   << "image/x-gimp-imagehosebrush"
+                                   << "image/x-gimp-x-gimp-brush-animated"
                                    << "image/x-adobe-brushlibrary"
                                    << "image/png"
                                    << "image/svg+xml");
@@ -293,91 +286,6 @@
     }
 }
 
-=======
-
-QStringList ResourceManager::importResources(const QString &title, const QStringList &mimes) const
-{
-    KoFileDialog dialog(m_view->mainWindow(), KoFileDialog::OpenFiles, "krita_resources");
-    dialog.setCaption(title);
-    dialog.setMimeTypeFilters(mimes);
-    return dialog.filenames();
-}
-
-void ResourceManager::slotImportBrushes()
-{
-    QStringList resources = importResources(i18n("Import Brushes"), QStringList() << "image/x-gimp-brush"
-                                   << "image/x-gimp-x-gimp-brush-animated"
-                                   << "image/x-adobe-brushlibrary"
-                                   << "image/png"
-                                   << "image/svg+xml");
-    Q_FOREACH (const QString &res, resources) {
-        d->brushServer->importResourceFile(res);
-    }
-}
-
-void ResourceManager::slotImportPresets()
-{
-    QStringList resources = importResources(i18n("Import Presets"), QStringList() << "application/x-krita-paintoppreset");
-    Q_FOREACH (const QString &res, resources) {
-        d->paintopServer->importResourceFile(res);
-    }
-}
-
-void ResourceManager::slotImportGradients()
-{
-    QStringList resources = importResources(i18n("Import Gradients"), QStringList() << "image/svg+xml"
-                                   << "application/x-gimp-gradient"
-                                   << "applicaition/x-karbon-gradient");
-    Q_FOREACH (const QString &res, resources) {
-        d->gradientServer->importResourceFile(res);
-    }
-}
-
-void ResourceManager::slotImportBundles()
-{
-    QStringList resources = importResources(i18n("Import Bundles"), QStringList() << "application-x-krita-bundle");
-    Q_FOREACH (const QString &res, resources) {
-        KisResourceBundle *bundle = KisResourceServerProvider::instance()->resourceBundleServer()->createResource(res);
-        bundle->load();
-        if (bundle->valid()) {
-            if (!bundle->install()) {
-                QMessageBox::warning(0, i18nc("@title:window", "Krita"), i18n("Could not install the resources for bundle %1.").arg(res));
-            }
-        }
-        else {
-            QMessageBox::warning(0, i18nc("@title:window", "Krita"), i18n("Could not load bundle %1.").arg(res));
-        }
-
-        QFileInfo fi(res);
-        QString newFilename = KisResourceServerProvider::instance()->resourceBundleServer()->saveLocation() + fi.baseName() + bundle->defaultFileExtension();
-        QFileInfo fileInfo(newFilename);
-
-        int i = 1;
-        while (fileInfo.exists()) {
-            fileInfo.setFile(KisResourceServerProvider::instance()->resourceBundleServer()->saveLocation() + fi.baseName() + QString("%1").arg(i) + bundle->defaultFileExtension());
-            i++;
-        }
-        bundle->setFilename(fileInfo.filePath());
-        QFile::copy(res, newFilename);
-        KisResourceServerProvider::instance()->resourceBundleServer()->addResource(bundle, false);
-    }
-}
-
-void ResourceManager::slotImportPatterns()
-{
-    QStringList resources = importResources(i18n("Import Patterns"), QStringList() << "image/png"
-                                   << "image/svg+xml"
-                                   << "application/x-gimp-pattern"
-                                   << "image/jpeg"
-                                   << "image/tiff"
-                                   << "image/bmp"
-                                   << "image/xpg");
-    Q_FOREACH (const QString &res, resources) {
-        d->patternServer->importResourceFile(res);
-    }
-}
-
->>>>>>> 0fec0c82
 void ResourceManager::slotImportPalettes()
 {
     QStringList resources = importResources(i18n("Import Palettes"), QStringList() << "image/x-gimp-color-palette");
