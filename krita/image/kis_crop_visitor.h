--- conflicted
+++ resolved
@@ -144,15 +144,9 @@
         transaction.commit(undoAdapter);
 
         if (m_movelayers) {
-<<<<<<< HEAD
             QPoint oldPos(node->x(), node->y());
             QPoint newPos(node->x() - m_rect.x(), node->y() - m_rect.y());
-            QUndoCommand *cmd = new KisNodeMoveCommand(node, oldPos, newPos, image);
-=======
-            QPoint oldPos(layer->x(), layer->y());
-            QPoint newPos(layer->x() - m_rect.x(), layer->y() - m_rect.y());
-            KUndo2Command *cmd = new KisNodeMoveCommand(layer, oldPos, newPos, layer->image());
->>>>>>> 2246bbe5
+            KUndo2Command *cmd = new KisNodeMoveCommand(node, oldPos, newPos, image);
             undoAdapter->addCommand(cmd);
         }
 
