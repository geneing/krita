--- conflicted
+++ resolved
@@ -1347,9 +1347,6 @@
     pool.waitForDone();
 }
 
-<<<<<<< HEAD
-QTEST_KDEMAIN(KisPaintDeviceTest, GUI)
-=======
 struct TestingLodDefaultBounds : public KisDefaultBoundsBase {
     TestingLodDefaultBounds(const QRect &bounds = QRect(0,0,100,100))
         : m_lod(0), m_bounds(bounds) {}
@@ -1906,6 +1903,4 @@
     QVERIFY(o.m_currentData == o.m_frames.begin().value());
 }
 
-QTEST_KDEMAIN(KisPaintDeviceTest, GUI)
-#include "kis_paint_device_test.moc"
->>>>>>> f6cd36e0
+QTEST_KDEMAIN(KisPaintDeviceTest, GUI)