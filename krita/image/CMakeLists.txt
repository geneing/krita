add_subdirectory( tests )

########### next target ###############

add_definitions(${KDE4_ENABLE_EXCEPTIONS})

# Chose a tiles backend
# 1 - image/tiles
# 3 - image/tiles3

set(USE_TILESYSTEM 3)
configure_file(${CMAKE_CURRENT_SOURCE_DIR}/config-tiles.h.cmake ${CMAKE_CURRENT_BINARY_DIR}/../config-tiles.h) ### WRONG PLACE???

if(USE_TILESYSTEM EQUAL 3)
set(libkritatile_SRCS
    ${CMAKE_SOURCE_DIR}/krita/image/tiles3/kis_tile.cc
    ${CMAKE_SOURCE_DIR}/krita/image/tiles3/kis_tile_data.cc
    ${CMAKE_SOURCE_DIR}/krita/image/tiles3/kis_tile_data_store.cc
    ${CMAKE_SOURCE_DIR}/krita/image/tiles3/kis_tile_data_pooler.cc
    ${CMAKE_SOURCE_DIR}/krita/image/tiles3/kis_tiled_data_manager.cc
    ${CMAKE_SOURCE_DIR}/krita/image/tiles3/kis_memento_manager.cc
    ${CMAKE_SOURCE_DIR}/krita/image/tiles3/kis_hline_iterator.cpp
    ${CMAKE_SOURCE_DIR}/krita/image/tiles3/kis_vline_iterator.cpp
    ${CMAKE_SOURCE_DIR}/krita/image/tiles3/kis_random_accessor.cc
    ${CMAKE_SOURCE_DIR}/krita/image/tiles3/swap/kis_abstract_compression.cpp
    ${CMAKE_SOURCE_DIR}/krita/image/tiles3/swap/kis_lzf_compression.cpp
    ${CMAKE_SOURCE_DIR}/krita/image/tiles3/swap/kis_abstract_tile_compressor.cpp
    ${CMAKE_SOURCE_DIR}/krita/image/tiles3/swap/kis_legacy_tile_compressor.cpp
    ${CMAKE_SOURCE_DIR}/krita/image/tiles3/swap/kis_tile_compressor_2.cpp
    ${CMAKE_SOURCE_DIR}/krita/image/tiles3/swap/kis_chunk_allocator.cpp
    ${CMAKE_SOURCE_DIR}/krita/image/tiles3/swap/kis_memory_window.cpp
    ${CMAKE_SOURCE_DIR}/krita/image/tiles3/swap/kis_swapped_data_store.cpp
    ${CMAKE_SOURCE_DIR}/krita/image/tiles3/swap/kis_tile_data_swapper.cpp
)
add_subdirectory( tiles3 )
endif()

option(HAVE_MEMORY_LEAK_TRACKER "Enable memory leak tracker (always disabled in release build)" OFF)
option(HAVE_BACKTRACE_SUPPORT "Enable recording of backtrace in memory leak tracker" OFF)
configure_file(${CMAKE_CURRENT_SOURCE_DIR}/config-memory-leak-tracker.h.cmake ${CMAKE_CURRENT_BINARY_DIR}/config-memory-leak-tracker.h) ### WRONG PLACE???

include_directories(
    ${CMAKE_SOURCE_DIR}/krita/image/metadata
    3rdparty
)

if(FFTW3_FOUND)
  include_directories(${FFTW3_INCLUDE_DIRS})
endif()

if(HAVE_VC)
  include_directories(${Vc_INCLUDE_DIR})
  ko_compile_for_all_implementations(__per_arch_circle_mask_generator_objs kis_brush_mask_applicator_factories.cpp)
else()
  set(__per_arch_circle_mask_generator_objs kis_brush_mask_applicator_factories.cpp)
endif()

set(kritaimage_LIB_SRCS
   ${libkritatile_SRCS}
   kis_debug.cpp
   kis_distance_information.cpp
   kis_painter.cc
   kis_progress_updater.cpp
   brushengine/kis_paint_information.cc
   brushengine/kis_paintop.cc
   brushengine/kis_paintop_factory.cpp
   brushengine/kis_paintop_preset.cpp
   brushengine/kis_paintop_registry.cc
   brushengine/kis_paintop_settings.cpp
   brushengine/kis_locked_properties.cc
   brushengine/kis_locked_properties_proxy.cpp
   brushengine/kis_locked_properties_server.cpp
   commands/kis_deselect_global_selection_command.cpp
   commands/kis_image_change_layers_command.cpp
   commands/kis_image_command.cpp
   commands/kis_image_set_projection_color_space_command.cpp
   commands/kis_image_layer_add_command.cpp
   commands/kis_image_layer_move_command.cpp
   commands/kis_image_layer_remove_command.cpp
   commands/kis_image_layer_remove_command_impl.cpp
   commands/kis_image_node_lower_command.cpp
   commands/kis_image_node_raise_command.cpp
   commands/kis_image_node_to_bottom_command.cpp
   commands/kis_image_node_to_top_command.cpp
   commands/kis_image_lock_command.cpp
   commands/kis_layer_command.cpp
   commands/kis_layer_props_command.cpp
   commands/kis_node_command.cpp
   commands/kis_node_compositeop_command.cpp
   commands/kis_node_opacity_command.cpp
   commands/kis_node_property_list_command.cpp
   commands/kis_reselect_global_selection_command.cpp
   commands/kis_set_global_selection_command.cpp
   commands_new/kis_saved_commands.cpp
   commands_new/kis_processing_command.cpp
   commands_new/kis_image_resize_command.cpp
   commands_new/kis_image_set_resolution_command.cpp
   commands_new/kis_node_move_command2.cpp
   commands_new/kis_set_layer_style_command.cpp
   commands_new/kis_selection_move_command2.cpp
   commands_new/kis_update_command.cpp
   processing/kis_do_nothing_processing_visitor.cpp
   processing/kis_simple_processing_visitor.cpp
   processing/kis_crop_processing_visitor.cpp
   processing/kis_crop_selections_processing_visitor.cpp
   processing/kis_transform_processing_visitor.cpp
   processing/kis_mirror_processing_visitor.cpp
   filter/kis_filter.cc
   filter/kis_filter_configuration.cc
   filter/kis_filter_registry.cc
   filter/kis_color_transformation_filter.cc
   generator/kis_generator.cpp
   generator/kis_generator_layer.cpp
   generator/kis_generator_registry.cpp
   floodfill/kis_fill_interval_map.cpp
   floodfill/kis_scanline_fill.cpp
   kis_adjustment_layer.cc
   kis_selection_based_layer.cpp
   kis_node_filter_interface.cpp
   kis_base_accessor.cpp
   kis_base_node.cpp
   kis_base_processor.cpp
   kis_basic_math_toolbox.cpp
   kis_bookmarked_configuration_manager.cc
   kis_clone_info.cpp
   kis_clone_layer.cpp
   kis_colorspace_convert_visitor.cpp
   kis_config_widget.cpp
   kis_convolution_kernel.cc
   kis_convolution_painter.cc
   kis_gaussian_kernel.cpp
   kis_cubic_curve.cpp
   kis_default_bounds.cpp
   kis_default_bounds_base.cpp
   kis_effect_mask.cc
   kis_fast_math.cpp
   kis_fill_painter.cc
   kis_filter_mask.cpp
   kis_filter_strategy.cc
   kis_transform_mask.cpp
   kis_transform_mask_params_interface.cpp
   kis_recalculate_transform_mask_job.cpp
   kis_recalculate_generator_layer_job.cpp
   kis_transform_mask_params_factory_registry.cpp
   kis_safe_transform.cpp
   kis_gradient_painter.cc
   kis_gradient_shape_strategy.cpp
   kis_cached_gradient_shape_strategy.cpp
   kis_polygonal_gradient_shape_strategy.cpp
   kis_iterator_ng.cpp
   kis_async_merger.cpp
   kis_merge_walker.cc
   kis_updater_context.cpp
   kis_update_job_item.cpp
   kis_stroke_strategy_undo_command_based.cpp
   kis_simple_stroke_strategy.cpp
   kis_stroke_job_strategy.cpp
   kis_stroke_strategy.cpp
   kis_stroke.cpp
   kis_strokes_queue.cpp
   kis_simple_update_queue.cpp
   kis_update_scheduler.cpp
   kis_queues_progress_updater.cpp
   kis_composite_progress_proxy.cpp
<<<<<<< HEAD
   kis_sync_lod_cache_stroke_strategy.cpp
=======
   kis_update_time_monitor.cpp
>>>>>>> 52943ae8
   kis_group_layer.cc
   kis_count_visitor.cpp
   kis_histogram.cc
   kis_image_interfaces.cpp
   kis_node_graph_listener.cpp
   kis_image.cc
   kis_image_signal_router.cpp
   kis_image_config.cpp
   kis_projection_updates_filter.cpp
   kis_suspend_projection_updates_stroke_strategy.cpp
   kis_signal_compressor.cpp
   kis_signal_compressor_with_param.cpp
   kis_thread_safe_signal_compressor.cpp
   kis_acyclic_signal_connector.cpp
   kis_layer.cc
   kis_indirect_painting_support.cpp
   kis_abstract_projection_plane.cpp
   kis_layer_projection_plane.cpp
   kis_mask_projection_plane.cpp
   kis_projection_leaf.cpp
   kis_mask.cc
   kis_base_mask_generator.cpp
   kis_rect_mask_generator.cpp
   kis_circle_mask_generator.cpp
   kis_gauss_circle_mask_generator.cpp
   kis_gauss_rect_mask_generator.cpp
   ${__per_arch_circle_mask_generator_objs}
   kis_curve_circle_mask_generator.cpp
   kis_curve_rect_mask_generator.cpp
   kis_math_toolbox.cpp
   kis_memory_leak_tracker.cpp
   kis_memory_statistics_server.cpp
   kis_name_server.cpp
   kis_node.cpp
   kis_node_facade.cpp
   kis_node_progress_proxy.cpp
   kis_node_visitor.cpp
   kis_paint_device.cc
   kis_fixed_paint_device.cpp
   kis_paint_layer.cc
   kis_perspective_grid.cpp
   kis_perspective_math.cpp
   kis_pixel_selection.cpp
   kis_processing_information.cpp
   kis_properties_configuration.cc
   kis_random_accessor_ng.cpp
   kis_random_generator.cc
   kis_random_sub_accessor.cpp
   kis_wrapped_random_accessor.cpp
   kis_selection.cc
   kis_selection_mask.cpp
   kis_update_outline_job.cpp
   kis_update_selection_job.cpp
   kis_serializable_configuration.cc
   kis_shared.cc
   kis_transaction_data.cpp
   kis_transform_worker.cc
   kis_perspectivetransform_worker.cpp
   bsplines/kis_bspline_1d.cpp
   bsplines/kis_bspline_2d.cpp
   bsplines/kis_nu_bspline_2d.cpp
   kis_warptransform_worker.cc
   kis_cage_transform_worker.cpp
   kis_liquify_transform_worker.cpp
   kis_green_coordinates_math.cpp
   kis_algebra_2d.cpp
   kis_dom_utils.cpp
   kis_transparency_mask.cc
   kis_undo_store.cpp
   kis_undo_stores.cpp
   kis_undo_adapter.cpp
   kis_surrogate_undo_adapter.cpp
   kis_legacy_undo_adapter.cpp
   kis_post_execution_undo_adapter.cpp
   kis_processing_visitor.cpp
   kis_processing_applicator.cpp
   krita_utils.cpp
   kis_outline_generator.cpp
   kis_layer_composition.cpp
   kis_selection_filters.cpp
   metadata/kis_meta_data_entry.cc
   metadata/kis_meta_data_filter.cc
   metadata/kis_meta_data_filter_p.cc
   metadata/kis_meta_data_filter_registry.cc
   metadata/kis_meta_data_filter_registry_model.cc
   metadata/kis_meta_data_io_backend.cc
   metadata/kis_meta_data_merge_strategy.cc
   metadata/kis_meta_data_merge_strategy_p.cc
   metadata/kis_meta_data_merge_strategy_registry.cc
   metadata/kis_meta_data_parser.cc
   metadata/kis_meta_data_schema.cc
   metadata/kis_meta_data_schema_registry.cc
   metadata/kis_meta_data_store.cc
   metadata/kis_meta_data_type_info.cc
   metadata/kis_meta_data_validator.cc
   metadata/kis_meta_data_value.cc
   recorder/kis_action_recorder.cc
   recorder/kis_macro.cc
   recorder/kis_macro_player.cc
   recorder/kis_node_query_path.cc
   recorder/kis_play_info.cc
   recorder/kis_recorded_action.cc
   recorder/kis_recorded_action_factory_registry.cc
   recorder/kis_recorded_action_load_context.cpp
   recorder/kis_recorded_action_save_context.cpp
   recorder/kis_recorded_filter_action.cpp
   recorder/kis_recorded_fill_paint_action.cpp
   recorder/kis_recorded_node_action.cc
   recorder/kis_recorded_paint_action.cpp
   recorder/kis_recorded_path_paint_action.cpp
   recorder/kis_recorded_shape_paint_action.cpp

   kis_psd_layer_style.cpp

   layerstyles/kis_layer_style_filter.cpp
   layerstyles/kis_layer_style_filter_environment.cpp
   layerstyles/kis_layer_style_filter_projection_plane.cpp
   layerstyles/kis_layer_style_projection_plane.cpp
   layerstyles/kis_ls_drop_shadow_filter.cpp
   layerstyles/kis_ls_satin_filter.cpp
   layerstyles/kis_ls_stroke_filter.cpp
   layerstyles/kis_ls_bevel_emboss_filter.cpp
   layerstyles/kis_ls_overlay_filter.cpp
   layerstyles/kis_ls_utils.cpp
   layerstyles/gimp_bump_map.cpp
)

set(einspline_SRCS
   3rdparty/einspline/bspline_create.cpp
   3rdparty/einspline/bspline_data.cpp
   3rdparty/einspline/multi_bspline_create.cpp
   3rdparty/einspline/nubasis.cpp
   3rdparty/einspline/nubspline_create.cpp
   3rdparty/einspline/nugrid.cpp
)

kde4_add_library(kritaimage SHARED ${kritaimage_LIB_SRCS} ${einspline_SRCS})

target_link_libraries(kritaimage ${KDE4_KDEUI_LIBS} libglobal libkispsd koodf pigmentcms kundo2 kowidgetutils)
target_link_libraries(kritaimage LINK_INTERFACE_LIBRARIES libglobal libkispsd koodf pigmentcms kundo2 kowidgetutils)

target_link_libraries(kritaimage ${Boost_SYSTEM_LIBRARY})
message("DEBUG_BOOST_LIBRARIES = " ${Boost_LIBRARIES})
message("DEBUG_BOOST_SYSTEM_FOUND = " ${Boost_SYSTEM_FOUND})
message("DEBUG_BOOST_SYSTEM_LIBRARY = " ${Boost_SYSTEM_LIBRARY})

if(OPENEXR_FOUND)
  target_link_libraries(kritaimage  ${OPENEXR_LIBRARIES})
endif()

if(FFTW3_FOUND)
  target_link_libraries(kritaimage  ${FFTW3_LIBRARIES})
endif()

if(HAVE_VC)
  target_link_libraries(kritaimage  ${Vc_LIBRARIES})
endif()

if (NOT GSL_FOUND)
  message (WARNING "KRITA WARNING! No GNU Scientific Library was found! Krita's Shaped Gradients might be non-normalized! Please install GSL library.")
else ()
  target_link_libraries(kritaimage ${GSL_LIBRARIES} ${GSL_CBLAS_LIBRARIES})
endif ()

set_target_properties(kritaimage PROPERTIES
    VERSION ${GENERIC_CALLIGRA_LIB_VERSION} SOVERSION ${GENERIC_CALLIGRA_LIB_SOVERSION}
)
install(TARGETS kritaimage  ${INSTALL_TARGETS_DEFAULT_ARGS})

########### install schemas #############
install( FILES
    metadata/schemas/dc.schema
    metadata/schemas/exif.schema
    metadata/schemas/tiff.schema
    metadata/schemas/mkn.schema
    metadata/schemas/xmp.schema
    metadata/schemas/xmpmm.schema
    metadata/schemas/xmprights.schema

    DESTINATION ${DATA_INSTALL_DIR}/krita/metadata/schemas)

########### install files ###############

install( FILES
    kis_base_node.h
    kis_base_processor.h
    kis_config_widget.h
    kis_convolution_kernel.h
    kis_convolution_painter.h
    kis_convolution_worker.h
    kis_cubic_curve.h
    kis_debug.h
    kis_default_bounds.h
    kis_distance_information.h
    filter/kis_filter.h
    filter/kis_filter_registry.h
    kis_filter_strategy.h
    kis_global.h
    kis_image.h
    kis_mask.h
    kis_node.h
    kis_node_facade.h
    kis_node_graph_listener.h
    kis_painter.h
    kis_paint_device.h
    kis_properties_configuration.h
    kis_processing_information.h
    kis_transform_worker.h
    kis_perspectivetransform_worker.h
    kis_warptransform_worker.h
    kis_serializable_configuration.h
    kis_selection.h
    kis_shared.h
    kis_shared_ptr.h
    kis_transaction.h
    kis_types.h
    krita_export.h
    filter/kis_filter_configuration.h
    generator/kis_generator.h
    generator/kis_generator_registry.h
    brushengine/kis_locked_properties.h
    brushengine/kis_locked_properties_proxy.h
    brushengine/kis_locked_properties_server.h  
    DESTINATION ${INCLUDE_INSTALL_DIR}/krita)<|MERGE_RESOLUTION|>--- conflicted
+++ resolved
@@ -162,11 +162,8 @@
    kis_update_scheduler.cpp
    kis_queues_progress_updater.cpp
    kis_composite_progress_proxy.cpp
-<<<<<<< HEAD
    kis_sync_lod_cache_stroke_strategy.cpp
-=======
    kis_update_time_monitor.cpp
->>>>>>> 52943ae8
    kis_group_layer.cc
    kis_count_visitor.cpp
    kis_histogram.cc
