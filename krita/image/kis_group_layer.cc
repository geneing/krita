/*
 *  Copyright (c) 2005 C. Boemann <cbo@boemann.dk>
 *  Copyright (c) 2007 Boudewijn Rempt <boud@valdyas.org>
 *  Copyright (c) 2009 Dmitry Kazakov <dimula73@gmail.com>
 *
 *  This program is free software; you can redistribute it and/or modify
 *  it under the terms of the GNU General Public License as published by
 *  the Free Software Foundation; either version 2 of the License, or
 *  (at your option) any later version.
 *
 *  This program is distributed in the hope that it will be useful,
 *  but WITHOUT ANY WARRANTY; without even the implied warranty of
 *  MERCHANTABILITY or FITNESS FOR A PARTICULAR PURPOSE.  See the
 *  GNU General Public License for more details.
 *
 *  You should have received a copy of the GNU General Public License
 *  along with this program; if not, write to the Free Software
 *  Foundation, Inc., 51 Franklin Street, Fifth Floor, Boston, MA 02110-1301, USA.
 */

#include "kis_group_layer.h"

#include <KoIcon.h>
#include <KoCompositeOpRegistry.h>
#include <KoColorSpace.h>
#include <KoColor.h>


#include "kis_types.h"
#include "kis_node_visitor.h"
#include "kis_processing_visitor.h"
#include "kis_debug.h"
#include "kis_image.h"
#include "kis_paint_device.h"
#include "kis_default_bounds.h"
#include "kis_clone_layer.h"
#include "kis_selection_mask.h"
#include "kis_psd_layer_style.h"


struct KisGroupLayer::Private
{
public:
    Private()
        : paintDevice(0)
        , x(0)
        , y(0)
        , passThroughMode(false)
    {
    }

    KisPaintDeviceSP paintDevice;
    qint32 x;
    qint32 y;
    bool passThroughMode;
};

KisGroupLayer::KisGroupLayer(KisImageWSP image, const QString &name, quint8 opacity) :
    KisLayer(image, name, opacity),
    m_d(new Private())
{
    resetCache();
}

KisGroupLayer::KisGroupLayer(const KisGroupLayer &rhs) :
    KisLayer(rhs),
    m_d(new Private())
{
    m_d->paintDevice = new KisPaintDevice(*rhs.m_d->paintDevice.data());
    m_d->x = rhs.m_d->x;
    m_d->y = rhs.m_d->y;
    m_d->paintDevice->setDefaultPixel(const_cast<KisGroupLayer*>(&rhs)->m_d->paintDevice->defaultPixel());
}

KisGroupLayer::~KisGroupLayer()
{
    delete m_d;
}

bool KisGroupLayer::checkCloneLayer(KisCloneLayerSP clone) const
{
    KisNodeSP source = clone->copyFrom();
    if (source) {
        if(!allowAsChild(source)) return false;

        if (source->inherits("KisGroupLayer")) {
            KisNodeSP newParent = const_cast<KisGroupLayer*>(this);
            while (newParent) {
                if (newParent == source) {
                    return false;
                }
                newParent = newParent->parent();
            }
        }
    }

    return true;
}

bool KisGroupLayer::checkNodeRecursively(KisNodeSP node) const
{
    KisCloneLayerSP cloneLayer = dynamic_cast<KisCloneLayer*>(node.data());
    if(cloneLayer) {
        return checkCloneLayer(cloneLayer);
    }
    else if (node->inherits("KisGroupLayer")) {
        KisNodeSP child = node->firstChild();
        while (child) {
            if (!checkNodeRecursively(child)) {
                return false;
            }
            child = child->nextSibling();
        }
    }

    return true;
}

bool KisGroupLayer::allowAsChild(KisNodeSP node) const
{
    return checkNodeRecursively(node) &&
            (parent() ||
             (node->inherits("KisSelectionMask") && !selectionMask()) ||
             !node->inherits("KisMask"));
}

const KoColorSpace * KisGroupLayer::colorSpace() const
{
    return m_d->paintDevice->colorSpace();
}

QIcon KisGroupLayer::icon() const
{
    return koIcon("folder");
}

void KisGroupLayer::setImage(KisImageWSP image)
{
    m_d->paintDevice->setDefaultBounds(new KisDefaultBounds(image));
    KisLayer::setImage(image);
}

KisLayerSP KisGroupLayer::createMergedLayer(KisLayerSP prevLayer)
{
    KisGroupLayer *prevGroup = dynamic_cast<KisGroupLayer*>(prevLayer.data());

    if (prevGroup) {
        KisSharedPtr<KisGroupLayer> merged(new KisGroupLayer(*prevGroup));

        KisNodeSP child, cloned;

        for (child = firstChild(); child; child = child->nextSibling()) {
            cloned = child->clone();
            image()->addNode(cloned, merged);
        }

        image()->refreshGraphAsync(merged);

        return merged;
    } else
        return KisLayer::createMergedLayer(prevLayer);
}

void KisGroupLayer::resetCache(const KoColorSpace *colorSpace)
{
    if (!colorSpace)
        colorSpace = image()->colorSpace();

    Q_ASSERT(colorSpace);

    if (!m_d->paintDevice) {

        m_d->paintDevice = new KisPaintDevice(this, colorSpace, new KisDefaultBounds(image()));
        m_d->paintDevice->setX(m_d->x);
        m_d->paintDevice->setY(m_d->y);
    }
    else if(!(*m_d->paintDevice->colorSpace() == *colorSpace)) {

        KisPaintDeviceSP dev = new KisPaintDevice(this, colorSpace, new KisDefaultBounds(image()));
        dev->setX(m_d->x);
        dev->setY(m_d->y);
        quint8* defaultPixel = new quint8[colorSpace->pixelSize()];

        m_d->paintDevice->colorSpace()->
            convertPixelsTo(m_d->paintDevice->defaultPixel(), defaultPixel, colorSpace, 1,
                            KoColorConversionTransformation::InternalRenderingIntent,
                            KoColorConversionTransformation::InternalConversionFlags);
        dev->setDefaultPixel(defaultPixel);
        delete[] defaultPixel;
        m_d->paintDevice = dev;
    } else {

        m_d->paintDevice->clear();
    }
}

KisLayer* KisGroupLayer::onlyMeaningfulChild() const
{
    KisNode *child = firstChild().data();
    KisLayer *onlyLayer = 0;

    while (child) {
        KisLayer *layer = dynamic_cast<KisLayer*>(child);
        if (layer) {
            if (onlyLayer) return 0;
            onlyLayer = layer;
        }
        child = child->nextSibling().data();
    }

    return onlyLayer;
}

KisPaintDeviceSP KisGroupLayer::tryObligeChild() const
{
    const KisLayer *child = onlyMeaningfulChild();

    if (child &&
        child->channelFlags().isEmpty() &&
        child->projection() &&
        child->visible() &&
        (child->compositeOpId() == COMPOSITE_OVER ||
         child->compositeOpId() == COMPOSITE_ALPHA_DARKEN ||
         child->compositeOpId() == COMPOSITE_COPY) &&
        child->opacity() == OPACITY_OPAQUE_U8 &&
        *child->projection()->colorSpace() == *colorSpace() &&
        !child->layerStyle()) {

        quint8 defaultOpacity =
            m_d->paintDevice->colorSpace()->opacityU8(
                m_d->paintDevice->defaultPixel());

        if(defaultOpacity == OPACITY_TRANSPARENT_U8) {
            return child->projection();
        }
    }

    return 0;
}

KisPaintDeviceSP KisGroupLayer::original() const
{
    /**
     * We are too lazy! Let's our children work for us.
     * Try to use children's paintDevice if it's the only
     * one in stack and meets some conditions
     */
    KisPaintDeviceSP realOriginal = tryObligeChild();

    if (!realOriginal) {
        if (!childCount() && !m_d->paintDevice->extent().isEmpty()) {
            m_d->paintDevice->clear();
        }
        realOriginal = m_d->paintDevice;
    }

    return realOriginal;
}

void KisGroupLayer::setDefaultProjectionColor(KoColor color)
{
    color.convertTo(m_d->paintDevice->colorSpace());
    m_d->paintDevice->setDefaultPixel(color.data());
}

KoColor KisGroupLayer::defaultProjectionColor() const
{
    KoColor color(m_d->paintDevice->defaultPixel(), m_d->paintDevice->colorSpace());
    return color;
}

bool KisGroupLayer::passThroughMode() const
{
    return m_d->passThroughMode;
}

void KisGroupLayer::setPassThroughMode(bool value)
{
    m_d->passThroughMode = value;
}

KisDocumentSectionModel::PropertyList KisGroupLayer::sectionModelProperties() const
{
    KisDocumentSectionModel::PropertyList l = KisLayer::sectionModelProperties();
    // XXX: get right icons
    l << KisDocumentSectionModel::Property(i18n("Pass Through"), koIcon("passthrough-enabled"), koIcon("passthrough-disabled"), passThroughMode());
    return l;
}

void KisGroupLayer::setSectionModelProperties(const KisDocumentSectionModel::PropertyList &properties)
{
    foreach (const KisDocumentSectionModel::Property &property, properties) {
        if (property.name == i18n("Pass Through")) {
            setPassThroughMode(property.state.toBool());
        }
    }

    KisLayer::setSectionModelProperties(properties);
}

bool KisGroupLayer::accept(KisNodeVisitor &v)
{
    return v.visit(this);
}

void KisGroupLayer::accept(KisProcessingVisitor &visitor, KisUndoAdapter *undoAdapter)
{
    return visitor.visit(this, undoAdapter);
}

qint32 KisGroupLayer::x() const
{
    return m_d->x;
}

qint32 KisGroupLayer::y() const
{
    return m_d->y;
}

void KisGroupLayer::setX(qint32 x)
{
    qint32 delta = x - m_d->x;
    m_d->x = x;
    if(m_d->paintDevice) {
        m_d->paintDevice->setX(m_d->paintDevice->x() + delta);
        Q_ASSERT(m_d->paintDevice->x() == m_d->x);
    }
}

void KisGroupLayer::setY(qint32 y)
{
    qint32 delta = y - m_d->y;
    m_d->y = y;
    if(m_d->paintDevice) {
        m_d->paintDevice->setY(m_d->paintDevice->y() + delta);
        Q_ASSERT(m_d->paintDevice->y() == m_d->y);
    }
}
<<<<<<< HEAD
=======

struct ExtentPolicy
{
    inline QRect operator() (const KisNode *node) {
        return node->extent();
    }
};

struct ExactBoundsPolicy
{
    inline QRect operator() (const KisNode *node) {
        return node->exactBounds();
    }
};

template <class MetricPolicy>
QRect collectRects(const KisNode *node, MetricPolicy policy)
{
    QRect accumulator;

    const KisNode *child = node->firstChild();
    while (child) {
        accumulator |= policy(child);
        child = child->nextSibling();
    }

    return accumulator;
}

QRect KisGroupLayer::extent() const
{
    return m_d->passThroughMode ?
        collectRects(this, ExtentPolicy()) :
        KisLayer::extent();
}

QRect KisGroupLayer::exactBounds() const
{
    return m_d->passThroughMode ?
        collectRects(this, ExactBoundsPolicy()) :
        KisLayer::exactBounds();
}

#include "kis_group_layer.moc"
>>>>>>> 0bd55d64
<|MERGE_RESOLUTION|>--- conflicted
+++ resolved
@@ -337,8 +337,6 @@
         Q_ASSERT(m_d->paintDevice->y() == m_d->y);
     }
 }
-<<<<<<< HEAD
-=======
 
 struct ExtentPolicy
 {
@@ -380,7 +378,4 @@
     return m_d->passThroughMode ?
         collectRects(this, ExactBoundsPolicy()) :
         KisLayer::exactBounds();
-}
-
-#include "kis_group_layer.moc"
->>>>>>> 0bd55d64
+}