/* This file is part of the KDE project
   Copyright (C) 1998, 1999 Torben Weis <weis@kde.org>
   Copyright (C) 2009 Thomas Zander <zander@kde.org>
   Copyright (C) 2012 Boudewijn Rempt <boud@valdyas.org>

   This library is free software; you can redistribute it and/or
   modify it under the terms of the GNU Library General Public
   License as published by the Free Software Foundation; either
   version 2 of the License, or (at your option) any later version.

   This library is distributed in the hope that it will be useful,
   but WITHOUT ANY WARRANTY; without even the implied warranty of
   MERCHANTABILITY or FITNESS FOR A PARTICULAR PURPOSE.  See the GNU
   Library General Public License for more details.

   You should have received a copy of the GNU Library General Public License
   along with this library; see the file COPYING.LIB.  If not, write to
   the Free Software Foundation, Inc., 51 Franklin Street, Fifth Floor,
 * Boston, MA 02110-1301, USA.
*/

#include "KisApplication.h"

#include <stdlib.h>
#ifdef Q_OS_WIN
#include <windows.h>
#include <tchar.h>
#endif

#include <QMessageBox>
#include <QFile>
#include <QWidget>
#include <QSysInfo>
#include <QStringList>
#include <QDesktopServices>
#include <QProcessEnvironment>
#include <QDir>
#include <QDesktopWidget>
#include <QMimeDatabase>
#include <QMimeType>
#include <QTimer>
#include <QStyle>
#include <QStyleFactory>

#include <klocalizedstring.h>
#include <kdesktopfile.h>
#include <kconfig.h>
#include <kconfiggroup.h>

#include <KoPluginLoader.h>
#include <KoShapeRegistry.h>
#include <KoDpi.h>
#include "KoGlobal.h"
#include "KoConfig.h"
#include <KoHashGeneratorProvider.h>
#include <KoResourcePaths.h>

#include "thememanager.h"
#include "KisPrintJob.h"
#include "KisDocumentEntry.h"
#include "KisDocument.h"
#include "KisMainWindow.h"
#include "KisAutoSaveRecoveryDialog.h"
#include "KisPart.h"
#include <kis_icon.h>
#include "kis_md5_generator.h"
#include "kis_config.h"
#include "flake/kis_shape_selection.h"
#include <filter/kis_filter.h>
#include <filter/kis_filter_registry.h>
#include <filter/kis_filter_configuration.h>
#include <generator/kis_generator_registry.h>
#include <generator/kis_generator.h>
#include <kis_paintop_registry.h>
#include <metadata/kis_meta_data_io_backend.h>
#include "kisexiv2/kis_exiv2.h"
#include "KisApplicationArguments.h"
#include <kis_debug.h>
#include "kis_action_registry.h"

#ifdef HAVE_OPENGL
#include "opengl/kis_opengl.h"
#endif

#include <CalligraVersionWrapper.h>

namespace {
const QTime appStartTime(QTime::currentTime());
}

class KisApplicationPrivate
{
public:
    KisApplicationPrivate()
        : splashScreen(0)
    {}
    QWidget *splashScreen;
};

class KisApplication::ResetStarting
{
public:
    ResetStarting(QWidget *splash = 0)
        : m_splash(splash)
    {
    }

    ~ResetStarting()  {
        if (m_splash) {

            KConfigGroup cfg( KSharedConfig::openConfig(), "SplashScreen");
            bool hideSplash = cfg.readEntry("HideSplashAfterStartup", false);

            if (hideSplash) {
                m_splash->hide();
            }
            else {
                m_splash->setWindowFlags(Qt::Tool | Qt::FramelessWindowHint | Qt::WindowStaysOnTopHint);
                QRect r(QPoint(), m_splash->size());
                m_splash->move(QApplication::desktop()->availableGeometry().center() - r.center());
                m_splash->setWindowTitle(qAppName());
                Q_FOREACH (QObject *o, m_splash->children()) {
                    QWidget *w = qobject_cast<QWidget*>(o);
                    if (w && w->isHidden()) {
                        w->setVisible(true);
                    }
                }

                m_splash->show();
            }
        }
    }

    QWidget *m_splash;
};



KisApplication::KisApplication(const QString &key, int &argc, char **argv)
    : QtSingleApplication(key, argc, argv)
    , d(new KisApplicationPrivate)
{
    QCoreApplication::addLibraryPath(QCoreApplication::applicationDirPath());

    setApplicationDisplayName("Krita");
    setApplicationName("krita");

    QString version = CalligraVersionWrapper::versionString(true);
    setApplicationVersion(version);
    setWindowIcon(KisIconUtils::loadIcon("calligrakrita"));

#ifdef HAVE_OPENGL
    KisOpenGL::initialize();
#endif

}

#if defined(Q_OS_WIN) && defined(ENV32BIT)
typedef BOOL (WINAPI *LPFN_ISWOW64PROCESS) (HANDLE, PBOOL);

LPFN_ISWOW64PROCESS fnIsWow64Process;

BOOL isWow64()
{
    BOOL bIsWow64 = FALSE;

    //IsWow64Process is not available on all supported versions of Windows.
    //Use GetModuleHandle to get a handle to the DLL that contains the function
    //and GetProcAddress to get a pointer to the function if available.

    fnIsWow64Process = (LPFN_ISWOW64PROCESS) GetProcAddress(
                GetModuleHandle(TEXT("kernel32")),"IsWow64Process");

    if(NULL != fnIsWow64Process)
    {
        if (!fnIsWow64Process(GetCurrentProcess(),&bIsWow64))
        {
            //handle error
        }
    }
    return bIsWow64;
}
#endif

bool KisApplication::start(const KisApplicationArguments &args)
{
#if defined(Q_OS_WIN)  || defined (Q_OS_MAC)
#ifdef ENV32BIT
    KisConfig cfg;
    if (isWow64() && !cfg.readEntry("WarnedAbout32Bits", false)) {
        QMessageBox::information(0,
                                 i18nc("@title:window", "Krita: Warning"),
                                 i18n("You are running a 32 bits build on a 64 bits Windows.\n"
                                      "This is not recommended.\n"
                                      "Please download and install the x64 build instead."));
        cfg.writeEntry("WarnedAbout32Bits", true);

    }
#endif

    QDir appdir(applicationDirPath());
    appdir.cdUp();

    QProcessEnvironment env = QProcessEnvironment::systemEnvironment();
    // If there's no kdehome, set it and restart the process.
    if (!env.contains("XDG_DATA_DIRS")) {
        qDebug() << "Setting XDG_DATA_DIRS" << KoResourcePaths::getApplicationRoot() + "/share";
        qputenv("XDG_DATA_DIRS", QFile::encodeName(KoResourcePaths::getApplicationRoot() + "/share"));
    }

    qputenv("PATH", QFile::encodeName(appdir.absolutePath() + "/bin" + ";"
                                      + appdir.absolutePath() + "/lib" + ";"
                                      + appdir.absolutePath() + "/lib/kde4" + ";"
                                      + appdir.absolutePath() + "/Frameworks" + ";"
                                      + appdir.absolutePath()));

#endif

    int dpiX = args.dpiX();
    int dpiY = args.dpiY();
    if (dpiX > 0 && dpiY > 0) {
        KoDpi::setDPI(dpiX, dpiY);
    }

    const bool doTemplate = args.doTemplate();
    const bool print = args.print();
    const bool exportAs = args.exportAs();
    const bool exportAsPdf = args.exportAsPdf();
    const QString exportFileName = args.exportFileName();
    const QString profileFileName = args.profileFileName();

    const bool batchRun = (print || exportAs || exportAsPdf);
    // print & exportAsPdf do user interaction ATM
    const bool needsMainWindow = !exportAs;
    // only show the mainWindow when no command-line mode option is passed
    // TODO: fix print & exportAsPdf to work without mainwindow shown
    const bool showmainWindow = !exportAs; // would be !batchRun;

    const bool showSplashScreen = !batchRun && !qgetenv("NOSPLASH").isEmpty();
    if (showSplashScreen) {
        d->splashScreen->show();
        d->splashScreen->repaint();
        processEvents();
    }

    KoHashGeneratorProvider::instance()->setGenerator("MD5", new KisMD5Generator());

    // Initialize all Calligra directories etc.
    KoGlobal::initialize();

    KConfigGroup group(KSharedConfig::openConfig(), "theme");
    Digikam::ThemeManager themeManager;
    themeManager.setCurrentTheme(group.readEntry("Theme", "Krita dark"));

    // for cursors
    KoResourcePaths::addResourceType("kis_pics", "data", "krita/pics/");

    // for images in the paintop box
    KoResourcePaths::addResourceType("kis_images", "data", "krita/images/");

    KoResourcePaths::addResourceType("icc_profiles", "data", "krita/profiles/");


    ResetStarting resetStarting(d->splashScreen); // remove the splash when done
    Q_UNUSED(resetStarting);

    // Load various global plugins
    KoShapeRegistry* r = KoShapeRegistry::instance();
    r->add(new KisShapeSelectionFactory());

    KisActionRegistry::instance();
    KisFilterRegistry::instance();
    KisGeneratorRegistry::instance();
    KisPaintOpRegistry::instance();

    // Load the krita-specific tools
    KoPluginLoader::instance()->load(QString::fromLatin1("Krita/Tool"),
                                     QString::fromLatin1("[X-Krita-Version] == 28"));

    // Load dockers
    KoPluginLoader::instance()->load(QString::fromLatin1("Krita/Dock"),
                                     QString::fromLatin1("[X-Krita-Version] == 28"));


    // XXX_EXIV: make the exiv io backends real plugins
    KisExiv2::initialize();

    mainWindow = 0;

    if (needsMainWindow) {
        // show a mainWindow asap, if we want that
        mainWindow = KisPart::instance()->createMainWindow();

        if (showmainWindow) {
            QTimer::singleShot(1, mainWindow, SLOT(show()));
        }
    }
    short int numberOfOpenDocuments = 0; // number of documents open


    // Check for autosave files that can be restored, if we're not running a batchrun (test, print, export to pdf)
    if (!batchRun) {
        checkAutosaveFiles();
    }

    // Get the command line arguments which we have to parse
    int argsCount = args.filenames().count();
    if (argsCount > 0) {

        QTextStream profileoutput;
        profileoutput.setCodec("UTF-8");
        QFile profileFile(profileFileName);
        if (!profileFileName.isEmpty()
                && profileFile.open(QFile::WriteOnly | QFile::Truncate)) {
            profileoutput.setDevice(&profileFile);
        }


        // Loop through arguments
        short int nPrinted = 0;
        for (int argNumber = 0; argNumber < argsCount; argNumber++) {
            QString fileName = args.filenames().at(argNumber);
            // are we just trying to open a template?
            if (doTemplate) {
                // called in mix with batch options? ignore and silently skip
                if (batchRun) {
                    continue;
                }
                if (createNewDocFromTemplate(fileName, mainWindow)) {
                    ++numberOfOpenDocuments;
                }
            // now try to load
            }
            else {

                if (exportAs) {
                    QMimeType outputMimetype;
                    QMimeDatabase db;
                    outputMimetype = db.mimeTypeForFile(exportFileName);
                    if (outputMimetype.isDefault()) {
                        dbgKrita << i18n("Mimetype not found, try using the -mimetype option") << endl;
                        return 1;
                    }

                    QApplication::setOverrideCursor(Qt::WaitCursor);

                    QString outputFormat = outputMimetype.name();

                    KisImportExportFilter::ConversionStatus status = KisImportExportFilter::OK;
                    KisImportExportManager manager(fileName);
                    manager.setBatchMode(true);
                    QByteArray mime(outputFormat.toLatin1());
                    status = manager.exportDocument(exportFileName, mime);

                    if (status != KisImportExportFilter::OK) {
                        dbgKrita << "Could not export " << fileName << "to" << exportFileName << ":" << (int)status;
                    }
                    nPrinted++;
                    QTimer::singleShot(0, this, SLOT(quit()));
                }
                else if (mainWindow) {
                    KisDocument *doc = KisPart::instance()->createDocument();
                    if (mainWindow->openDocumentInternal(QUrl::fromLocalFile(fileName), doc)) {
                        if (print) {
                            mainWindow->slotFilePrint();
                            nPrinted++;
                            // TODO: trigger closing of app once printing is done
                        }
                        else if (exportAsPdf) {
                            KisPrintJob *job = mainWindow->exportToPdf(exportFileName);
                            if (job)
                                connect (job, SIGNAL(destroyed(QObject*)), mainWindow,
                                        SLOT(slotFileQuit()), Qt::QueuedConnection);
                            nPrinted++;
                        } else {
                            // Normal case, success
                            numberOfOpenDocuments++;
                        }
                    } else {
                    // .... if failed
                    // delete doc; done by openDocument
                    }
                }
            }
        }

        if (batchRun) {
            return nPrinted > 0;
        }
    }
    // not calling this before since the program will quit there.
    return true;
}

KisApplication::~KisApplication()
{
    delete d;
}

void KisApplication::setSplashScreen(QWidget *splashScreen)
{
    d->splashScreen = splashScreen;
}

bool KisApplication::notify(QObject *receiver, QEvent *event)
{
    try {
        return QApplication::notify(receiver, event);
    } catch (std::exception &e) {
        qWarning("Error %s sending event %i to object %s",
                 e.what(), event->type(), qPrintable(receiver->objectName()));
    } catch (...) {
        qWarning("Error <unknown> sending event %i to object %s",
                 event->type(), qPrintable(receiver->objectName()));
    }
    return false;

}


void KisApplication::remoteArguments(QByteArray message, QObject *socket)
{
    Q_UNUSED(socket);

    // check if we have any mainwindow
    KisMainWindow *mw = qobject_cast<KisMainWindow*>(qApp->activeWindow());
    if (!mw) {
        mw = KisPart::instance()->mainWindows().first();
    }

    if (!mw) {
        return;
    }

    KisApplicationArguments args = KisApplicationArguments::deserialize(message);
    const bool doTemplate = args.doTemplate();
    const int argsCount = args.filenames().count();

    if (argsCount > 0) {
        // Loop through arguments
        for (int argNumber = 0; argNumber < argsCount; ++argNumber) {
            QString filename = args.filenames().at(argNumber);
            // are we just trying to open a template?
            if (doTemplate) {
                createNewDocFromTemplate(filename, mw);
            }
            else if (QFile(filename).exists()) {
                KisDocument *doc = KisPart::instance()->createDocument();
                mw->openDocumentInternal(QUrl::fromLocalFile(filename), doc);
            }
        }
    }
}

void KisApplication::fileOpenRequested(const QString &url)
{
    KisMainWindow *mainWindow = KisPart::instance()->mainWindows().first();
    if (mainWindow) {
        KisDocument *doc = KisPart::instance()->createDocument();
        mainWindow->openDocumentInternal(QUrl::fromLocalFile(url), doc);
    }
}


void KisApplication::checkAutosaveFiles()
{
    // Check for autosave files from a previous run. There can be several, and
    // we want to offer a restore for every one. Including a nice thumbnail!

    QStringList filters;
    filters << QString(".krita-*-*-autosave.kra");

#ifdef Q_OS_WIN
    QDir dir = QDir::temp();
#else
    QDir dir = QDir::home();
#endif

    // all autosave files for our application
    autoSaveFiles = dir.entryList(filters, QDir::Files | QDir::Hidden);

    // Allow the user to make their selection
    if (autoSaveFiles.size() > 0) {
        dlg = new KisAutoSaveRecoveryDialog(autoSaveFiles, activeWindow());
        connect(dlg, SIGNAL(finished(int)), this, SLOT(onAutoSaveFinished(int)));
        dlg->exec();
    }
}

void KisApplication::onAutoSaveFinished(int result) {

#ifdef Q_OS_WIN
    QDir dir = QDir::temp();
#else
    QDir dir = QDir::home();
#endif

    if (result == QDialog::Accepted) {
    QStringList filesToRecover = dlg->recoverableFiles();
    Q_FOREACH (const QString &autosaveFile, autoSaveFiles) {
        if (!filesToRecover.contains(autosaveFile)) {
            QFile::remove(dir.absolutePath() + "/" + autosaveFile);
        }
    }
    autoSaveFiles = filesToRecover;
    } else {
        autoSaveFiles.clear();
    }

    QList<QUrl> autosaveUrls;
    if (autoSaveFiles.size() > 0) {

        Q_FOREACH (const QString &autoSaveFile, autoSaveFiles) {
            const QUrl url = QUrl::fromLocalFile(dir.absolutePath() + QLatin1Char('/') + autoSaveFile);
            autosaveUrls << url;
        }
    }

<<<<<<< HEAD
    if (mainWindow) {
        Q_FOREACH (const QUrl &url, autosaveUrls) {
            KisDocument *doc = KisPart::instance()->createDocument();
            mainWindow->openDocumentInternal(url, doc);
=======
    return autosaveUrls;
}

bool KisApplication::createNewDocFromTemplate(const QString &fileName, KisMainWindow *mainWindow)
{
    QString templatePath;

    const QUrl templateUrl = QUrl::fromLocalFile(fileName);
    if (QFile::exists(fileName)) {
        templatePath = templateUrl.toLocalFile();
        dbgUI << "using full path...";
    }
    else {
        QString desktopName(fileName);
        const QString templatesResourcePath = KisPart::instance()->templatesResourcePath();

        QStringList paths = KoResourcePaths::findAllResources("data", templatesResourcePath + "*/" + desktopName);
        if (paths.isEmpty()) {
            paths = KoResourcePaths::findAllResources("data", templatesResourcePath + desktopName);
        }

        if (paths.isEmpty()) {
            QMessageBox::critical(0, i18nc("@title:window", "Krita"),
                                  i18n("No template found for: %1", desktopName));
        } else if (paths.count() > 1) {
            QMessageBox::critical(0, i18nc("@title:window", "Krita"),
                                  i18n("Too many templates found for: %1", desktopName));
        } else {
            templatePath = paths.at(0);
        }
    }

    if (!templatePath.isEmpty()) {
        QUrl templateBase;
        templateBase.setPath(templatePath);
        KDesktopFile templateInfo(templatePath);

        QString templateName = templateInfo.readUrl();
        QUrl templateURL;
        templateURL.setPath(templateBase.adjusted(QUrl::RemoveFilename|QUrl::StripTrailingSlash).path() + '/' + templateName);

        KisDocument *doc = KisPart::instance()->createDocument();
        if (mainWindow->openDocumentInternal(templateURL, doc)) {
            doc->resetURL();
            doc->setEmpty();
            doc->setTitleModified();
            dbgUI << "Template loaded...";
            return true;
        }
        else {
            QMessageBox::critical(0, i18nc("@title:window", "Krita"),
                                  i18n("Template %1 failed to load.", templateURL.toDisplayString()));
        }
    }

    return false;
}

void KisApplication::clearConfig()
{
    KIS_ASSERT_RECOVER_RETURN(qApp->thread() == QThread::currentThread());

    KSharedConfigPtr config =  KSharedConfig::openConfig();

    // find user settings file
    bool createDir = false;
    QString kritarcPath = KoResourcePaths::locateLocal("config", "kritarc", createDir);

    QFile configFile(kritarcPath);
    if (configFile.exists()) {
        // clear file
        if (configFile.open(QFile::WriteOnly)) {
            configFile.close();
        }
        else {
            QMessageBox::warning(0,
                                 i18nc("@title:window", "Krita"),
                                 i18n("Failed to clear %1\n\n"
                                      "Please make sure no other program is using the file and try again.",
                                      kritarcPath),
                                 QMessageBox::Ok, QMessageBox::Ok);
        }
    }

    // reload from disk; with the user file settings cleared,
    // this should load any default configuration files shipping with the program
    config->reparseConfiguration();
    config->sync();
}

void KisApplication::askClearConfig()
{
    Qt::KeyboardModifiers mods = QApplication::queryKeyboardModifiers();
    bool askClearConfig = (mods & Qt::ControlModifier) && (mods & Qt::ShiftModifier) && (mods & Qt::AltModifier);

    if (askClearConfig) {
        bool ok = QMessageBox::question(0,
                                        i18nc("@title:window", "Krita"),
                                        i18n("Do you want to clear the settings file?"),
                                        QMessageBox::Yes | QMessageBox::No, QMessageBox::No) == QMessageBox::Yes;
        if (ok) {
            clearConfig();
>>>>>>> f921d868
        }
    }
}<|MERGE_RESOLUTION|>--- conflicted
+++ resolved
@@ -285,7 +285,7 @@
     // XXX_EXIV: make the exiv io backends real plugins
     KisExiv2::initialize();
 
-    mainWindow = 0;
+    KisMainWindow *mainWindow = 0;
 
     if (needsMainWindow) {
         // show a mainWindow asap, if we want that
@@ -299,8 +299,12 @@
 
 
     // Check for autosave files that can be restored, if we're not running a batchrun (test, print, export to pdf)
-    if (!batchRun) {
-        checkAutosaveFiles();
+    QList<QUrl> urls = checkAutosaveFiles();
+    if (!batchRun && mainWindow) {
+        Q_FOREACH (const QUrl &url, urls) {
+            KisDocument *doc = KisPart::instance()->createDocument();
+            mainWindow->openDocumentInternal(url, doc);
+        }
     }
 
     // Get the command line arguments which we have to parse
@@ -462,10 +466,11 @@
 }
 
 
-void KisApplication::checkAutosaveFiles()
+QList<QUrl> KisApplication::checkAutosaveFiles()
 {
     // Check for autosave files from a previous run. There can be several, and
     // we want to offer a restore for every one. Including a nice thumbnail!
+    QStringList autoSaveFiles;
 
     QStringList filters;
     filters << QString(".krita-*-*-autosave.kra");
@@ -481,30 +486,21 @@
 
     // Allow the user to make their selection
     if (autoSaveFiles.size() > 0) {
-        dlg = new KisAutoSaveRecoveryDialog(autoSaveFiles, activeWindow());
-        connect(dlg, SIGNAL(finished(int)), this, SLOT(onAutoSaveFinished(int)));
-        dlg->exec();
-    }
-}
-
-void KisApplication::onAutoSaveFinished(int result) {
-
-#ifdef Q_OS_WIN
-    QDir dir = QDir::temp();
-#else
-    QDir dir = QDir::home();
-#endif
-
-    if (result == QDialog::Accepted) {
-    QStringList filesToRecover = dlg->recoverableFiles();
-    Q_FOREACH (const QString &autosaveFile, autoSaveFiles) {
-        if (!filesToRecover.contains(autosaveFile)) {
-            QFile::remove(dir.absolutePath() + "/" + autosaveFile);
-        }
-    }
-    autoSaveFiles = filesToRecover;
-    } else {
-        autoSaveFiles.clear();
+        KisAutoSaveRecoveryDialog *dlg = new KisAutoSaveRecoveryDialog(autoSaveFiles, activeWindow());
+        if (dlg->exec() == QDialog::Accepted) {
+
+            QStringList filesToRecover = dlg->recoverableFiles();
+            Q_FOREACH (const QString &autosaveFile, autoSaveFiles) {
+                if (!filesToRecover.contains(autosaveFile)) {
+                    QFile::remove(dir.absolutePath() + "/" + autosaveFile);
+                }
+            }
+            autoSaveFiles = filesToRecover;
+        }
+        else {
+            // don't recover any of the files, but don't delete them either
+            autoSaveFiles.clear();
+        }
     }
 
     QList<QUrl> autosaveUrls;
@@ -516,12 +512,6 @@
         }
     }
 
-<<<<<<< HEAD
-    if (mainWindow) {
-        Q_FOREACH (const QUrl &url, autosaveUrls) {
-            KisDocument *doc = KisPart::instance()->createDocument();
-            mainWindow->openDocumentInternal(url, doc);
-=======
     return autosaveUrls;
 }
 
@@ -624,7 +614,6 @@
                                         QMessageBox::Yes | QMessageBox::No, QMessageBox::No) == QMessageBox::Yes;
         if (ok) {
             clearConfig();
->>>>>>> f921d868
         }
     }
 }