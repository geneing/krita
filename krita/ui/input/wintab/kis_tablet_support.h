/*
 *  Copyright (c) 2013 Dmitry Kazakov <dimula73@gmail.com>
 *
 *  This program is free software; you can redistribute it and/or modify
 *  it under the terms of the GNU General Public License as published by
 *  the Free Software Foundation; either version 2 of the License, or
 *  (at your option) any later version.
 *
 *  This program is distributed in the hope that it will be useful,
 *  but WITHOUT ANY WARRANTY; without even the implied warranty of
 *  MERCHANTABILITY or FITNESS FOR A PARTICULAR PURPOSE.  See the
 *  GNU General Public License for more details.
 *
 *  You should have received a copy of the GNU General Public License
 *  along with this program; if not, write to the Free Software
 *  Foundation, Inc., 51 Franklin Street, Fifth Floor, Boston, MA 02110-1301, USA.
 */

#ifndef __KIS_TABLET_SUPPORT_H
#define __KIS_TABLET_SUPPORT_H

#include <QtGlobal>
#include <QLibrary>
#include <QPointer>
#include <QPointF>
#include <QVector>
#include <QList>
#include <QMap>
#include <QTabletEvent>

#ifdef Q_WS_X11
#include "kis_config.h"
#include <algorithm>
#include <X11/extensions/XInput.h>
#include <kis_global.h>
#include "kis_incremental_average.h"
#endif


struct QTabletDeviceData
{
#ifndef Q_WS_MAC
    int minPressure;
    int maxPressure;
    int minTanPressure;
    int maxTanPressure;
    int minX, maxX, minY, maxY, minZ, maxZ;
    int sysOrgX, sysOrgY, sysExtX, sysExtY;
#ifdef Q_WS_X11 // on windows the scale is fixed (and hardcoded)
    int minRotation;
    int maxRotation;
#endif /* Q_WS_X11 */
    inline QPointF scaleCoord(int coordX, int coordY, int outOriginX, int outExtentX,
                              int outOriginY, int outExtentY) const;
#endif

#if defined(Q_WS_X11) || (defined(Q_WS_MAC) && !defined(QT_MAC_USE_COCOA))
    QPointer<QWidget> widgetToGetPress;
#endif

#ifdef Q_WS_X11
    int deviceType;
    enum {
        TOTAL_XINPUT_EVENTS = 64
    };
    void *device;
    int eventCount;
    long unsigned int eventList[TOTAL_XINPUT_EVENTS]; // XEventClass is in fact a long unsigned int

    int xinput_motion;
    int xinput_key_press;
    int xinput_key_release;
    int xinput_button_press;
    int xinput_button_release;
    int xinput_proximity_in;
    int xinput_proximity_out;
#elif defined(Q_WS_WIN)
    qint64 llId;
    int currentDevice;
    int currentPointerType;
#elif defined(Q_WS_MAC)
    quint64 tabletUniqueID;
    int tabletDeviceType;
    int tabletPointerType;
    int capabilityMask;
#endif

    // Added by Krita
#ifdef Q_WS_WIN
    QMap<quint8, quint8> buttonsMap;
#endif

#ifdef Q_WS_X11
    bool isTouchWacomTablet;

    /**
     * Different tablets have different assignment of axes reported by
     * the XInput subsystem. More than that some of the drivers demand
     * local storage of the tablet axes' state, because in the events
     * they report only recently changed axes.  SavedAxesData was
     * created to handle all these complexities.
     */
    class SavedAxesData {
    public:
        enum AxesIndexes {
            XCoord = 0,
            YCoord,
            Pressure,
            XTilt,
            YTilt,
            Rotation,
            Unused,

            NAxes
        };

    public:
        SavedAxesData()
            : m_workaroundX11SmoothPressureSteps(KisConfig().workaroundX11SmoothPressureSteps()),
              m_pressureAverage(m_workaroundX11SmoothPressureSteps)
        {
            for (int i = 0; i < NAxes; i++) {
                m_x11_to_local_axis_mapping.append((AxesIndexes)i);
<<<<<<< HEAD
=======
            }

            if (m_workaroundX11SmoothPressureSteps) {
                qWarning() << "WARNING: Workaround for broken tablet"
                           << "pressure reports is activated. Number"
                           << "of smooth steps:"
                           << m_workaroundX11SmoothPressureSteps;
>>>>>>> 37503482
            }
        }

        void tryFetchAxesMapping(XDevice *dev);

        void setAxesMap(const QVector<AxesIndexes> &axesMap) {
<<<<<<< HEAD
            KIS_ASSERT_RECOVER_RETURN(axesMap.size() >= NAxes);
=======
            // the size of \p axesMap can be smaller/equal/bigger
            // than m_axes_data. Everything depends on the driver
>>>>>>> 37503482

            m_x11_to_local_axis_mapping = axesMap;
        }

        inline QPointF position(const QTabletDeviceData *tablet, const QRect &screenArea) const {
            return tablet->scaleCoord(m_axis_data[XCoord], m_axis_data[YCoord],
                              screenArea.x(), screenArea.width(),
                              screenArea.y(), screenArea.height());
        }

        inline int pressure() const {
            return m_axis_data[Pressure];
        }

        inline int xTilt() const {
            return m_axis_data[XTilt];
        }

        inline int yTilt() const {
            return m_axis_data[YTilt];
        }

        inline int rotation() const {
            return m_axis_data[Rotation];
        }

        bool updateAxesData(int firstAxis, int axesCount, const int *axes) {
            for (int srcIt = 0, dstIt = firstAxis;
                 srcIt < axesCount;
                 srcIt++, dstIt++) {

                int index = m_x11_to_local_axis_mapping[dstIt];
                int newValue = axes[srcIt];

                if (m_workaroundX11SmoothPressureSteps > 0 &&
                    index == Pressure) {
                    newValue = m_pressureAverage.pushThrough(newValue);
                }

                m_axis_data[index] = newValue;
            }

            return true;
        }
    private:
        int m_axis_data[NAxes];
        QVector<AxesIndexes> m_x11_to_local_axis_mapping;
<<<<<<< HEAD
        int m_lastSaneAxis;
=======
        int m_workaroundX11SmoothPressureSteps;
        KisIncrementalAverage m_pressureAverage;
>>>>>>> 37503482
    };

    SavedAxesData savedAxesData;
#endif /* Q_WS_X11 */
};

static inline int sign(int x)
{
    return x >= 0 ? 1 : -1;
}

#ifndef Q_WS_MAC
inline QPointF QTabletDeviceData::scaleCoord(int coordX, int coordY,
                                            int outOriginX, int outExtentX,
                                            int outOriginY, int outExtentY) const
{
    QPointF ret;

    if (sign(outExtentX) == sign(maxX))
        ret.setX(((coordX - minX) * qAbs(outExtentX) / qAbs(qreal(maxX - minX))) + outOriginX);
    else
        ret.setX(((qAbs(maxX) - (coordX - minX)) * qAbs(outExtentX) / qAbs(qreal(maxX - minX)))
                 + outOriginX);

    if (sign(outExtentY) == sign(maxY))
        ret.setY(((coordY - minY) * qAbs(outExtentY) / qAbs(qreal(maxY - minY))) + outOriginY);
    else
        ret.setY(((qAbs(maxY) - (coordY - minY)) * qAbs(outExtentY) / qAbs(qreal(maxY - minY)))
                 + outOriginY);

    return ret;
}
#endif

typedef QList<QTabletDeviceData> QTabletDeviceDataList;
QTabletDeviceDataList *qt_tablet_devices();


#endif /* __KIS_TABLET_SUPPORT_H */<|MERGE_RESOLUTION|>--- conflicted
+++ resolved
@@ -121,8 +121,6 @@
         {
             for (int i = 0; i < NAxes; i++) {
                 m_x11_to_local_axis_mapping.append((AxesIndexes)i);
-<<<<<<< HEAD
-=======
             }
 
             if (m_workaroundX11SmoothPressureSteps) {
@@ -130,19 +128,14 @@
                            << "pressure reports is activated. Number"
                            << "of smooth steps:"
                            << m_workaroundX11SmoothPressureSteps;
->>>>>>> 37503482
             }
         }
 
         void tryFetchAxesMapping(XDevice *dev);
 
         void setAxesMap(const QVector<AxesIndexes> &axesMap) {
-<<<<<<< HEAD
-            KIS_ASSERT_RECOVER_RETURN(axesMap.size() >= NAxes);
-=======
             // the size of \p axesMap can be smaller/equal/bigger
             // than m_axes_data. Everything depends on the driver
->>>>>>> 37503482
 
             m_x11_to_local_axis_mapping = axesMap;
         }
@@ -190,12 +183,8 @@
     private:
         int m_axis_data[NAxes];
         QVector<AxesIndexes> m_x11_to_local_axis_mapping;
-<<<<<<< HEAD
-        int m_lastSaneAxis;
-=======
         int m_workaroundX11SmoothPressureSteps;
         KisIncrementalAverage m_pressureAverage;
->>>>>>> 37503482
     };
 
     SavedAxesData savedAxesData;
