/* This file is part of the KDE project * Copyright (C) 2012 Arjen Hiemstra <ahiemstra@heimr.nl>
 *
 *  This program is free software; you can redistribute it and/or modify
 *  it under the terms of the GNU General Public License as published by
 *  the Free Software Foundation; either version 2 of the License, or
 *  (at your option) any later version.
 *
 *  This program is distributed in the hope that it will be useful,
 *  but WITHOUT ANY WARRANTY; without even the implied warranty of
 *  MERCHANTABILITY or FITNESS FOR A PARTICULAR PURPOSE.  See the
 *  GNU General Public License for more details.
 *
 *  You should have received a copy of the GNU General Public License
 *  along with this program; if not, write to the Free Software
 *  Foundation, Inc., 51 Franklin Street, Fifth Floor, Boston, MA 02110-1301, USA.
 */

#include "kis_input_manager.h"

#include <QDebug>
#include <QQueue>
#include <QMessageBox>

#include <kaction.h>
#include <klocalizedstring.h>
#include <kactioncollection.h>
#include <QApplication>

#include "kis_tool_proxy.h"

#include <kis_config.h>
#include <kis_canvas2.h>
#include <kis_view2.h>
#include <kis_image.h>
#include <kis_canvas_resource_provider.h>
#include <kis_favorite_resource_manager.h>

#include "kis_abstract_input_action.h"
#include "kis_tool_invocation_action.h"
#include "kis_pan_action.h"
#include "kis_alternate_invocation_action.h"
#include "kis_rotate_canvas_action.h"
#include "kis_zoom_action.h"
#include "kis_show_palette_action.h"
#include "kis_change_primary_setting_action.h"

#include "kis_shortcut_matcher.h"
#include "kis_stroke_shortcut.h"
#include "kis_single_action_shortcut.h"
#include "kis_touch_shortcut.h"

#include "kis_input_profile.h"
#include "kis_input_profile_manager.h"
#include "kis_shortcut_configuration.h"

#include <input/kis_tablet_debugger.h>
#include <input/kis_tablet_event.h>
#include <kis_signal_compressor.h>

#include "kis_extended_modifiers_mapper.h"


class KisInputManager::Private
{
public:
    Private(KisInputManager *qq)
        : q(qq)
        , toolProxy(0)
        , forwardAllEventsToTool(false)
        , ignoreQtCursorEvents(false)
        , disableTouchOnCanvas(false)
        , touchHasBlockedPressEvents(false)
    #ifdef Q_WS_X11
        , hiResEventsWorkaroundCoeff(1.0, 1.0)
    #endif
        , lastTabletEvent(0)
        , lastTouchEvent(0)
        , defaultInputAction(0)
        , eventsReceiver(0)
        , moveEventCompressor(10 /* ms */, KisSignalCompressor::FIRST_ACTIVE)
    {
        KisConfig cfg;
        disableTouchOnCanvas = cfg.disableTouchOnCanvas();
    }

    bool tryHidePopupPalette();
    void saveTabletEvent(const QTabletEvent *event);
    void resetSavedTabletEvent(QEvent::Type type);
    void addStrokeShortcut(KisAbstractInputAction* action, int index, const QList< Qt::Key >& modifiers, Qt::MouseButtons buttons);
    void addKeyShortcut(KisAbstractInputAction* action, int index,const QList<Qt::Key> &keys);
    void addTouchShortcut( KisAbstractInputAction* action, int index, KisShortcutConfiguration::GestureAction gesture );
    void addWheelShortcut(KisAbstractInputAction* action, int index, const QList< Qt::Key >& modifiers, KisShortcutConfiguration::MouseWheelMovement wheelAction);
    bool processUnhandledEvent(QEvent *event);
    Qt::Key workaroundShiftAltMetaHell(const QKeyEvent *keyEvent);
    void setupActions();
    void saveTouchEvent( QTouchEvent* event );
    bool handleKisTabletEvent(QObject *object, KisTabletEvent *tevent);

    KisInputManager *q;

    KisCanvas2 *canvas;
    KisToolProxy *toolProxy;

    bool forwardAllEventsToTool;
    bool ignoreQtCursorEvents;

    bool disableTouchOnCanvas;
    bool touchHasBlockedPressEvents;

    KisShortcutMatcher matcher;
#ifdef Q_WS_X11
    QPointF hiResEventsWorkaroundCoeff;
#endif
    QTabletEvent *lastTabletEvent;
    QTouchEvent *lastTouchEvent;

    KisToolInvocationAction *defaultInputAction;

    QObject *eventsReceiver;
    KisSignalCompressor moveEventCompressor;
    QScopedPointer<KisTabletEvent> compressedMoveEvent;

    QSet<QObject*> priorityEventFilter;

    template <class Event, bool useBlocking>
    void debugEvent(QEvent *event);

    class ProximityNotifier;
};

template <class Event, bool useBlocking>
void KisInputManager::Private::debugEvent(QEvent *event)
{
    if (!KisTabletDebugger::instance()->debugEnabled()) return;
    QString msg1 = useBlocking && ignoreQtCursorEvents ? "[BLOCKED] " : "[       ]";
    Event *specificEvent = static_cast<Event*>(event);
    qDebug() << KisTabletDebugger::instance()->eventToString(*specificEvent, msg1);
}

#define start_ignore_cursor_events() d->ignoreQtCursorEvents = true
#define stop_ignore_cursor_events() d->ignoreQtCursorEvents = false
#define break_if_should_ignore_cursor_events() if (d->ignoreQtCursorEvents) break;

#define touch_start_block_press_events() d->touchHasBlockedPressEvents = d->disableTouchOnCanvas
#define touch_stop_block_press_events() d->touchHasBlockedPressEvents = false
#define break_if_touch_blocked_press_events() if (d->touchHasBlockedPressEvents) break;


static inline QList<Qt::Key> KEYS() {
    return QList<Qt::Key>();
}
static inline QList<Qt::Key> KEYS(Qt::Key key) {
    return QList<Qt::Key>() << key;
}
static inline QList<Qt::Key> KEYS(Qt::Key key1, Qt::Key key2) {
    return QList<Qt::Key>() << key1 << key2;
}
static inline QList<Qt::Key> KEYS(Qt::Key key1, Qt::Key key2, Qt::Key key3) {
    return QList<Qt::Key>() << key1 << key2 << key3;
}
static inline QList<Qt::MouseButton> BUTTONS(Qt::MouseButton button) {
    return QList<Qt::MouseButton>() << button;
}
static inline QList<Qt::MouseButton> BUTTONS(Qt::MouseButton button1, Qt::MouseButton button2) {
    return QList<Qt::MouseButton>() << button1 << button2;
}

class KisInputManager::Private::ProximityNotifier : public QObject {
public:
    ProximityNotifier(Private *_d, QObject *p) : QObject(p), d(_d) {}

    bool eventFilter(QObject* object, QEvent* event ) {
        switch (event->type()) {
        case QEvent::TabletEnterProximity:
            d->debugEvent<QEvent, false>(event);
            start_ignore_cursor_events();
            break;
        case QEvent::TabletLeaveProximity:
            d->debugEvent<QEvent, false>(event);
            stop_ignore_cursor_events();
            break;
        default:
            break;
        }
        return QObject::eventFilter(object, event);
    }

private:
    KisInputManager::Private *d;
};

void KisInputManager::Private::addStrokeShortcut(KisAbstractInputAction* action, int index,
                                                 const QList<Qt::Key> &modifiers,
                                                 Qt::MouseButtons buttons)
{
    KisStrokeShortcut *strokeShortcut =
            new KisStrokeShortcut(action, index);

    QList<Qt::MouseButton> buttonList;
    if(buttons & Qt::LeftButton) {
        buttonList << Qt::LeftButton;
    }
    if(buttons & Qt::RightButton) {
        buttonList << Qt::RightButton;
    }
    if(buttons & Qt::MidButton) {
        buttonList << Qt::MidButton;
    }
    if(buttons & Qt::XButton1) {
        buttonList << Qt::XButton1;
    }
    if(buttons & Qt::XButton2) {
        buttonList << Qt::XButton2;
    }

    if (buttonList.size() > 0) {
        strokeShortcut->setButtons(modifiers, buttonList);
        matcher.addShortcut(strokeShortcut);
    }
}

void KisInputManager::Private::addKeyShortcut(KisAbstractInputAction* action, int index,
                                              const QList<Qt::Key> &keys)
{
    if (keys.size() == 0) return;

    KisSingleActionShortcut *keyShortcut =
            new KisSingleActionShortcut(action, index);

    //Note: Ordering is important here, Shift + V is different from V + Shift,
    //which is the reason we use the last key here since most users will enter
    //shortcuts as "Shift + V". Ideally this should not happen, but this is
    //the way the shortcut matcher is currently implemented.
    QList<Qt::Key> modifiers = keys;
    Qt::Key key = modifiers.takeLast();
    keyShortcut->setKey(modifiers, key);
    matcher.addShortcut(keyShortcut);
}

void KisInputManager::Private::addWheelShortcut(KisAbstractInputAction* action, int index,
                                                const QList<Qt::Key> &modifiers,
                                                KisShortcutConfiguration::MouseWheelMovement wheelAction)
{
    KisSingleActionShortcut *keyShortcut =
            new KisSingleActionShortcut(action, index);

    KisSingleActionShortcut::WheelAction a;
    switch(wheelAction) {
    case KisShortcutConfiguration::WheelUp:
        a = KisSingleActionShortcut::WheelUp;
        break;
    case KisShortcutConfiguration::WheelDown:
        a = KisSingleActionShortcut::WheelDown;
        break;
    case KisShortcutConfiguration::WheelLeft:
        a = KisSingleActionShortcut::WheelLeft;
        break;
    case KisShortcutConfiguration::WheelRight:
        a = KisSingleActionShortcut::WheelRight;
        break;
    default:
        return;
    }

    keyShortcut->setWheel(modifiers, a);
    matcher.addShortcut(keyShortcut);
}

void KisInputManager::Private::addTouchShortcut( KisAbstractInputAction* action, int index, KisShortcutConfiguration::GestureAction gesture)
{
    KisTouchShortcut *shortcut = new KisTouchShortcut(action, index);
    switch(gesture) {
        case KisShortcutConfiguration::PinchGesture:
            shortcut->setMinimumTouchPoints(2);
            shortcut->setMaximumTouchPoints(2);
            break;
        case KisShortcutConfiguration::PanGesture:
            shortcut->setMinimumTouchPoints(3);
            shortcut->setMaximumTouchPoints(10);
            break;
        default:
            break;
    }
    matcher.addShortcut(shortcut);
}

void KisInputManager::Private::setupActions()
{
    QList<KisAbstractInputAction*> actions = KisInputProfileManager::instance()->actions();
    foreach(KisAbstractInputAction *action, actions) {
        KisToolInvocationAction *toolAction =
            dynamic_cast<KisToolInvocationAction*>(action);

        if(toolAction) {
            defaultInputAction = toolAction;
        }
    }

    connect(KisInputProfileManager::instance(), SIGNAL(currentProfileChanged()), q, SLOT(profileChanged()));
    if(KisInputProfileManager::instance()->currentProfile()) {
        q->profileChanged();
    }
}

bool KisInputManager::Private::processUnhandledEvent(QEvent *event)
{
    bool retval = false;

    if (forwardAllEventsToTool ||
            event->type() == QEvent::KeyPress ||
            event->type() == QEvent::KeyRelease) {

        defaultInputAction->processUnhandledEvent(event);
        retval = true;
    }

    return retval && !forwardAllEventsToTool;
}

Qt::Key KisInputManager::Private::workaroundShiftAltMetaHell(const QKeyEvent *keyEvent)
{
    Qt::Key key = (Qt::Key)keyEvent->key();

    if (keyEvent->key() == Qt::Key_Meta &&
            keyEvent->modifiers().testFlag(Qt::ShiftModifier)) {

        key = Qt::Key_Alt;
    }

    return key;
}

bool KisInputManager::Private::tryHidePopupPalette()
{
    if (canvas->isPopupPaletteVisible()) {
        canvas->slotShowPopupPalette();
        return true;
    }
    return false;
}

#ifdef Q_WS_X11
inline QPointF dividePoints(const QPointF &pt1, const QPointF &pt2) {
    return QPointF(pt1.x() / pt2.x(), pt1.y() / pt2.y());
}

inline QPointF multiplyPoints(const QPointF &pt1, const QPointF &pt2) {
    return QPointF(pt1.x() * pt2.x(), pt1.y() * pt2.y());
}
#endif

void KisInputManager::Private::saveTabletEvent(const QTabletEvent *event)
{
    delete lastTabletEvent;

#ifdef Q_WS_X11
    /**
     * There is a bug in Qt-x11 when working in 2 tablets + 2 monitors
     * setup. The hiResGlobalPos() value gets scaled wrongly somehow.
     * Happily, the error is linear (without the offset) so we can simply
     * scale it a bit.
     */
    if (event->type() == QEvent::TabletPress) {
        if ((event->globalPos() - event->hiResGlobalPos()).manhattanLength() > 4) {
            hiResEventsWorkaroundCoeff = dividePoints(event->globalPos(), event->hiResGlobalPos());
        } else {
            hiResEventsWorkaroundCoeff = QPointF(1.0, 1.0);
        }
    }
#endif

    lastTabletEvent =
            new QTabletEvent(event->type(),
                             event->pos(),
                             event->globalPos(),
                         #ifdef Q_WS_X11
                             multiplyPoints(event->hiResGlobalPos(), hiResEventsWorkaroundCoeff),
                         #else
                             event->hiResGlobalPos(),
                         #endif
                             event->device(),
                             event->pointerType(),
                             event->pressure(),
                             event->xTilt(),
                             event->yTilt(),
                             event->tangentialPressure(),
                             event->rotation(),
                             event->z(),
                             event->modifiers(),
                             event->uniqueId());
}

void KisInputManager::Private::saveTouchEvent( QTouchEvent* event )
{
    delete lastTouchEvent;
    lastTouchEvent = new QTouchEvent(event->type(), event->deviceType(), event->modifiers(), event->touchPointStates(), event->touchPoints());
}

void KisInputManager::Private::resetSavedTabletEvent(QEvent::Type /*type*/)
{
    /**
     * On both Windows and Linux each mouse event corresponds to a
     * single tablet event, so the saved event must be reset after
     * every mouse-related event
     */

    delete lastTabletEvent;
    lastTabletEvent = 0;
}

KisInputManager::KisInputManager(KisCanvas2 *canvas, KisToolProxy *proxy)
    : QObject(canvas), d(new Private(this))
{
    d->canvas = canvas;
    d->toolProxy = proxy;

    d->setupActions();

    connect(KoToolManager::instance(), SIGNAL(changedTool(KoCanvasController*,int)),
            SLOT(slotToolChanged()));
    connect(&d->moveEventCompressor, SIGNAL(timeout()), SLOT(slotCompressedMoveEvent()));


#ifndef Q_OS_MAC
    QApplication::instance()->
        installEventFilter(new Private::ProximityNotifier(d, this));
#endif
}

KisInputManager::~KisInputManager()
{
    delete d;
}

void KisInputManager::toggleTabletLogger()
{
    KisTabletDebugger::instance()->toggleDebugging();

    bool enabled = KisTabletDebugger::instance()->debugEnabled();
    QMessageBox::information(0, "Krita", enabled ? "Tablet Event Logging Enabled" :
                             "Tablet Event Logging Disabled");
    if (enabled) {
        qDebug() << "vvvvvvvvvvvvvvvvvvvvvvv START TABLET EVENT LOG vvvvvvvvvvvvvvvvvvvvvvv";
    }
    else {
        qDebug() << "^^^^^^^^^^^^^^^^^^^^^^^ START TABLET EVENT LOG ^^^^^^^^^^^^^^^^^^^^^^^";
    }
}

void KisInputManager::attachPriorityEventFilter(QObject *filter)
{
    d->priorityEventFilter.insert(filter);
}

void KisInputManager::detachPriorityEventFilter(QObject *filter)
{
    d->priorityEventFilter.remove(filter);
}

void KisInputManager::setupAsEventFilter(QObject *receiver)
{
    if (d->eventsReceiver) {
        d->eventsReceiver->removeEventFilter(this);
    }

    d->eventsReceiver = receiver;

    if (d->eventsReceiver) {
        d->eventsReceiver->installEventFilter(this);
    }
}

void KisInputManager::stopIgnoringEvents()
{
	stop_ignore_cursor_events();
}

bool KisInputManager::eventFilter(QObject* object, QEvent* event)
{
    bool retval = false;
    if (object != d->eventsReceiver) return retval;

    if (!d->ignoreQtCursorEvents ||
        (event->type() != QEvent::MouseButtonPress &&
         event->type() != QEvent::MouseButtonDblClick &&
         event->type() != QEvent::MouseButtonRelease &&
         event->type() != QEvent::MouseMove &&
         event->type() != QEvent::TabletPress &&
         event->type() != QEvent::TabletMove &&
         event->type() != QEvent::TabletRelease)) {

        foreach (QObject *filter, d->priorityEventFilter) {
            if (filter->eventFilter(object, event)) return true;
        }
    }

    // KoToolProxy needs to pre-process some events to ensure the
    // global shortcuts (not the input manager's ones) are not
    // executed, in particular, this line will accept events when the
    // tool is in text editing, preventing shortcut triggering
    d->toolProxy->processEvent(event);

    switch (event->type()) {
    case QEvent::MouseButtonPress:
    case QEvent::MouseButtonDblClick: {
        d->debugEvent<QMouseEvent, true>(event);
        break_if_should_ignore_cursor_events();
        break_if_touch_blocked_press_events();

        QMouseEvent *mouseEvent = static_cast<QMouseEvent*>(event);

        if (d->tryHidePopupPalette()) {
            retval = true;
        } else {
            //Make sure the input actions know we are active.
            KisAbstractInputAction::setInputManager(this);
            retval = d->matcher.buttonPressed(mouseEvent->button(), mouseEvent);
        }
        d->resetSavedTabletEvent(event->type());
        event->setAccepted(retval);
        break;
    }
    case QEvent::MouseButtonRelease: {
        d->debugEvent<QMouseEvent, true>(event);
        break_if_should_ignore_cursor_events();
        break_if_touch_blocked_press_events();

        QMouseEvent *mouseEvent = static_cast<QMouseEvent*>(event);
        retval = d->matcher.buttonReleased(mouseEvent->button(), mouseEvent);
        d->resetSavedTabletEvent(event->type());
        event->setAccepted(retval);
        break;
    }
    case QEvent::ShortcutOverride: {
        d->debugEvent<QKeyEvent, false>(event);
        QKeyEvent *keyEvent = static_cast<QKeyEvent*>(event);

        Qt::Key key = d->workaroundShiftAltMetaHell(keyEvent);

        if (!keyEvent->isAutoRepeat()) {
            retval = d->matcher.keyPressed(key);
        } else {
            retval = d->matcher.autoRepeatedKeyPressed(key);
        }

        /**
         * Workaround for temporary switching of tools by
         * KoCanvasControllerWidget. We don't need this switch because
         * we handle it ourselves.
         */
        retval |= !d->forwardAllEventsToTool &&
                (keyEvent->key() == Qt::Key_Space ||
                 keyEvent->key() == Qt::Key_Escape);

        break;
    }
    case QEvent::KeyRelease: {
        d->debugEvent<QKeyEvent, false>(event);
        QKeyEvent *keyEvent = static_cast<QKeyEvent*>(event);

        if (!keyEvent->isAutoRepeat()) {
            Qt::Key key = d->workaroundShiftAltMetaHell(keyEvent);
            retval = d->matcher.keyReleased(key);
        }
        break;
    }
    case QEvent::MouseMove: {
        d->debugEvent<QMouseEvent, true>(event);
        break_if_should_ignore_cursor_events();

        QMouseEvent *mouseEvent = static_cast<QMouseEvent*>(event);
        if (!d->matcher.mouseMoved(mouseEvent)) {
            //Update the current tool so things like the brush outline gets updated.
            d->toolProxy->forwardMouseHoverEvent(mouseEvent, lastTabletEvent(), canvas()->canvasWidget()->mapToGlobal(QPoint(0, 0)));
        }
        retval = true;
        event->setAccepted(retval);
        d->resetSavedTabletEvent(event->type());
        break;
    }
    case QEvent::Wheel: {
        d->debugEvent<QWheelEvent, false>(event);
        QWheelEvent *wheelEvent = static_cast<QWheelEvent*>(event);
        KisSingleActionShortcut::WheelAction action;

        if(wheelEvent->orientation() == Qt::Horizontal) {
            if(wheelEvent->delta() < 0) {
                action = KisSingleActionShortcut::WheelRight;
            }
            else {
                action = KisSingleActionShortcut::WheelLeft;
            }
        }
        else {
            if(wheelEvent->delta() > 0) {
                action = KisSingleActionShortcut::WheelUp;
            }
            else {
                action = KisSingleActionShortcut::WheelDown;
            }
        }

        //Make sure the input actions know we are active.
        KisAbstractInputAction::setInputManager(this);
        retval = d->matcher.wheelEvent(action, wheelEvent);
        break;
    }
    case QEvent::Enter:
        d->debugEvent<QEvent, false>(event);
        //Make sure the input actions know we are active.
        KisAbstractInputAction::setInputManager(this);
        //Ensure we have focus so we get key events.
        d->canvas->canvasWidget()->setFocus();
        stop_ignore_cursor_events();
<<<<<<< HEAD
=======
        touch_stop_block_press_events();
>>>>>>> a0b5b983

        d->matcher.enterEvent();
        break;
    case QEvent::Leave:
        d->debugEvent<QEvent, false>(event);
        /**
         * We won't get a TabletProximityLeave event when the tablet
         * is hovering above some other widget, so restore cursor
         * events processing right now.
         */
        stop_ignore_cursor_events();
<<<<<<< HEAD
=======
        touch_stop_block_press_events();
>>>>>>> a0b5b983

        d->matcher.leaveEvent();
        break;
    case QEvent::FocusIn:
        d->debugEvent<QEvent, false>(event);
        KisAbstractInputAction::setInputManager(this);

        //Clear all state so we don't have half-matched shortcuts dangling around.
        d->matcher.reinitialize();

        { // Emulate pressing of the key that are already pressed
            KisExtendedModifiersMapper mapper;

            Qt::KeyboardModifiers modifiers = mapper.queryStandardModifiers();
            foreach (Qt::Key key, mapper.queryExtendedModifiers()) {
                QKeyEvent kevent(QEvent::KeyPress, key, modifiers);
                eventFilter(object, &kevent);
            }
        }

        stop_ignore_cursor_events();
        break;
    case QEvent::TabletPress:
    case QEvent::TabletMove:
    case QEvent::TabletRelease: {
        d->debugEvent<QTabletEvent, true>(event);
        break_if_should_ignore_cursor_events();
        break_if_touch_blocked_press_events();

        //We want both the tablet information and the mouse button state.
        //Since QTabletEvent only provides the tablet information, we
        //save that and then ignore the event so it will generate a mouse
        //event.
        QTabletEvent* tabletEvent = static_cast<QTabletEvent*>(event);
        d->saveTabletEvent(tabletEvent);
        event->ignore();

        break;
    }
    case KisTabletEvent::TabletPressEx:
    case KisTabletEvent::TabletMoveEx:
    case KisTabletEvent::TabletReleaseEx: {
        d->debugEvent<KisTabletEvent, false>(event);
        stop_ignore_cursor_events();
        touch_stop_block_press_events();

        KisTabletEvent *tevent = static_cast<KisTabletEvent*>(event);

        if (tevent->type() == (QEvent::Type)KisTabletEvent::TabletMoveEx &&
            !d->matcher.supportsHiResInputEvents()) {

            d->compressedMoveEvent.reset(new KisTabletEvent(*tevent));
            d->moveEventCompressor.start();
            retval = true;
        } else {
            slotCompressedMoveEvent();
            retval = d->handleKisTabletEvent(object, tevent);
        }

        /**
         * The flow of tablet events means the tablet is in the
         * proximity area, so activate it even when the
         * TabletEnterProximity event was missed (may happen when
         * changing focus of the window with tablet in the proximity
         * area)
         */
        start_ignore_cursor_events();

        break;
    }
    case KisTabletEvent::TouchProximityInEx: {
        touch_start_block_press_events();
        break;
    }
    case KisTabletEvent::TouchProximityOutEx: {
        touch_stop_block_press_events();
        break;
    }

    case QEvent::TouchBegin:
        touch_start_block_press_events();
        KisAbstractInputAction::setInputManager(this);

        retval = d->matcher.touchBeginEvent(static_cast<QTouchEvent*>(event));
        event->accept();
        d->resetSavedTabletEvent(event->type());
        break;
    case QEvent::TouchUpdate:
        touch_start_block_press_events();
        KisAbstractInputAction::setInputManager(this);

        retval = d->matcher.touchUpdateEvent(static_cast<QTouchEvent*>(event));
        event->accept();
        d->resetSavedTabletEvent(event->type());
        break;
    case QEvent::TouchEnd:
        touch_stop_block_press_events();
        d->saveTouchEvent(static_cast<QTouchEvent*>(event));
        retval = d->matcher.touchEndEvent(static_cast<QTouchEvent*>(event));
        event->accept();
        d->resetSavedTabletEvent(event->type());
        delete d->lastTouchEvent;
        d->lastTouchEvent = 0;
        break;
    default:
        break;
    }

    return !retval ? d->processUnhandledEvent(event) : true;
}

bool KisInputManager::Private::handleKisTabletEvent(QObject *object, KisTabletEvent *tevent)
{
    bool retval = false;

    QTabletEvent qte = tevent->toQTabletEvent();
    qte.ignore();
    q->eventFilter(object, &qte);
    tevent->setAccepted(qte.isAccepted());

    if (!retval && !qte.isAccepted()) {
        QMouseEvent qme = tevent->toQMouseEvent();
        qme.ignore();
        q->eventFilter(object, &qme);
        tevent->setAccepted(qme.isAccepted());
    }

    return tevent->isAccepted();
}

void KisInputManager::slotCompressedMoveEvent()
{
    if (d->compressedMoveEvent) {
        (void) d->handleKisTabletEvent(d->eventsReceiver, d->compressedMoveEvent.data());
        d->compressedMoveEvent.reset();
    }
}

KisCanvas2* KisInputManager::canvas() const
{
    return d->canvas;
}

KisToolProxy* KisInputManager::toolProxy() const
{
    return d->toolProxy;
}

QTabletEvent* KisInputManager::lastTabletEvent() const
{
    return d->lastTabletEvent;
}

QTouchEvent *KisInputManager::lastTouchEvent() const
{
    return d->lastTouchEvent;
}

void KisInputManager::slotToolChanged()
{
    QString toolId = KoToolManager::instance()->activeToolId();
    if (toolId == "ArtisticTextToolFactoryID" || toolId == "TextToolFactory_ID") {
        d->forwardAllEventsToTool = true;
        d->matcher.suppressAllActions(true);
    } else {
        d->forwardAllEventsToTool = false;
        d->matcher.suppressAllActions(false);
    }
}

QPointF KisInputManager::widgetToDocument(const QPointF& position)
{
    QPointF pixel = QPointF(position.x() + 0.5f, position.y() + 0.5f);
    return d->canvas->coordinatesConverter()->widgetToDocument(pixel);
}

void KisInputManager::profileChanged()
{
    d->matcher.clearShortcuts();

    KisInputProfile *profile = KisInputProfileManager::instance()->currentProfile();
    if (profile) {
        QList<KisShortcutConfiguration*> shortcuts = profile->allShortcuts();
        foreach(KisShortcutConfiguration *shortcut, shortcuts) {
            switch(shortcut->type()) {
            case KisShortcutConfiguration::KeyCombinationType:
                d->addKeyShortcut(shortcut->action(), shortcut->mode(), shortcut->keys());
                break;
            case KisShortcutConfiguration::MouseButtonType:
                d->addStrokeShortcut(shortcut->action(), shortcut->mode(), shortcut->keys(), shortcut->buttons());
                break;
            case KisShortcutConfiguration::MouseWheelType:
                d->addWheelShortcut(shortcut->action(), shortcut->mode(), shortcut->keys(), shortcut->wheel());
                break;
            case KisShortcutConfiguration::GestureType:
                d->addTouchShortcut(shortcut->action(), shortcut->mode(), shortcut->gesture());
                break;
            default:
                break;
            }
        }
    }
    else {
        kWarning() << "No Input Profile Found: canvas interaction will be impossible";
    }
}
<|MERGE_RESOLUTION|>--- conflicted
+++ resolved
@@ -612,10 +612,7 @@
         //Ensure we have focus so we get key events.
         d->canvas->canvasWidget()->setFocus();
         stop_ignore_cursor_events();
-<<<<<<< HEAD
-=======
         touch_stop_block_press_events();
->>>>>>> a0b5b983
 
         d->matcher.enterEvent();
         break;
@@ -627,10 +624,7 @@
          * events processing right now.
          */
         stop_ignore_cursor_events();
-<<<<<<< HEAD
-=======
         touch_stop_block_press_events();
->>>>>>> a0b5b983
 
         d->matcher.leaveEvent();
         break;
