/* This file is part of the Calligra project
 * Copyright (C) 2005 Thomas Zander <zander@kde.org>
 * Copyright (C) 2005 C. Boemann <cbo@boemann.dk>
 * Copyright (C) 2007 Boudewijn Rempt <boud@valdyas.org>
 *
 *  This program is free software; you can redistribute it and/or modify
 *  it under the terms of the GNU General Public License as published by
 *  the Free Software Foundation; either version 2 of the License, or
 *  (at your option) any later version.
 *
 *  This program is distributed in the hope that it will be useful,
 *  but WITHOUT ANY WARRANTY; without even the implied warranty of
 *  MERCHANTABILITY or FITNESS FOR A PARTICULAR PURPOSE.  See the
 *  GNU General Public License for more details.
 *
 *  You should have received a copy of the GNU General Public License
 *  along with this program; if not, write to the Free Software
 *  Foundation, Inc., 51 Franklin Street, Fifth Floor, Boston, MA 02110-1301, USA.
 */

#include "widgets/kis_custom_image_widget.h"

#include <QMimeData>
#include <QPushButton>
#include <QSlider>
#include <QComboBox>
#include <QRect>
#include <QApplication>
#include <QClipboard>
#include <QDesktopWidget>
#include <QFile>
#include <QGraphicsPixmapItem>
#include <QGraphicsScene>
#include <QSpacerItem>

#include <QMessageBox>
#include <kcomponentdata.h>
#include <kstandarddirs.h>
#include <kglobal.h>

#include <kis_debug.h>

#include <KoIcon.h>
#include <KoCompositeOp.h>
#include <KoColorProfile.h>
#include <KoColorSpace.h>
#include <KoID.h>
#include <KoColor.h>
#include <KoUnit.h>
#include <KoColorModelStandardIds.h>

#include <kis_fill_painter.h>
#include <kis_image.h>
#include <kis_layer.h>
#include <kis_group_layer.h>
#include <kis_paint_layer.h>
#include <kis_paint_device.h>
#include <kis_painter.h>

#include "kis_config.h"
#include "KisPart.h"
#include "kis_clipboard.h"
#include "KisDocument.h"
#include "widgets/kis_cmb_idlist.h"
#include "widgets/squeezedcombobox.h"


KisCustomImageWidget::KisCustomImageWidget(QWidget* parent, qint32 defWidth, qint32 defHeight, double resolution, const QString& defColorModel, const QString& defColorDepth, const QString& defColorProfile, const QString& imageName)
    : WdgNewImage(parent)
{
    setObjectName("KisCustomImageWidget");

    txtName->setText(imageName);
    m_widthUnit = KoUnit(KoUnit::Pixel, resolution);
    doubleWidth->setValue(defWidth);
    doubleWidth->setDecimals(0);
    m_width = m_widthUnit.fromUserValue(defWidth);
    cmbWidthUnit->addItems(KoUnit::listOfUnitNameForUi(KoUnit::ListAll));
    cmbWidthUnit->setCurrentIndex(m_widthUnit.indexInListForUi(KoUnit::ListAll));

    m_heightUnit = KoUnit(KoUnit::Pixel, resolution);
    doubleHeight->setValue(defHeight);
    doubleHeight->setDecimals(0);
    m_height = m_heightUnit.fromUserValue(defHeight);
    cmbHeightUnit->addItems(KoUnit::listOfUnitNameForUi(KoUnit::ListAll));
    cmbHeightUnit->setCurrentIndex(m_heightUnit.indexInListForUi(KoUnit::ListAll));

    doubleResolution->setValue(72.0 * resolution);
    doubleResolution->setDecimals(0);

    imageGroupSpacer->changeSize(0, 0, QSizePolicy::Fixed, QSizePolicy::Fixed);
    grpClipboard->hide();

    sliderOpacity->setRange(0, 100, 0);
    sliderOpacity->setValue(100);
    sliderOpacity->setSuffix("%");

    connect(cmbPredefined, SIGNAL(activated(int)), SLOT(predefinedClicked(int)));
    connect(doubleResolution, SIGNAL(valueChanged(double)),
            this, SLOT(resolutionChanged(double)));
    connect(cmbWidthUnit, SIGNAL(activated(int)),
            this, SLOT(widthUnitChanged(int)));
    connect(doubleWidth, SIGNAL(valueChanged(double)),
            this, SLOT(widthChanged(double)));
    connect(cmbHeightUnit, SIGNAL(activated(int)),
            this, SLOT(heightUnitChanged(int)));
    connect(doubleHeight, SIGNAL(valueChanged(double)),
            this, SLOT(heightChanged(double)));
    connect(createButton, SIGNAL(clicked()), this, SLOT(createImage()));
    createButton->setDefault(true);

    bnPortrait->setIcon(koIcon("portrait"));
    connect(bnPortrait, SIGNAL(clicked()), SLOT(setPortrait()));
    connect(bnLandscape, SIGNAL(clicked()), SLOT(setLandscape()));
    bnLandscape->setIcon(koIcon("landscape"));

    connect(doubleWidth, SIGNAL(valueChanged(double)), this, SLOT(switchPortraitLandscape()));
    connect(doubleHeight, SIGNAL(valueChanged(double)), this, SLOT(switchPortraitLandscape()));
    connect(bnSaveAsPredefined, SIGNAL(clicked()), this, SLOT(saveAsPredefined()));

    colorSpaceSelector->setCurrentColorModel(KoID(defColorModel));
    colorSpaceSelector->setCurrentColorDepth(KoID(defColorDepth));
    colorSpaceSelector->setCurrentProfile(defColorProfile);

    //connect(chkFromClipboard,SIGNAL(stateChanged(int)),this,SLOT(clipboardDataChanged()));
    connect(QApplication::clipboard(), SIGNAL(dataChanged()), this, SLOT(clipboardDataChanged()));
    connect(QApplication::clipboard(), SIGNAL(selectionChanged()), this, SLOT(clipboardDataChanged()));
    connect(QApplication::clipboard(), SIGNAL(changed(QClipboard::Mode)), this, SLOT(clipboardDataChanged()));

    connect(bnScreenSize, SIGNAL(clicked()), this, SLOT(screenSizeClicked()));
    connect(colorSpaceSelector, SIGNAL(selectionChanged(bool)), createButton, SLOT(setEnabled(bool)));

    KisConfig cfg;
    intNumLayers->setValue(cfg.numDefaultLayers());
    cmbColor->setColor(cfg.defaultBackgroundColor());
    setBackgroundOpacity(cfg.defaultBackgroundOpacity());
    
    KisConfig::BackgroundStyle bgStyle = cfg.defaultBackgroundStyle();
    
    if (bgStyle == KisConfig::LAYER) {
      radioBackgroundAsLayer->setChecked(true);
    } else {
      radioBackgroundAsProjection->setChecked(true);
    }
    
    fillPredefined();
    switchPortraitLandscape();
}

void KisCustomImageWidget::showEvent(QShowEvent *)
{
    fillPredefined();
    this->createButton->setFocus();
}

KisCustomImageWidget::~KisCustomImageWidget()
{
    qDeleteAll(m_predefined);
    m_predefined.clear();
}

void KisCustomImageWidget::resolutionChanged(double res)
{
    if (m_widthUnit.type() == KoUnit::Pixel) {
        m_widthUnit.setFactor(res / 72.0);
        m_width = m_widthUnit.fromUserValue(doubleWidth->value());
    }

    if (m_heightUnit.type() == KoUnit::Pixel) {
        m_heightUnit.setFactor(res / 72.0);
        m_height = m_heightUnit.fromUserValue(doubleHeight->value());
    }
}


void KisCustomImageWidget::widthUnitChanged(int index)
{
    doubleWidth->blockSignals(true);

    m_widthUnit = KoUnit::fromListForUi(index, KoUnit::ListAll);
    if (m_widthUnit.type() == KoUnit::Pixel) {
        doubleWidth->setDecimals(0);
        m_widthUnit.setFactor(doubleResolution->value() / 72.0);
    } else {
        doubleWidth->setDecimals(2);
    }

    doubleWidth->setValue(KoUnit::ptToUnit(m_width, m_widthUnit));

    doubleWidth->blockSignals(false);
}

void KisCustomImageWidget::widthChanged(double value)
{
    m_width = m_widthUnit.fromUserValue(value);
}

void KisCustomImageWidget::heightUnitChanged(int index)
{
    doubleHeight->blockSignals(true);

    m_heightUnit = KoUnit::fromListForUi(index, KoUnit::ListAll);
    if (m_heightUnit.type() == KoUnit::Pixel) {
        doubleHeight->setDecimals(0);
        m_heightUnit.setFactor(doubleResolution->value() / 72.0);
    } else {
        doubleHeight->setDecimals(2);
    }

    doubleHeight->setValue(KoUnit::ptToUnit(m_height, m_heightUnit));

    doubleHeight->blockSignals(false);
}

void KisCustomImageWidget::heightChanged(double value)
{
    m_height = m_heightUnit.fromUserValue(value);
}

void KisCustomImageWidget::createImage()
{
    KisDocument *doc = createNewImage();
    if (doc) {
        emit documentSelected(doc);
    }
}

KisDocument* KisCustomImageWidget::createNewImage()
{

    const KoColorSpace * cs = colorSpaceSelector->currentColorSpace();

    if (cs->colorModelId() == RGBAColorModelID &&
        cs->colorDepthId() == Integer8BitsColorDepthID) {

        const KoColorProfile *profile = cs->profile();

        if (profile->name().contains("linear") ||
            profile->name().contains("scRGB") ||
            profile->info().contains("linear") ||
            profile->info().contains("scRGB")) {

            int result =
                QMessageBox::warning(this,
                                     i18nc("@title:window", "Krita"),
                                     i18n("Linear gamma RGB color spaces are not supposed to be used "
                                          "in 8-bit integer modes. It is suggested to use 16-bit integer "
                                          "or any floating point colorspace for linear profiles.\n\n"
                                          "Press \"Continue\" to create a 8-bit integer linear RGB color space "
                                          "or \"Cancel\" to return to the settings dialog."),
                                     QMessageBox::Ok | QMessageBox::Cancel, QMessageBox::Cancel);

            if (result == QMessageBox::Cancel) {
                qDebug() << "Model RGB8" << "NOT SUPPORTED";
                qDebug() << ppVar(cs->name());
                qDebug() << ppVar(cs->profile()->name());
                qDebug() << ppVar(cs->profile()->info());
                return 0;
            }
        }
    }
    KisDocument *doc = static_cast<KisDocument*>(KisPart::instance()->createDocument());

    qint32 width, height;
    double resolution;
    resolution = doubleResolution->value() / 72.0;  // internal resolution is in pixels per pt

    width = static_cast<qint32>(0.5  + KoUnit::ptToUnit(m_width, KoUnit(KoUnit::Pixel, resolution)));
    height = static_cast<qint32>(0.5 + KoUnit::ptToUnit(m_height, KoUnit(KoUnit::Pixel, resolution)));

    QColor qc = cmbColor->color();
    qc.setAlpha(backgroundOpacity());
    KoColor bgColor(qc, cs);

    bool backgroundAsLayer = radioBackgroundAsLayer->isChecked();

    doc->newImage(txtName->text(), width, height, cs, bgColor, backgroundAsLayer, intNumLayers->value(), txtDescription->toPlainText(), resolution);

    KisConfig cfg;
    cfg.setNumDefaultLayers(intNumLayers->value());
    cfg.setDefaultBackgroundOpacity(backgroundOpacity());
    cfg.setDefaultBackgroundColor(cmbColor->color());
    cfg.setDefaultBackgroundStyle(backgroundAsLayer ? KisConfig::LAYER : KisConfig::PROJECTION);

    return doc;
}

void KisCustomImageWidget::setNumberOfLayers(int layers)
{
    intNumLayers->setValue(layers);
}

quint8 KisCustomImageWidget::backgroundOpacity() const
{
    qint32 opacity = sliderOpacity->value();

    if (!opacity)
        return 0;

    return (opacity * 255) / 100;
}

void KisCustomImageWidget::setBackgroundOpacity(quint8 value) {
  sliderOpacity->setValue((value * 100) / 255);
}

void KisCustomImageWidget::clipboardDataChanged()
{
}

void KisCustomImageWidget::screenSizeClicked()
{
    QSize sz = QApplication::desktop()->screenGeometry(this).size();

    const int index = KoUnit(KoUnit::Pixel).indexInListForUi(KoUnit::ListAll);
    cmbWidthUnit->setCurrentIndex(index);
    cmbHeightUnit->setCurrentIndex(index);
    widthUnitChanged(cmbWidthUnit->currentIndex());
    heightUnitChanged(cmbHeightUnit->currentIndex());

    doubleWidth->setValue(sz.width());
    doubleHeight->setValue(sz.height());
}

void KisCustomImageWidget::fillPredefined()
{
    cmbPredefined->clear();

    cmbPredefined->addItem("");

    QStringList definitions = KGlobal::dirs()->findAllResources("data", "krita/predefined_image_sizes/*", KStandardDirs::Recursive);
    definitions.sort();

    if (!definitions.empty()) {

        foreach(const QString &definition, definitions) {
            QFile f(definition);
            f.open(QIODevice::ReadOnly);
            if (f.exists()) {
                QString xml = QString::fromUtf8(f.readAll());
                KisPropertiesConfiguration *predefined = new KisPropertiesConfiguration;
                predefined->fromXML(xml);
                if (predefined->hasProperty("name")
                        && predefined->hasProperty("width")
                        && predefined->hasProperty("height")
                        && predefined->hasProperty("resolution")
                        && predefined->hasProperty("x-unit")
                        && predefined->hasProperty("y-unit")) {
                    m_predefined << predefined;
                    cmbPredefined->addItem(predefined->getString("name"));
                }
            }
        }
    }

    cmbPredefined->setCurrentIndex(0);

}


void KisCustomImageWidget::predefinedClicked(int index)
{
    if (index < 1 || index > m_predefined.size()) return;

    KisPropertiesConfiguration *predefined = m_predefined[index - 1];
    txtPredefinedName->setText(predefined->getString("name"));
    doubleResolution->setValue(predefined->getDouble("resolution"));
    cmbWidthUnit->setCurrentIndex(predefined->getInt("x-unit"));
    cmbHeightUnit->setCurrentIndex(predefined->getInt("y-unit"));

    widthUnitChanged(cmbWidthUnit->currentIndex());
    heightUnitChanged(cmbHeightUnit->currentIndex());

    doubleWidth->setValue(predefined->getDouble("width"));
    doubleHeight->setValue(predefined->getDouble("height"));

}

void KisCustomImageWidget::saveAsPredefined()
{
    QString fileName = txtPredefinedName->text();
    if (fileName.isEmpty()) {
        return;
    }
<<<<<<< HEAD
    QString saveLocation = KGlobal::dirs()->saveLocation("data");
    QString appName = KGlobal::mainComponent().componentName();
=======
    QString saveLocation = KGlobal::mainComponent().dirs()->saveLocation("data");
>>>>>>> e1197406

    QDir d;
    d.mkpath(saveLocation + "krita/predefined_image_sizes/");

    QFile f(saveLocation + "krita/predefined_image_sizes/" + fileName.replace(' ', '_').replace('(', '_').replace(')', '_') + ".predefinedimage");

    f.open(QIODevice::WriteOnly | QIODevice::Truncate);
    KisPropertiesConfiguration *predefined = new KisPropertiesConfiguration();
    predefined->setProperty("name", txtPredefinedName->text());
    predefined->setProperty("width", doubleWidth->value());
    predefined->setProperty("height", doubleHeight->value());
    predefined->setProperty("resolution", doubleResolution->value());
    predefined->setProperty("x-unit", cmbWidthUnit->currentIndex());
    predefined->setProperty("y-unit", cmbHeightUnit->currentIndex());

    QString xml = predefined->toXML();

    f.write(xml.toUtf8());
    f.flush();
    f.close();

    int i = 0;
    bool found = false;
    foreach(KisPropertiesConfiguration *pr, m_predefined) {
        if (pr->getString("name") == txtPredefinedName->text()) {
            found = true;
            break;
        }
        ++i;
    }
    if (found) {
        m_predefined[i] = predefined;
    }
    else {
        m_predefined.append(predefined);
        cmbPredefined->addItem(txtPredefinedName->text());
    }

}

void KisCustomImageWidget::setLandscape()
{
    if (doubleWidth->value() < doubleHeight->value()) {
        switchWidthHeight();
    }
}

void KisCustomImageWidget::setPortrait()
{
    if (doubleWidth->value() > doubleHeight->value()) {
        switchWidthHeight();
    }
}

void KisCustomImageWidget::switchWidthHeight()
{
    double width = doubleWidth->value();
    double height = doubleHeight->value();

    doubleHeight->blockSignals(true);
    doubleWidth->blockSignals(true);
    cmbWidthUnit->blockSignals(true);
    cmbHeightUnit->blockSignals(true);

    doubleWidth->setValue(height);
    doubleHeight->setValue(width);
    cmbWidthUnit->setCurrentIndex(m_heightUnit.indexInListForUi(KoUnit::ListAll));
    cmbHeightUnit->setCurrentIndex(m_widthUnit.indexInListForUi(KoUnit::ListAll));

    doubleHeight->blockSignals(false);
    doubleWidth->blockSignals(false);
    cmbWidthUnit->blockSignals(false);
    cmbHeightUnit->blockSignals(false);
    switchPortraitLandscape();

    widthChanged(doubleWidth->value());
    heightChanged(doubleHeight->value());
}

void KisCustomImageWidget::switchPortraitLandscape()
{
    if(doubleWidth->value() > doubleHeight->value())
        bnLandscape->setChecked(true);
    else
        bnPortrait->setChecked(true);
}
<|MERGE_RESOLUTION|>--- conflicted
+++ resolved
@@ -382,12 +382,7 @@
     if (fileName.isEmpty()) {
         return;
     }
-<<<<<<< HEAD
     QString saveLocation = KGlobal::dirs()->saveLocation("data");
-    QString appName = KGlobal::mainComponent().componentName();
-=======
-    QString saveLocation = KGlobal::mainComponent().dirs()->saveLocation("data");
->>>>>>> e1197406
 
     QDir d;
     d.mkpath(saveLocation + "krita/predefined_image_sizes/");
