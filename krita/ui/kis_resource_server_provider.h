/*
 *  kis_resource_server_provider.h - part of KImageShop
 *
 *  Copyright (c) 1999 Matthias Elter <elter@kde.org>
 *  Copyright (c) 2003 Patrick Julien <freak@codepimps.org>
 *  Copyright (c) 2005 Sven Langkamp <sven.langkamp@gmail.com>
 *  Copyright (c) 2003-2008 Boudewijn Rempt <boud@valdyas.org>
 *
 *  This program is free software; you can redistribute it and/or modify
 *  it under the terms of the GNU General Public License as published by
 *  the Free Software Foundation; either version 2 of the License, or
 *  (at your option) any later version.
 *
 *  This program is distributed in the hope that it will be useful,
 *  but WITHOUT ANY WARRANTY; without even the implied warranty of
 *  MERCHANTABILITY or FITNESS FOR A PARTICULAR PURPOSE.  See the
 *  GNU General Public License for more details.
 *
 *  You should have received a copy of the GNU General Public License
 *  along with this program; if not, write to the Free Software
 *  Foundation, Inc., 51 Franklin Street, Fifth Floor, Boston, MA 02110-1301, USA.
 */
#ifndef KIS_RESOURCESERVERPROVIDER_H_
#define KIS_RESOURCESERVERPROVIDER_H_

#include <QString>
#include <QStringList>
#include <QList>

#include <KoResource.h>
#include <KoResourceServer.h>
#include <KoResourceServerProvider.h>
#include <KoResourceServerAdapter.h>

#include <kis_paintop_preset.h>

#include <krita_export.h>

class KoResource;
class KoResourceLoaderThread;
class KisPaintOpPreset;
class KisWorkspaceResource;
class KisPSDLayerStyleCollectionResource;

typedef KoResourceServer<KisPaintOpPreset, SharedPointerStroragePolicy<KisPaintOpPresetSP> > KisPaintOpPresetResourceServer;
typedef KoResourceServerAdapter<KisPaintOpPreset, SharedPointerStroragePolicy<KisPaintOpPresetSP> > KisPaintOpPresetResourceServerAdapter;

class KRITAUI_EXPORT KisResourceServerProvider : public QObject
{
    Q_OBJECT

public:
    virtual ~KisResourceServerProvider();

    static KisResourceServerProvider* instance();

<<<<<<< HEAD
    KisPaintOpPresetResourceServer* paintOpPresetServer();
    KoResourceServer<KisWorkspaceResource>* workspaceServer();
    KoResourceServer<KisPSDLayerStyleCollectionResource>* layerStyleCollectionServer();

    void brushBlacklistCleanup();

signals:
=======
    KisPaintOpPresetResourceServer* paintOpPresetServer(bool block = true);
    KoResourceServer<KisWorkspaceResource>* workspaceServer(bool block = true);

    void brushBlacklistCleanup();
Q_SIGNALS:
>>>>>>> b1bbd053
    void notifyBrushBlacklistCleanup();
    
private:

    KisResourceServerProvider();
    KisResourceServerProvider(const KisResourceServerProvider&);
    KisResourceServerProvider operator=(const KisResourceServerProvider&);

    KisPaintOpPresetResourceServer* m_paintOpPresetServer;
    KoResourceServer<KisWorkspaceResource>* m_workspaceServer;
    KoResourceServer<KisPSDLayerStyleCollectionResource>* m_layerStyleCollectionServer;

private:

    KoResourceLoaderThread *m_paintOpPresetThread;
    KoResourceLoaderThread *m_workspaceThread;
    KoResourceLoaderThread *m_layerStyleCollectionThread;

};

#endif // KIS_RESOURCESERVERPROVIDER_H_<|MERGE_RESOLUTION|>--- conflicted
+++ resolved
@@ -54,23 +54,15 @@
 
     static KisResourceServerProvider* instance();
 
-<<<<<<< HEAD
-    KisPaintOpPresetResourceServer* paintOpPresetServer();
-    KoResourceServer<KisWorkspaceResource>* workspaceServer();
-    KoResourceServer<KisPSDLayerStyleCollectionResource>* layerStyleCollectionServer();
+    KisPaintOpPresetResourceServer* paintOpPresetServer(bool block = true);
+    KoResourceServer<KisWorkspaceResource>* workspaceServer(bool block = true);
+    KoResourceServer<KisPSDLayerStyleCollectionResource>* layerStyleCollectionServer(bool block = true);
 
     void brushBlacklistCleanup();
 
-signals:
-=======
-    KisPaintOpPresetResourceServer* paintOpPresetServer(bool block = true);
-    KoResourceServer<KisWorkspaceResource>* workspaceServer(bool block = true);
+Q_SIGNALS:
+    void notifyBrushBlacklistCleanup();
 
-    void brushBlacklistCleanup();
-Q_SIGNALS:
->>>>>>> b1bbd053
-    void notifyBrushBlacklistCleanup();
-    
 private:
 
     KisResourceServerProvider();
