--- conflicted
+++ resolved
@@ -103,70 +103,4 @@
     }
 }
 
-<<<<<<< HEAD
-void KisGridManager::setFastConfig(int size)
-{
-    if (m_imageView) {
-        m_imageView->document()->gridData().setGrid(size, size);
-        m_imageView->canvasBase()->updateCanvas();
-    }
-}
-
-void KisGridManager::fastConfig1x1()
-{
-    setFastConfig(1);
-}
-
-void KisGridManager::fastConfig2x2()
-{
-    setFastConfig(2);
-}
-
-void KisGridManager::fastConfig5x5()
-{
-    setFastConfig(5);
-}
-
-void KisGridManager::fastConfig10x10()
-{
-    setFastConfig(10);
-}
-
-void KisGridManager::fastConfig20x20()
-{
-    setFastConfig(20);
-}
-
-void KisGridManager::fastConfig40x40()
-{
-    setFastConfig(40);
-}
-
-void KisGridManager::fastConfig4x4()
-{
-    setFastConfig(4);
-}
-
-void KisGridManager::fastConfig8x8()
-{
-    setFastConfig(4);
-}
-
-void KisGridManager::fastConfig16x16()
-{
-    setFastConfig(16);
-}
-
-void KisGridManager::fastConfig32x32()
-{
-    setFastConfig(32);
-}
-
-void KisGridManager::fastConfig64x64()
-{
-    setFastConfig(64);
-}
-
-=======
-#include "kis_grid_manager.moc"
->>>>>>> a3594d97
+#include "kis_grid_manager.moc"