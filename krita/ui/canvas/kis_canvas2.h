--- conflicted
+++ resolved
@@ -187,20 +187,10 @@
     /// adjust the origin of the document
     void adjustOrigin();
 
-<<<<<<< HEAD
-=======
-    /// slot for setting the mirroring
-    void mirrorCanvas(bool mirror);
     /// canvas rotation in degrees
     qreal rotationAngle() const;
-    void rotateCanvas(qreal angle, bool updateOffset=true);
-    void rotateCanvasRight15();
-    void rotateCanvasLeft15();
-    void resetCanvasTransformations();
-
     void setSmoothingEnabled(bool smooth);
 
->>>>>>> 43ff6282
 private slots:
 
     /**
