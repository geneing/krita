--- conflicted
+++ resolved
@@ -165,12 +165,9 @@
     widgets/kis_workspace_chooser.cpp
     widgets/squeezedcombobox.cpp
     widgets/kis_categorized_list_view.cpp
-<<<<<<< HEAD
     widgets/kis_widget_chooser.cpp
-=======
     widgets/kis_light_source.cpp
     widgets/kis_light_stage.cpp
->>>>>>> 42179e23
 )
 
 if(HAVE_OPENGL)
