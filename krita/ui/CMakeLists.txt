--- conflicted
+++ resolved
@@ -270,10 +270,7 @@
     input/config/kis_wheel_input_editor.cpp
     input/config/kis_key_input_editor.cpp
     processing/fill_processing_visitor.cpp
-<<<<<<< HEAD
-    kis_mirror_axis.cpp
     kis_psd_layer_style_resource.cpp
-=======
     canvas/kis_mirror_axis.cpp
 
     kis_abstract_perspective_grid.cpp
@@ -323,7 +320,6 @@
     qtsingleapplication/qtsingleapplication.cpp
 
     widgets/kis_url_requester.cpp
->>>>>>> b1bbd053
 )
 
 if(WIN32)
@@ -414,7 +410,6 @@
     input/config/kis_mouse_input_editor.ui
     input/config/kis_wheel_input_editor.ui
     input/config/kis_key_input_editor.ui
-<<<<<<< HEAD
 
     layerstyles/wdgBevelAndEmboss.ui
     layerstyles/wdgblendingoptions.ui
@@ -431,11 +426,10 @@
     layerstyles/WdgStroke.ui
     layerstyles/wdgstylesselector.ui
     layerstyles/wdgTexture.ui
-=======
+
     wdgsplash.ui
-	input/wintab/kis_screen_size_choice_dialog.ui
-	forms/wdg_url_requester.ui
->>>>>>> b1bbd053
+    input/wintab/kis_screen_size_choice_dialog.ui
+    forms/wdg_url_requester.ui
 )
 
 kde4_add_library(kritaui SHARED ${kritaui_LIB_SRCS} )
