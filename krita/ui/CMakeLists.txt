include_directories( ${KOTEXT_INCLUDES}
    ${TEXTLAYOUT_INCLUDES}
    ${CMAKE_SOURCE_DIR}/libs/pigment/colorprofiles
	${CMAKE_CURRENT_SOURCE_DIR}/flake
	${CMAKE_CURRENT_SOURCE_DIR}/pigment/resources
	${CMAKE_CURRENT_SOURCE_DIR}/widgets/resources
	${CMAKE_CURRENT_SOURCE_DIR}/openrastertk
	${CMAKE_SOURCE_DIR}/krita/image/metadata
	${EXIV2_INCLUDE_DIR} )

add_subdirectory( tests )


configure_file(config-processor.h.cmake ${CMAKE_CURRENT_BINARY_DIR}/config-processor.h )

include(kdefx.cmake)

set(kritaui_LIB_SRCS
    canvas/kis_canvas_widget_base.cpp
    canvas/kis_canvas2.cpp
    canvas/kis_canvas_controller.cpp
    canvas/kis_display_filter.cpp
    canvas/kis_tool_proxy.cpp
    canvas/kis_canvas_decoration.cc
    canvas/kis_coordinates_converter.cpp
    canvas/kis_grid_manager.cpp
    canvas/kis_grid_painter_configuration.cpp
    canvas/kis_perspective_grid_manager.cpp
    canvas/kis_prescaled_projection.cpp
    canvas/kis_qpainter_canvas.cpp
    canvas/kis_projection_backend.cpp
    canvas/kis_update_info.cpp
    canvas/kis_image_patch.cpp
    canvas/kis_image_pyramid.cpp
    dialogs/kis_dlg_adj_layer_props.cc
    dialogs/kis_dlg_adjustment_layer.cc
    dialogs/kis_dlg_filter.cpp
    dialogs/kis_dlg_generator_layer.cpp
    dialogs/kis_dlg_image_properties.cc
    dialogs/kis_dlg_layer_properties.cc
    dialogs/kis_dlg_preferences.cc
    flake/kis_node_dummies_graph.cpp
    flake/kis_dummies_facade_base.cpp
    flake/kis_dummies_facade.cpp
    flake/kis_node_shapes_graph.cpp
    flake/kis_node_shape.cpp
    flake/kis_shape_controller.cpp
    flake/kis_shape_layer.cc
    flake/kis_shape_layer_canvas.cpp
    flake/kis_shape_selection.cpp
    flake/kis_shape_selection_canvas.cpp
    flake/kis_shape_selection_model.cpp
    kis_autogradient.cc
    kis_autogradient_resource.cc
    kis_bookmarked_configurations_editor.cc
    kis_bookmarked_configurations_model.cc
    kis_bookmarked_filter_configurations_model.cc
    kis_canvas_resource_provider.cpp
    kis_categorized_item_delegate.cpp
    kis_clipboard.cc
    kis_config.cc
    kis_config_notifier.cpp
    kis_color_data_list.cpp
    kis_control_frame.cpp
    kis_composite_ops_model.cc
    kis_paint_ops_model.cpp
    kis_cursor.cc
    kis_custom_palette.cc
    kis_custom_pattern.cc
    kis_doc2.cc
<<<<<<< HEAD
    kis_part2.cpp
    kis_exposure_visitor.cc
=======
>>>>>>> 7fa5f513
    kis_factory2.cc
    kis_filter_handler.cc
    kis_filter_manager.cc
    kis_filters_model.cc
    kis_histogram_view.cc
    kis_image_manager.cc
    kis_image_view_converter.cpp
    kis_import_catcher.cc
    kis_layer_manager.cc
    kis_mask_manager.cc
    kis_mimedata.cpp
    kis_node_commands_adapter.cpp
    kis_node_manager.cpp
    kis_node_model.cpp
    kis_model_index_converter_base.cpp
    kis_model_index_converter.cpp
    kis_model_index_converter_show_all.cpp
    kis_painting_assistant.cc
    kis_painting_assistants_manager.cc
    kis_paintop_box.cc
    kis_palette_manager.cpp
    kis_popup_palette.cpp
    kis_png_converter.cpp
    kis_preference_set_registry.cpp
    kis_print_job.cpp
    kis_resource_server_provider.cpp
    kis_selection_decoration.cc
    kis_selection_manager.cc
    kis_statusbar.cc
    kis_view2.cpp
    kis_zoom_manager.cc
    thememanager.cpp
    ko_favorite_resource_manager.cpp
    kis_workspace_resource.cpp
    kis_mirror_visitor.cpp
    kisexiv2/kis_exif_io.cpp
    kisexiv2/kis_exiv2.cpp
    kisexiv2/kis_iptc_io.cpp
    kisexiv2/kis_xmp_io.cpp
    kra/kis_kra_utils.cpp
    kra/kis_kra_load_visitor.cpp
    kra/kis_kra_loader.cpp
    kra/kis_kra_save_visitor.cpp
    kra/kis_kra_saver.cpp
    kra/kis_kra_savexml_visitor.cpp
    opengl/kis_opengl.cpp
    opengl/kis_opengl_canvas2.cpp
    opengl/kis_opengl_image_textures.cpp
    opengl/kis_texture_tile.cpp
    openrastertk/kis_open_raster_stack_load_visitor.cpp
    openrastertk/kis_open_raster_stack_save_visitor.cpp
    recorder/kis_node_query_path_editor.cc
    recorder/kis_recorded_action_creator.cc
    recorder/kis_recorded_action_creator_factory.cc
    recorder/kis_recorded_action_creator_factory_registry.cc
    recorder/kis_recorded_action_editor_factory.cc
    recorder/kis_recorded_action_editor_factory_registry.cc
    recorder/kis_recorded_filter_action_editor.cc
    recorder/kis_recorded_filter_action_creator.cpp
    recorder/kis_recorded_paint_action_editor.cc
    tool/kis_selection_tool_helper.cpp
    tool/kis_selection_tool_config_widget_helper.cpp
    tool/kis_shape_tool_helper.cpp
    tool/kis_tool.cc
    tool/kis_tool_freehand.cc
    tool/kis_painting_information_builder.cpp
    tool/kis_tool_freehand_helper.cpp
    tool/kis_tool_multihand_helper.cpp
    tool/kis_figure_painting_tool_helper.cpp
    tool/kis_recording_adapter.cpp
    tool/kis_tool_paint.cc
    tool/kis_tool_shape.cc
    tool/kis_tool_select_base.cpp
    tool/kis_tool_ellipse_base.cpp
    tool/kis_tool_rectangle_base.cpp
    tool/kis_tool_polyline_base.cpp
    tool/kis_color_picker_utils.cpp
    tool/kis_resources_snapshot.cpp
    tool/strokes/freehand_stroke.cpp
    tool/strokes/kis_painter_based_stroke_strategy.cpp
    widgets/kis_channelflags_widget.cpp
    widgets/kis_cmb_composite.cc
    widgets/kis_paintop_list_widget.cpp
    widgets/kis_cmb_idlist.cc
    widgets/kis_color_space_selector.cc
    widgets/kis_curve_widget.cpp
    widgets/kis_custom_image_widget.cc
    widgets/kis_double_widget.cc
    widgets/kis_filter_selector_widget.cc
    widgets/kis_gradient_chooser.cc
    widgets/kis_gradient_slider_widget.cc
    widgets/kis_gradient_slider.cpp
    widgets/kis_iconwidget.cc
    widgets/kis_mask_widgets.cpp
    widgets/kis_meta_data_merge_strategy_chooser_widget.cc
    widgets/kis_multi_bool_filter_widget.cc
    widgets/kis_multi_double_filter_widget.cc
    widgets/kis_multi_integer_filter_widget.cc
    widgets/kis_multipliers_double_slider_spinbox.cpp
    widgets/kis_paintop_presets_popup.cpp
    widgets/kis_paintop_presets_chooser_popup.cpp
    widgets/kis_pattern_chooser.cc
    widgets/kis_popup_button.cc
    widgets/kis_preset_chooser.cpp
    widgets/kis_progress_widget.cpp
    widgets/kis_selection_options.cc
    widgets/kis_scratch_pad.cpp
    widgets/kis_scratch_pad_event_filter.cpp
    widgets/kis_preset_selector_strip.cpp
    widgets/kis_tree_view_popup.cc
    widgets/kis_slider_spin_box.cpp
    widgets/kis_wdg_generator.cpp
    widgets/kis_workspace_chooser.cpp
    widgets/squeezedcombobox.cpp
    widgets/kis_categorized_list_view.cpp
    widgets/kis_widget_chooser.cpp
    widgets/kis_tool_button.cpp
    widgets/kis_floating_message.cpp
#    widgets/kis_light_source.cpp
#    widgets/kis_light_stage.cpp
    input/kis_input_manager.cpp
    input/kis_shortcut.cpp
    input/kis_abstract_input_action.cpp
    input/kis_tool_invocation_action.cpp
    input/kis_pan_action.cpp
    input/kis_alternate_invocation_action.cpp
    input/kis_rotate_canvas_action.cpp
    input/kis_zoom_action.cpp
    input/kis_show_palette_action.cpp
    input/kis_change_primary_setting_action.cpp
)

if(HAVE_OPENGL)
    if(HAVE_GLEW)
        set(kritaui_LIB_SRCS
            ${kritaui_LIB_SRCS}
            opengl/kis_opengl_shader.cpp
            opengl/kis_opengl_fragment_shader.cpp
            opengl/kis_opengl_vertex_shader.cpp
            opengl/kis_opengl_program.cpp
            opengl/kis_opengl_gradient_program.cpp
            )
    endif(HAVE_GLEW)
    set(kritaui_LIB_SRCS
        ${kritaui_LIB_SRCS}
        kis_3d_object_model.cpp
        )
endif(HAVE_OPENGL)

add_definitions(${KDE4_ENABLE_EXCEPTIONS})


kde4_add_ui_files(kritaui_LIB_SRCS
    forms/wdgfullscreensettings.ui
    forms/wdgautogradient.ui
    forms/wdggeneralsettings.ui
    forms/wdgperformancesettings.ui
    forms/wdggridsettings.ui
    forms/wdggenerators.ui
    forms/wdgcustompalette.ui
    forms/wdgbookmarkedconfigurationseditor.ui
    forms/wdgapplyprofile.ui
    forms/wdgcustompattern.ui
    forms/wdglayerproperties.ui
    forms/wdgcolorsettings.ui
    forms/wdgtabletsettings.ui
    forms/wdgcolorspaceselector.ui
    forms/wdgdisplaysettings.ui
    forms/kis_previewwidgetbase.ui
    forms/kis_matrix_widget.ui
    forms/wdgselectionoptions.ui
    forms/wdgshapeoptions.ui
    forms/wdgnewimage.ui
    forms/wdgimageproperties.ui
    forms/wdgmaskfromselection.ui
    forms/wdgmasksource.ui
    forms/wdgfilterdialog.ui
    forms/wdgmetadatamergestrategychooser.ui
    forms/wdgpaintoppresets.ui
    forms/wdgpaintopsettings.ui
    forms/wdgdlggeneratorlayer.ui
    forms/wdgfilterselector.ui
    forms/wdgfilternodecreation.ui
    forms/wdgpaintactioneditor.ui
    forms/wdgmultipliersdoublesliderspinbox.ui
    forms/wdgnodequerypatheditor.ui
    forms/wdgpresetselectorstrip.ui
)

kde4_add_library(kritaui SHARED ${kritaui_LIB_SRCS} )

target_link_libraries(kritaui ${X11_X11_LIB})

if(GHNS)
    target_link_libraries(kritaui ${KDE4_THREADWEAVER_LIBRARIES} ${KDE4_KFILE_LIBRARY} kritaimage komain kowidgets ${PNG_LIBRARIES} ${EXIV2_LIBRARIES} ${KDE4_KNEWSTUFF3_LIBS})
else(GHNS)
    target_link_libraries(kritaui ${KDE4_THREADWEAVER_LIBRARIES} ${KDE4_KFILE_LIBRARY} kritaimage komain kowidgets ${PNG_LIBRARIES} ${EXIV2_LIBRARIES})
endif (GHNS)

if(HAVE_OPENGL)
    target_link_libraries(kritaui ${OPENGL_LIBRARIES} ${QT_QTOPENGL_LIBRARY} ${OPENEXR_LIBRARIES})
    set (GL_INTERFACE_LIBRARIES ";${OPENGL_LIBRARIES};${QT_QTOPENGL_LIBRARY}")
    if(HAVE_GLEW)
        target_link_libraries(kritaui ${GLEW_LIBRARIES})
    endif(HAVE_GLEW)
endif(HAVE_OPENGL)

target_link_libraries(kritaui LINK_INTERFACE_LIBRARIES kritaimage komain ${GL_INTERFACE_LIBRARIES} )

set_target_properties(kritaui
    PROPERTIES VERSION ${GENERIC_CALLIGRA_LIB_VERSION} SOVERSION ${GENERIC_CALLIGRA_LIB_SOVERSION}
)
install(TARGETS kritaui  ${INSTALL_TARGETS_DEFAULT_ARGS})


########### install files ###############

install( FILES
    canvas/kis_canvas2.h
    canvas/kis_canvas_decoration.h
    canvas/kis_coordinates_converter.h
    tool/kis_tool.h
    kis_cursor.h
    kis_view2.h
    kis_ui_types.h
#    kis_cmb_composite.h
#    kis_cmb_idlist.h
#    kis_color_cup.h
#    kis_config.h
#    kis_double_click_event.h
#    kis_double_widget.h
#    kis_filter_manager.h
#    kis_gradient_chooser.h
#    kis_gradient_slider_widget.h
#    kis_histogram_view.h
#    kis_icon_item.h
#    kis_iconwidget.h
#    kis_itemchooser.h
#    kis_label_zoom.h
#    kis_move_event.h
   widgets/kis_multi_bool_filter_widget.h
   widgets/kis_multi_double_filter_widget.h
   widgets/kis_multi_integer_filter_widget.h
#    kis_paintop_box.h
#    kis_previewwidget.h
#    kis_tool_non_paint.h
#    kis_tool_paint.h
#    kis_tool_freehand.h
#    kis_tool_dummy.h
#    kis_tool_manager.h
#    kis_tool_types.h
#    KoInputDevice.h
#    canvas/kis_perspective_grid_manager.h
   DESTINATION ${INCLUDE_INSTALL_DIR})<|MERGE_RESOLUTION|>--- conflicted
+++ resolved
@@ -68,11 +68,7 @@
     kis_custom_palette.cc
     kis_custom_pattern.cc
     kis_doc2.cc
-<<<<<<< HEAD
     kis_part2.cpp
-    kis_exposure_visitor.cc
-=======
->>>>>>> 7fa5f513
     kis_factory2.cc
     kis_filter_handler.cc
     kis_filter_manager.cc
