/*
 *  Copyright (C) 2011 Silvio Heinrich <plassy@web.de>
 *
 *  This program is free software; you can redistribute it and/or modify
 *  it under the terms of the GNU General Public License as published by
 *  the Free Software Foundation; either version 2 of the License, or
 *  (at your option) any later version.
 *
 *  This program is distributed in the hope that it will be useful,
 *  but WITHOUT ANY WARRANTY; without even the implied warranty of
 *  MERCHANTABILITY or FITNESS FOR A PARTICULAR PURPOSE.  See the
 *  GNU General Public License for more details.
 *
 *  You should have received a copy of the GNU General Public License
 *  along with this program; if not, write to the Free Software
 *  Foundation, Inc., 51 Franklin Street, Fifth Floor, Boston, MA 02110-1301, USA.
 */

#include "kis_colorsmudgeop_settings_widget.h"
#include "kis_brush_based_paintop_settings.h"
#include "kis_overlay_mode_option.h"
#include "kis_rate_option.h"
#include "kis_smudge_option_widget.h"
#include "kis_smudge_radius_option.h"

#include <kis_properties_configuration.h>
#include <kis_paintop_settings_widget.h>
#include <kis_pressure_size_option.h>
#include <kis_curve_option_widget.h>
#include <kis_pressure_rotation_option.h>
#include <kis_pressure_scatter_option_widget.h>
#include <kis_pressure_opacity_option.h>
#include <kis_pressure_gradient_option.h>
#include <kis_airbrush_option.h>
#include <kis_compositeop_option.h>
#include <kis_pressure_spacing_option_widget.h>
#include "kis_texture_option.h"
#include "kis_curve_option_widget.h"
#include <kis_pressure_mirror_option_widget.h>
#include "kis_pressure_texture_strength_option.h"


KisColorSmudgeOpSettingsWidget::KisColorSmudgeOpSettingsWidget(QWidget* parent):
    KisBrushBasedPaintopOptionWidget(parent)
{
    setObjectName("brush option widget");
    setPrecisionEnabled(true);

    addPaintOpOption(new KisCompositeOpOption(true), i18n("Blending Mode"));
    addPaintOpOption(new KisCurveOptionWidget(new KisPressureOpacityOption(), i18n("Transparent"), i18n("Opaque")), i18n("Opacity"));
    addPaintOpOption(new KisCurveOptionWidget(new KisPressureSizeOption(), i18n("0%"), i18n("100%")), i18n("Size"));
    addPaintOpOption(new KisPressureSpacingOptionWidget(), i18n("Spacing"));
    addPaintOpOption(new KisPressureMirrorOptionWidget(), i18n("Mirror"));

    m_smudgeOptionWidget = new KisSmudgeOptionWidget();

    addPaintOpOption(m_smudgeOptionWidget, i18n("Smudge Length"));
    addPaintOpOption(new KisCurveOptionWidget(new KisSmudgeRadiusOption(), i18n("0.0"), i18n("1.0")), i18n("Smudge Radius"));
    addPaintOpOption(new KisCurveOptionWidget(new KisRateOption("ColorRate", KisPaintOpOption::GENERAL, false), i18n("0.0"), i18n("1.0")), i18n("Color Rate"));

    addPaintOpOption(new KisCurveOptionWidget(new KisPressureRotationOption(), i18n("0°"), i18n("360°")), i18n("Rotation"));
    addPaintOpOption(new KisPressureScatterOptionWidget(), i18n("Scatter"));
    addPaintOpOption(new KisOverlayModeOptionWidget(), i18n("Overlay Mode"));
    addPaintOpOption(new KisCurveOptionWidget(new KisPressureGradientOption(), i18n("0%"), i18n("100%")), i18n("Gradient"));

    addPaintOpOption(new KisTextureOption(), i18n("Pattern"));
    addPaintOpOption(new KisCurveOptionWidget(new KisPressureTextureStrengthOption(), i18n("Weak"), i18n("Strong")), i18n("Strength"));

}

KisColorSmudgeOpSettingsWidget::~KisColorSmudgeOpSettingsWidget() { }

KisPropertiesConfiguration* KisColorSmudgeOpSettingsWidget::configuration() const
{
    KisBrushBasedPaintOpSettings *config = new KisBrushBasedPaintOpSettings();
    config->setOptionsWidget(const_cast<KisColorSmudgeOpSettingsWidget*>(this));
    config->setProperty("paintop", "colorsmudge");
    writeConfiguration(config);
    return config;
}

<<<<<<< HEAD
=======
void KisColorSmudgeOpSettingsWidget::notifyPageChanged()
{
    KisBrushSP brush = this->brush();
    bool pierced =  brush ? brush->isPiercedApprox() : false;
    m_smudgeOptionWidget->updateBrushPierced(pierced);
}

#include "kis_colorsmudgeop_settings_widget.moc"
>>>>>>> 66df0c7b
<|MERGE_RESOLUTION|>--- conflicted
+++ resolved
@@ -79,14 +79,9 @@
     return config;
 }
 
-<<<<<<< HEAD
-=======
 void KisColorSmudgeOpSettingsWidget::notifyPageChanged()
 {
     KisBrushSP brush = this->brush();
     bool pierced =  brush ? brush->isPiercedApprox() : false;
     m_smudgeOptionWidget->updateBrushPierced(pierced);
 }
-
-#include "kis_colorsmudgeop_settings_widget.moc"
->>>>>>> 66df0c7b
