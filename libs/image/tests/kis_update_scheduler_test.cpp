--- conflicted
+++ resolved
@@ -414,10 +414,6 @@
 void KisUpdateSchedulerTest::testLodSync()
 {
     KisImageSP image = buildTestingImage();
-<<<<<<< HEAD
-=======
-
->>>>>>> c18aa82f
     KisNodeSP rootLayer = image->root();
     KisNodeSP paintLayer1 = rootLayer->firstChild();
 
