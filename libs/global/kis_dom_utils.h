--- conflicted
+++ resolved
@@ -201,19 +201,23 @@
  * A special adapter method that makes vector- and tag-based methods
  * work with environment parameter uniformly.
  */
-<<<<<<< HEAD
 template <typename T, typename E>
     typename std::enable_if<std::is_empty<E>::value, bool>::type
 loadValue(const QDomElement &parent, T *value, const E &env) {
     return KisDomUtils::loadValue(parent, value);
 }
 
-template <typename T, typename E = std::tuple<>>
-    bool loadValue(const QDomElement &e, QVector<T> *array, const E &env = E())
-=======
-template <template <class> class Container, typename T>
-bool loadValue(const QDomElement &e, Container<T> *array)
->>>>>>> e51acee5
+/**
+ * Load an array from an XML element, which is a child of \p parent
+ * and has a tag \p tag.
+ *
+ * \return true if the object is successfully loaded and is unique
+ *
+ * \see saveValue()
+ */
+template <template <class> class Container, typename T, typename E = std::tuple<>>
+    bool loadValue(const QDomElement &e, Container<T> *array, const E &env = E())
+
 {
     if (!Private::checkType(e, "array")) return false;
 
