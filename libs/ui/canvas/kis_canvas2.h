--- conflicted
+++ resolved
@@ -167,17 +167,8 @@
     KisExposureGammaCorrectionInterface* exposureGammaCorrectionInterface() const;
 
     void setCursor(const QCursor &cursor);
-<<<<<<< HEAD
-
-=======
->>>>>>> 0a5eb87e
     KisAnimationFrameCacheSP frameCache() const;
-
     KisAnimationPlayer *animationPlayer() const;
-<<<<<<< HEAD
-
-=======
->>>>>>> 0a5eb87e
     void refetchDataFromImage();
 
 Q_SIGNALS:
