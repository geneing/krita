--- conflicted
+++ resolved
@@ -45,11 +45,8 @@
     KisConfig cfg;
 
     QSurfaceFormat format;
-<<<<<<< HEAD
-=======
-    format.setProfile(QSurfaceFormat::CompatibilityProfile);
+    format.setProfile(QSurfaceFormat::CoreProfile);
     format.setOptions(QSurfaceFormat::DeprecatedFunctions);
->>>>>>> 593ec09b
     format.setDepthBufferSize(24);
     format.setStencilBufferSize(8);
 
