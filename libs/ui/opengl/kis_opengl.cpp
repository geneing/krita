/*
 *  Copyright (c) 2007 Adrian Page <adrian@pagenet.plus.com>
 *
 *  This program is free software; you can redistribute it and/or modify
 *  it under the terms of the GNU General Public License as published by
 *  the Free Software Foundation; either version 2 of the License, or
 *  (at your option) any later version.
 *
 *  This program is distributed in the hope that it will be useful,
 *  but WITHOUT ANY WARRANTY; without even the implied warranty of
 *  MERCHANTABILITY or FITNESS FOR A PARTICULAR PURPOSE.  See the
 *  GNU General Public License for more details.
 *
 *  You should have received a copy of the GNU General Public License
 *  along with this program; if not, write to the Free Software
 *  Foundation, Inc., 51 Franklin Street, Fifth Floor, Boston, MA 02110-1301, USA.
 */

#include "opengl/kis_opengl.h"

#include <QOpenGLContext>
#include <QOpenGLFunctions>

#include <QApplication>
#include <QDir>
#include <QFile>
#include <QDesktopServices>
#include <QMessageBox>

#include <klocalizedstring.h>

#include <kis_debug.h>
#include <kis_config.h>

namespace
{
    bool NeedsFenceWorkaround = false;
    int glVersion = 0;
    QString Renderer;
}

void KisOpenGL::initialize()
{
<<<<<<< HEAD
    dbgOpenGL << "OpenGL: initializing";
=======
    dbgUI << "OpenGL: initializing";

>>>>>>> 0a5eb87e
    KisConfig cfg;

    QSurfaceFormat format;
    format.setProfile(QSurfaceFormat::CoreProfile);
    format.setOptions(QSurfaceFormat::DeprecatedFunctions);
    format.setDepthBufferSize(24);
    format.setStencilBufferSize(8);

    if (cfg.openGLVersion() == 0) {
        format.setVersion(2, 1);
    }
    else {
        format.setVersion(3, 2);
        format.setProfile(QSurfaceFormat::CoreProfile);
    }
    format.setSwapBehavior(QSurfaceFormat::DoubleBuffer);
    format.setSwapInterval(0); // Disable vertical refresh syncing

    QSurfaceFormat::setDefaultFormat(format);
<<<<<<< HEAD

    glVersion = 100 * QSurfaceFormat::defaultFormat().majorVersion() + QSurfaceFormat::defaultFormat().minorVersion();
    dbgOpenGL << "GL Version:" << glVersion << QSurfaceFormat::defaultFormat().swapInterval() << QSurfaceFormat::defaultFormat().swapBehavior();

}

int KisOpenGL::initializeContext(QOpenGLContext* ctx)
{
=======
}

int KisOpenGL::initializeContext(QOpenGLContext* s) {
>>>>>>> 0a5eb87e
    KisConfig cfg;
    dbgOpenGL << "OpenGL: Opening new context";

    // Double check we were given the version we requested
    QSurfaceFormat format = ctx->format();
    glVersion = 100 * format.majorVersion() + format.minorVersion();

    dbgOpenGL << "GL Version:" << glVersion << format.swapInterval() << format.swapBehavior();

    QOpenGLFunctions *f = QOpenGLContext::currentContext()->functions();

#ifndef GL_RENDERER
#  define GL_RENDERER 0x1F01
#endif
    Renderer = QString((const char*)f->glGetString(GL_RENDERER));
    QString vendor((const char*)f->glGetString(GL_VENDOR));
    QString version((const char*)f->glGetString(GL_VERSION));

    dbgOpenGL << "Vendor:" << vendor << "Renderer" << Renderer << "version" << version;

    QFile log(QDesktopServices::storageLocation(QDesktopServices::TempLocation) + "/krita-opengl.txt");
    dbgOpenGL << "Writing OpenGL log to" << log.fileName();
    log.open(QFile::WriteOnly);
    log.write(vendor.toLatin1());
    log.write(", ");
    log.write(Renderer.toLatin1());
    log.write(", ");
    log.write(version.toLatin1());

    // Check if we have a bugged driver that needs fence workaround
    bool isOnX11 = false;
#ifdef HAVE_X11
    isOnX11 = true;
#endif

    if ((isOnX11 && Renderer.startsWith("AMD")) || cfg.forceOpenGLFenceWorkaround()) {
        NeedsFenceWorkaround = true;
    }

    return glVersion;
}

bool KisOpenGL::supportsFenceSync()
{
    KisConfig cfg;
    // 0: 2.1
    // 1: 3.2
    // ... undecides
    return cfg.openGLVersion() > 0;
}

bool KisOpenGL::needsFenceWorkaround()
{
    return NeedsFenceWorkaround;
}<|MERGE_RESOLUTION|>--- conflicted
+++ resolved
@@ -41,12 +41,7 @@
 
 void KisOpenGL::initialize()
 {
-<<<<<<< HEAD
     dbgOpenGL << "OpenGL: initializing";
-=======
-    dbgUI << "OpenGL: initializing";
-
->>>>>>> 0a5eb87e
     KisConfig cfg;
 
     QSurfaceFormat format;
@@ -66,20 +61,13 @@
     format.setSwapInterval(0); // Disable vertical refresh syncing
 
     QSurfaceFormat::setDefaultFormat(format);
-<<<<<<< HEAD
 
     glVersion = 100 * QSurfaceFormat::defaultFormat().majorVersion() + QSurfaceFormat::defaultFormat().minorVersion();
     dbgOpenGL << "GL Version:" << glVersion << QSurfaceFormat::defaultFormat().swapInterval() << QSurfaceFormat::defaultFormat().swapBehavior();
 
 }
 
-int KisOpenGL::initializeContext(QOpenGLContext* ctx)
-{
-=======
-}
-
-int KisOpenGL::initializeContext(QOpenGLContext* s) {
->>>>>>> 0a5eb87e
+int KisOpenGL::initializeContext(QOpenGLContext* ctx) {
     KisConfig cfg;
     dbgOpenGL << "OpenGL: Opening new context";
 
