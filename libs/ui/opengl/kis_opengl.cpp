/*
 *  Copyright (c) 2007 Adrian Page <adrian@pagenet.plus.com>
 *
 *  This program is free software; you can redistribute it and/or modify
 *  it under the terms of the GNU General Public License as published by
 *  the Free Software Foundation; either version 2 of the License, or
 *  (at your option) any later version.
 *
 *  This program is distributed in the hope that it will be useful,
 *  but WITHOUT ANY WARRANTY; without even the implied warranty of
 *  MERCHANTABILITY or FITNESS FOR A PARTICULAR PURPOSE.  See the
 *  GNU General Public License for more details.
 *
 *  You should have received a copy of the GNU General Public License
 *  along with this program; if not, write to the Free Software
 *  Foundation, Inc., 51 Franklin Street, Fifth Floor, Boston, MA 02110-1301, USA.
 */

#include "opengl/kis_opengl.h"

#include <QOpenGLContext>
#include <QOpenGLFunctions>

#include <QApplication>
#include <QDir>
#include <QFile>
#include <QDesktopServices>
#include <QMessageBox>

#include <klocalizedstring.h>

#include <kis_debug.h>
#include <kis_config.h>

namespace
{
    bool NeedsFenceWorkaround = false;
    int glVersion = 0;
    QString Renderer;
}

void KisOpenGL::initialize()
{
    dbgOpenGL << "OpenGL: initializing";
    KisConfig cfg;

    QSurfaceFormat format;
    format.setProfile(QSurfaceFormat::CoreProfile);
    format.setOptions(QSurfaceFormat::DeprecatedFunctions);
    format.setDepthBufferSize(24);
    format.setStencilBufferSize(8);

    if (cfg.openGLVersion() == 0) {
        format.setVersion(2, 1);
    }
    else {
        format.setVersion(3, 2);
        format.setProfile(QSurfaceFormat::CoreProfile);
    }
    format.setSwapBehavior(QSurfaceFormat::DoubleBuffer);
    format.setSwapInterval(0); // Disable vertical refresh syncing

    QSurfaceFormat::setDefaultFormat(format);

    glVersion = 100 * QSurfaceFormat::defaultFormat().majorVersion() + QSurfaceFormat::defaultFormat().minorVersion();
    dbgOpenGL << "GL Version:" << glVersion << QSurfaceFormat::defaultFormat().swapInterval() << QSurfaceFormat::defaultFormat().swapBehavior();

}

int KisOpenGL::initializeContext(QOpenGLContext* ctx) {
    KisConfig cfg;
    dbgOpenGL << "OpenGL: Opening new context";

    // Double check we were given the version we requested
    QSurfaceFormat format = ctx->format();
    glVersion = 100 * format.majorVersion() + format.minorVersion();

<<<<<<< HEAD
    dbgOpenGL << "GL Version:" << glVersion << format.swapInterval() << format.swapBehavior();

    QOpenGLFunctions *f = QOpenGLContext::currentContext()->functions();
=======
    QOpenGLFunctions *f = s->functions();
>>>>>>> 0fec0c82

#ifndef GL_RENDERER
#  define GL_RENDERER 0x1F01
#endif
    Renderer = QString((const char*)f->glGetString(GL_RENDERER));
    QString vendor((const char*)f->glGetString(GL_VENDOR));
    QString version((const char*)f->glGetString(GL_VERSION));

    dbgOpenGL << "Vendor:" << vendor << "Renderer" << Renderer << "version" << version;

    QFile log(QDesktopServices::storageLocation(QDesktopServices::TempLocation) + "/krita-opengl.txt");
    dbgOpenGL << "Writing OpenGL log to" << log.fileName();
    log.open(QFile::WriteOnly);
    log.write(vendor.toLatin1());
    log.write(", ");
    log.write(Renderer.toLatin1());
    log.write(", ");
    log.write(version.toLatin1());

    // Check if we have a bugged driver that needs fence workaround
    bool isOnX11 = false;
#ifdef HAVE_X11
    isOnX11 = true;
#endif

    if ((isOnX11 && Renderer.startsWith("AMD")) || cfg.forceOpenGLFenceWorkaround()) {
        NeedsFenceWorkaround = true;
    }

    return glVersion;
}

bool KisOpenGL::supportsFenceSync()
{
    KisConfig cfg;
    // 0: 2.1
    // 1: 3.2
    // ... undecides
    return cfg.openGLVersion() > 0;
}

bool KisOpenGL::needsFenceWorkaround()
{
    return NeedsFenceWorkaround;
}<|MERGE_RESOLUTION|>--- conflicted
+++ resolved
@@ -75,13 +75,7 @@
     QSurfaceFormat format = ctx->format();
     glVersion = 100 * format.majorVersion() + format.minorVersion();
 
-<<<<<<< HEAD
-    dbgOpenGL << "GL Version:" << glVersion << format.swapInterval() << format.swapBehavior();
-
-    QOpenGLFunctions *f = QOpenGLContext::currentContext()->functions();
-=======
     QOpenGLFunctions *f = s->functions();
->>>>>>> 0fec0c82
 
 #ifndef GL_RENDERER
 #  define GL_RENDERER 0x1F01
