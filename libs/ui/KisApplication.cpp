--- conflicted
+++ resolved
@@ -323,26 +323,6 @@
     }
 #endif
 #endif
-<<<<<<< HEAD
-    QDir appdir(applicationDirPath());
-    appdir.cdUp();
-
-#ifdef Q_OS_LINUX
-    qputenv("XDG_DATA_DIRS", QFile::encodeName(KoResourcePaths::getApplicationRoot() + "/share") + ":" + qgetenv("XDG_DATA_DIRS"));
-#else
-    qputenv("XDG_DATA_DIRS", QFile::encodeName(KoResourcePaths::getApplicationRoot() + "/share"));
-#endif
-    //qDebug() << "Setting XDG_DATA_DIRS" << qgetenv("XDG_DATA_DIRS");
-
-    qputenv("PATH", QFile::encodeName(appdir.absolutePath() + "/bin" + ";"
-                                      + appdir.absolutePath() + "/lib" + ";"
-                                      + appdir.absolutePath() + "/lib/kde4" + ";"
-                                      + appdir.absolutePath() + "/Frameworks" + ";"
-                                      + appdir.absolutePath()));
-
-
-=======
->>>>>>> 5015920f
 
     setSplashScreenLoadingText(i18n("Initializing Globals"));
     initializeGlobals(args);
