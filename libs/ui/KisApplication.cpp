/* This file is part of the KDE project
   Copyright (C) 1998, 1999 Torben Weis <weis@kde.org>
   Copyright (C) 2009 Thomas Zander <zander@kde.org>
   Copyright (C) 2012 Boudewijn Rempt <boud@valdyas.org>

   This library is free software; you can redistribute it and/or
   modify it under the terms of the GNU Library General Public
   License as published by the Free Software Foundation; either
   version 2 of the License, or (at your option) any later version.

   This library is distributed in the hope that it will be useful,
   but WITHOUT ANY WARRANTY; without even the implied warranty of
   MERCHANTABILITY or FITNESS FOR A PARTICULAR PURPOSE.  See the GNU
   Library General Public License for more details.

   You should have received a copy of the GNU Library General Public License
   along with this library; see the file COPYING.LIB.  If not, write to
   the Free Software Foundation, Inc., 51 Franklin Street, Fifth Floor,
 * Boston, MA 02110-1301, USA.
*/

#include "KisApplication.h"

#include <stdlib.h>
#ifdef Q_OS_WIN
#include <windows.h>
#include <tchar.h>
#endif

#include <QMessageBox>
#include <QFile>
#include <QWidget>
#include <QSysInfo>
#include <QStringList>
#include <QDesktopServices>
#include <QProcessEnvironment>
#include <QDir>
#include <QDesktopWidget>
#include <KisMimeDatabase.h>
#include <QTimer>
#include <QStyle>
#include <QStyleFactory>
#include <QStandardPaths>
#include <QMessageBox>

#include <klocalizedstring.h>
#include <kdesktopfile.h>
#include <kconfig.h>
#include <kconfiggroup.h>

#include <KoColorSpaceRegistry.h>
#include <KoPluginLoader.h>
#include <KoShapeRegistry.h>
#include <KoDpi.h>
#include "KoGlobal.h"
#include "KoConfig.h"
#include <resources/KoHashGeneratorProvider.h>
#include <KoResourcePaths.h>

#include "thememanager.h"
#include "KisPrintJob.h"
#include "KisDocument.h"
#include "KisMainWindow.h"
#include "KisAutoSaveRecoveryDialog.h"
#include "KisPart.h"
#include <kis_icon.h>
#include "kis_md5_generator.h"
#include "kis_config.h"
#include "flake/kis_shape_selection.h"
#include <filter/kis_filter.h>
#include <filter/kis_filter_registry.h>
#include <filter/kis_filter_configuration.h>
#include <generator/kis_generator_registry.h>
#include <generator/kis_generator.h>
#include <brushengine/kis_paintop_registry.h>
#include <metadata/kis_meta_data_io_backend.h>
#include "kisexiv2/kis_exiv2.h"
#include "KisApplicationArguments.h"
#include <kis_debug.h>
#include "kis_action_registry.h"
#include <kis_brush_server.h>
#include <kis_resource_server_provider.h>
#include <KoResourceServerProvider.h>
#include "opengl/kis_opengl.h"

#include <CalligraVersionWrapper.h>

namespace {
const QTime appStartTime(QTime::currentTime());
}

class KisApplicationPrivate
{
public:
    KisApplicationPrivate()
        : splashScreen(0)
    {}
    QWidget *splashScreen;
};

class KisApplication::ResetStarting
{
public:
    ResetStarting(QWidget *splash = 0)
        : m_splash(splash)
    {
    }

    ~ResetStarting()  {
        if (m_splash) {

            KConfigGroup cfg( KSharedConfig::openConfig(), "SplashScreen");
            bool hideSplash = cfg.readEntry("HideSplashAfterStartup", false);

            if (hideSplash) {
                m_splash->hide();
            }
            else {
                m_splash->setWindowFlags(Qt::Tool | Qt::FramelessWindowHint | Qt::WindowStaysOnTopHint);
                QRect r(QPoint(), m_splash->size());
                m_splash->move(QApplication::desktop()->availableGeometry().center() - r.center());
                m_splash->setWindowTitle(qAppName());
                Q_FOREACH (QObject *o, m_splash->children()) {
                    QWidget *w = qobject_cast<QWidget*>(o);
                    if (w && w->isHidden()) {
                        w->setVisible(true);
                    }
                }

                m_splash->show();
            }
        }
    }

    QWidget *m_splash;
};



KisApplication::KisApplication(const QString &key, int &argc, char **argv)
    : QtSingleApplication(key, argc, argv)
    , d(new KisApplicationPrivate)
{
    QCoreApplication::addLibraryPath(QCoreApplication::applicationDirPath());

    setApplicationDisplayName("Krita");
    setApplicationName("krita");
    // Note: Qt docs suggest we set this, but if we do, we get resource paths of the form of krita/krita, which is weird.
//    setOrganizationName("krita");
    setOrganizationDomain("krita.org");

    QString version = CalligraVersionWrapper::versionString(true);
    setApplicationVersion(version);
    setWindowIcon(KisIconUtils::loadIcon("calligrakrita"));

    QStringList styles = QStringList() << "Fusion" << "Plastique";
    if (!styles.contains(style()->objectName())) {
        Q_FOREACH (const QString & style, styles) {
            if (!setStyle(style)) {
                qDebug() << "No" << style << "available.";
            }
            else {
                qDebug() << "Set style" << style;
                break;
            }
        }
    }


    KisOpenGL::initialize();
#if defined Q_OS_WIN
    /**
     * Warn about Intel's broken video drivers
     */
    KisConfig cfg;
    QString renderer = KisOpenGL::renderer();
    if (cfg.useOpenGL() && renderer.startsWith("Intel") && !cfg.readEntry("WarnedAboutIntel", false)) {
        QMessageBox::information(0,
                                 i18nc("@title:window", "Krita: Warning"),
                                 i18n("You have an Intel(R) HD Graphics video adapter.\n"
                                      "If you experience problems like a black or blank screen,"
                                      "please update your display driver to the latest version.\n\n"
                                      "You can also disable OpenGL rendering in Krita's Settings.\n"));
        cfg.writeEntry("WarnedAboutIntel", true);
    }
#endif

}

#if defined(Q_OS_WIN) && defined(ENV32BIT)
typedef BOOL (WINAPI *LPFN_ISWOW64PROCESS) (HANDLE, PBOOL);

LPFN_ISWOW64PROCESS fnIsWow64Process;

BOOL isWow64()
{
    BOOL bIsWow64 = FALSE;

    //IsWow64Process is not available on all supported versions of Windows.
    //Use GetModuleHandle to get a handle to the DLL that contains the function
    //and GetProcAddress to get a pointer to the function if available.

    fnIsWow64Process = (LPFN_ISWOW64PROCESS) GetProcAddress(
                GetModuleHandle(TEXT("kernel32")),"IsWow64Process");

    if(NULL != fnIsWow64Process)
    {
        if (!fnIsWow64Process(GetCurrentProcess(),&bIsWow64))
        {
            //handle error
        }
    }
    return bIsWow64;
}
#endif

void initializeGlobals(const KisApplicationArguments &args)
{
    int dpiX = args.dpiX();
    int dpiY = args.dpiY();
    if (dpiX > 0 && dpiY > 0) {
        KoDpi::setDPI(dpiX, dpiY);
    }
}

void addResourceTypes()
{
    // All Krita's resource types
    KoResourcePaths::addResourceType("kis_pics", "data", "/pics/");
    KoResourcePaths::addResourceType("kis_images", "data", "/images/");
    KoResourcePaths::addResourceType("icc_profiles", "data", "/profiles/");
    KoResourcePaths::addResourceType("metadata_schema", "data", "/metadata/schemas/");
    KoResourcePaths::addResourceType("kis_brushes", "data", "/brushes/");
    KoResourcePaths::addResourceType("kis_taskset", "data", "/taskset/");
    KoResourcePaths::addResourceType("kis_taskset", "data", "/taskset/");
    KoResourcePaths::addResourceType("gmic_definitions", "data", "/gmic/");
    KoResourcePaths::addResourceType("kis_resourcebundles", "data", "/bundles/");
    KoResourcePaths::addResourceType("kis_defaultpresets", "data", "/defaultpresets/");
    KoResourcePaths::addResourceType("kis_paintoppresets", "data", "/paintoppresets/");
    KoResourcePaths::addResourceType("kis_workspaces", "data", "/workspaces/");
    KoResourcePaths::addResourceType("psd_layer_style_collections", "data", "/asl");
    KoResourcePaths::addResourceType("ko_patterns", "data", "/patterns/", true);
    KoResourcePaths::addResourceType("ko_gradients", "data", "/gradients/");
    KoResourcePaths::addResourceType("ko_gradients", "data", "/gradients/", true);
    KoResourcePaths::addResourceType("ko_palettes", "data", "/palettes/", true);
    KoResourcePaths::addResourceType("kis_shortcuts", "data", "/shortcuts/");
    KoResourcePaths::addResourceType("kis_actions", "data", "/actions");
    KoResourcePaths::addResourceType("icc_profiles", "data", "/color/icc");
    KoResourcePaths::addResourceType("ko_effects", "data", "/effects/");
    KoResourcePaths::addResourceType("tags", "data", "/tags/");

//    // Extra directories to look for create resources. (Does anyone actually use that anymore?)
//    KoResourcePaths::addResourceDir("ko_gradients", "/usr/share/create/gradients/gimp");
//    KoResourcePaths::addResourceDir("ko_gradients", QDir::homePath() + QString("/.create/gradients/gimp"));
//    KoResourcePaths::addResourceDir("ko_patterns", "/usr/share/create/patterns/gimp");
//    KoResourcePaths::addResourceDir("ko_patterns", QDir::homePath() + QString("/.create/patterns/gimp"));
//    KoResourcePaths::addResourceDir("kis_brushes", "/usr/share/create/brushes/gimp");
//    KoResourcePaths::addResourceDir("kis_brushes", QDir::homePath() + QString("/.create/brushes/gimp"));
//    KoResourcePaths::addResourceDir("ko_palettes", "/usr/share/create/swatches");
//    KoResourcePaths::addResourceDir("ko_palettes", QDir::homePath() + QString("/.create/swatches"));

    // Make directories for all resources we can save, and tags
    QDir d;
    d.mkpath(QStandardPaths::writableLocation(QStandardPaths::AppDataLocation) + "/tags/");
    d.mkpath(QStandardPaths::writableLocation(QStandardPaths::AppDataLocation) + "/asl/");
    d.mkpath(QStandardPaths::writableLocation(QStandardPaths::AppDataLocation) + "/bundles/");
    d.mkpath(QStandardPaths::writableLocation(QStandardPaths::AppDataLocation) + "/gradients/");
    d.mkpath(QStandardPaths::writableLocation(QStandardPaths::AppDataLocation) + "/paintoppresets/");
    d.mkpath(QStandardPaths::writableLocation(QStandardPaths::AppDataLocation) + "/palettes/");
    d.mkpath(QStandardPaths::writableLocation(QStandardPaths::AppDataLocation) + "/patterns/");
    d.mkpath(QStandardPaths::writableLocation(QStandardPaths::AppDataLocation) + "/taskset/");
    d.mkpath(QStandardPaths::writableLocation(QStandardPaths::AppDataLocation) + "/workspaces/");
}

void loadResources()
{
    // Load base resources
    KoResourceServerProvider::instance()->gradientServer(true);
    KoResourceServerProvider::instance()->patternServer(true);
    KoResourceServerProvider::instance()->paletteServer(false);
    KisBrushServer::instance()->brushServer(true);
    // load paintop presets
    KisResourceServerProvider::instance()->paintOpPresetServer(true);
    KisResourceServerProvider::instance()->resourceBundleServer();
}

void loadPlugins()
{
    KoShapeRegistry* r = KoShapeRegistry::instance();
    r->add(new KisShapeSelectionFactory());

    KisActionRegistry::instance();
    KisFilterRegistry::instance();
    KisGeneratorRegistry::instance();
    KisPaintOpRegistry::instance();
    KoColorSpaceRegistry::instance();
    // Load the krita-specific tools
    KoPluginLoader::instance()->load(QString::fromLatin1("Krita/Tool"),
                                     QString::fromLatin1("[X-Krita-Version] == 28"));

    // Load dockers
    KoPluginLoader::instance()->load(QString::fromLatin1("Krita/Dock"),
                                     QString::fromLatin1("[X-Krita-Version] == 28"));


    // XXX_EXIV: make the exiv io backends real plugins
    KisExiv2::initialize();
}


bool KisApplication::start(const KisApplicationArguments &args)
{
#if defined(Q_OS_WIN)  || defined (Q_OS_MAC)
#ifdef ENV32BIT
    KisConfig cfg;
    if (isWow64() && !cfg.readEntry("WarnedAbout32Bits", false)) {
        QMessageBox::information(0,
                                 i18nc("@title:window", "Krita: Warning"),
                                 i18n("You are running a 32 bits build on a 64 bits Windows.\n"
                                      "This is not recommended.\n"
                                      "Please download and install the x64 build instead."));
        cfg.writeEntry("WarnedAbout32Bits", true);

    }
#endif

    QDir appdir(applicationDirPath());
    appdir.cdUp();

    QProcessEnvironment env = QProcessEnvironment::systemEnvironment();
    if (!env.contains("XDG_DATA_DIRS")) {
        qDebug() << "Setting XDG_DATA_DIRS" << KoResourcePaths::getApplicationRoot() + "/share";
        qputenv("XDG_DATA_DIRS", QFile::encodeName(KoResourcePaths::getApplicationRoot() + "/share"));
    }
    qputenv("PATH", QFile::encodeName(appdir.absolutePath() + "/bin" + ";"
                                      + appdir.absolutePath() + "/lib" + ";"
                                      + appdir.absolutePath() + "/lib/kde4" + ";"
                                      + appdir.absolutePath() + "/Frameworks" + ";"
                                      + appdir.absolutePath()));

#endif

    initializeGlobals(args);

    const bool doTemplate = args.doTemplate();
    const bool print = args.print();
    const bool exportAs = args.exportAs();
    const bool exportAsPdf = args.exportAsPdf();
    const QString exportFileName = args.exportFileName();
    const QString profileFileName = args.profileFileName();

    const bool batchRun = (print || exportAs || exportAsPdf);
    // print & exportAsPdf do user interaction ATM
    const bool needsMainWindow = !exportAs;
    // only show the mainWindow when no command-line mode option is passed
    // TODO: fix print & exportAsPdf to work without mainwindow shown
    const bool showmainWindow = !exportAs; // would be !batchRun;

    const bool showSplashScreen = !batchRun && qgetenv("NOSPLASH").isEmpty();
    if (showSplashScreen) {
        d->splashScreen->show();
        d->splashScreen->repaint();
        processEvents();
    }

    KoHashGeneratorProvider::instance()->setGenerator("MD5", new KisMD5Generator());

    // Initialize all Calligra directories etc.
    KoGlobal::initialize();

    KConfigGroup group(KSharedConfig::openConfig(), "theme");
    Digikam::ThemeManager themeManager;
    themeManager.setCurrentTheme(group.readEntry("Theme", "Krita dark"));

    ResetStarting resetStarting(d->splashScreen); // remove the splash when done
    Q_UNUSED(resetStarting);

    // Make sure we can save resources and tags
    addResourceTypes();
    // Load all resources and tags before the plugins do that
    loadResources();
    // Load the plugins
    loadPlugins();

    mainWindow = 0;

    if (needsMainWindow) {
        // show a mainWindow asap, if we want that
        mainWindow = KisPart::instance()->createMainWindow();

        if (showmainWindow) {
            QTimer::singleShot(1, mainWindow, SLOT(show()));
        }
    }
    short int numberOfOpenDocuments = 0; // number of documents open


    // Check for autosave files that can be restored, if we're not running a batchrun (test, print, export to pdf)
    if (!batchRun) {
        checkAutosaveFiles();
    }

    // Get the command line arguments which we have to parse
    int argsCount = args.filenames().count();
    if (argsCount > 0) {

        QTextStream profileoutput;
        profileoutput.setCodec("UTF-8");
        QFile profileFile(profileFileName);
        if (!profileFileName.isEmpty()
                && profileFile.open(QFile::WriteOnly | QFile::Truncate)) {
            profileoutput.setDevice(&profileFile);
        }


        // Loop through arguments
        short int nPrinted = 0;
        for (int argNumber = 0; argNumber < argsCount; argNumber++) {
            QString fileName = args.filenames().at(argNumber);
            // are we just trying to open a template?
            if (doTemplate) {
                // called in mix with batch options? ignore and silently skip
                if (batchRun) {
                    continue;
                }
                if (createNewDocFromTemplate(fileName, mainWindow)) {
                    ++numberOfOpenDocuments;
                }
                // now try to load
            }
            else {

                if (exportAs) {
                    QString outputMimetype = KisMimeDatabase::mimeTypeForFile(exportFileName);
                    if (outputMimetype == "application/octetstream") {
                        dbgKrita << i18n("Mimetype not found, try using the -mimetype option") << endl;
                        return 1;
                    }

                    QApplication::setOverrideCursor(Qt::WaitCursor);

                    KisImportExportFilter::ConversionStatus status = KisImportExportFilter::OK;
                    KisImportExportManager manager(fileName);
                    manager.setBatchMode(true);
                    QByteArray mime(outputMimetype.toLatin1());
                    status = manager.exportDocument(exportFileName, mime);

                    if (status != KisImportExportFilter::OK) {
                        dbgKrita << "Could not export " << fileName << "to" << exportFileName << ":" << (int)status;
                    }
                    nPrinted++;
                    QTimer::singleShot(0, this, SLOT(quit()));
                }
                else if (mainWindow) {
                    KisDocument *doc = KisPart::instance()->createDocument();
                    if (mainWindow->openDocumentInternal(QUrl::fromLocalFile(fileName), doc)) {
                        if (print) {
                            mainWindow->slotFilePrint();
                            nPrinted++;
                            // TODO: trigger closing of app once printing is done
                        }
                        else if (exportAsPdf) {
                            KisPrintJob *job = mainWindow->exportToPdf(exportFileName);
                            if (job)
                                connect (job, SIGNAL(destroyed(QObject*)), mainWindow,
                                         SLOT(slotFileQuit()), Qt::QueuedConnection);
                            nPrinted++;
                        } else {
                            // Normal case, success
                            numberOfOpenDocuments++;
                        }
                    } else {
                        // .... if failed
                        // delete doc; done by openDocument
                    }
                }
            }
        }

        if (batchRun) {
            return nPrinted > 0;
        }
    }
    // not calling this before since the program will quit there.
    return true;
}

KisApplication::~KisApplication()
{
    delete d;
}

void KisApplication::setSplashScreen(QWidget *splashScreen)
{
    d->splashScreen = splashScreen;
}

bool KisApplication::notify(QObject *receiver, QEvent *event)
{
    try {
        return QApplication::notify(receiver, event);
    } catch (std::exception &e) {
        qWarning("Error %s sending event %i to object %s",
                 e.what(), event->type(), qPrintable(receiver->objectName()));
    } catch (...) {
        qWarning("Error <unknown> sending event %i to object %s",
                 event->type(), qPrintable(receiver->objectName()));
    }
    return false;

}


void KisApplication::remoteArguments(QByteArray message, QObject *socket)
{
    Q_UNUSED(socket);

    // check if we have any mainwindow
    KisMainWindow *mw = qobject_cast<KisMainWindow*>(qApp->activeWindow());
    if (!mw) {
        mw = KisPart::instance()->mainWindows().first();
    }

    if (!mw) {
        return;
    }

    KisApplicationArguments args = KisApplicationArguments::deserialize(message);
    const bool doTemplate = args.doTemplate();
    const int argsCount = args.filenames().count();

    if (argsCount > 0) {
        // Loop through arguments
        for (int argNumber = 0; argNumber < argsCount; ++argNumber) {
            QString filename = args.filenames().at(argNumber);
            // are we just trying to open a template?
            if (doTemplate) {
                createNewDocFromTemplate(filename, mw);
            }
            else if (QFile(filename).exists()) {
                KisDocument *doc = KisPart::instance()->createDocument();
                mw->openDocumentInternal(QUrl::fromLocalFile(filename), doc);
            }
        }
    }
}

void KisApplication::fileOpenRequested(const QString &url)
{
    KisMainWindow *mainWindow = KisPart::instance()->mainWindows().first();
    if (mainWindow) {
        KisDocument *doc = KisPart::instance()->createDocument();
        mainWindow->openDocumentInternal(QUrl::fromLocalFile(url), doc);
    }
}


void KisApplication::checkAutosaveFiles()
{
    // Check for autosave files from a previous run. There can be several, and
    // we want to offer a restore for every one. Including a nice thumbnail!

    QStringList filters;
    filters << QString(".krita-*-*-autosave.kra");

#ifdef Q_OS_WIN
    QDir dir = QDir::temp();
#else
    QDir dir = QDir::home();
#endif

    // all autosave files for our application
    autoSaveFiles = dir.entryList(filters, QDir::Files | QDir::Hidden);

    // Allow the user to make their selection
    if (autoSaveFiles.size() > 0) {
<<<<<<< HEAD
        dlg = new KisAutoSaveRecoveryDialog(autoSaveFiles, activeWindow());
        connect(dlg, SIGNAL(finished(int)), this, SLOT(onAutoSaveFinished(int)));
        dlg->exec();
    }
}
=======
        if (d->splashScreen) {
            // hide the splashscreen to see the dialog
            d->splashScreen->hide();
        }
        KisAutoSaveRecoveryDialog *dlg = new KisAutoSaveRecoveryDialog(autoSaveFiles, activeWindow());
        if (dlg->exec() == QDialog::Accepted) {
>>>>>>> 79d2eb9d

void KisApplication::onAutoSaveFinished(int result) {

#ifdef Q_OS_WIN
    QDir dir = QDir::temp();
#else
    QDir dir = QDir::home();
#endif

    if (result == QDialog::Accepted) {
        QStringList filesToRecover = dlg->recoverableFiles();
        Q_FOREACH (const QString &autosaveFile, autoSaveFiles) {
            if (!filesToRecover.contains(autosaveFile)) {
                QFile::remove(dir.absolutePath() + "/" + autosaveFile);
            }
        }
        autoSaveFiles = filesToRecover;
    } else {
        autoSaveFiles.clear();
    }

    QList<QUrl> autosaveUrls;
    if (autoSaveFiles.size() > 0) {

        Q_FOREACH (const QString &autoSaveFile, autoSaveFiles) {
            const QUrl url = QUrl::fromLocalFile(dir.absolutePath() + QLatin1Char('/') + autoSaveFile);
            autosaveUrls << url;
        }
    }

    if (mainWindow) {
        Q_FOREACH (const QUrl &url, autosaveUrls) {
            KisDocument *doc = KisPart::instance()->createDocument();
            mainWindow->openDocumentInternal(url, doc);
        }
    }
}

bool KisApplication::createNewDocFromTemplate(const QString &fileName, KisMainWindow *mainWindow)
{
    QString templatePath;

    const QUrl templateUrl = QUrl::fromLocalFile(fileName);
    if (QFile::exists(fileName)) {
        templatePath = templateUrl.toLocalFile();
        dbgUI << "using full path...";
    }
    else {
        QString desktopName(fileName);
        const QString templatesResourcePath =  QStringLiteral("krita/templates/");

        QStringList paths = KoResourcePaths::findAllResources("data", templatesResourcePath + "*/" + desktopName);
        if (paths.isEmpty()) {
            paths = KoResourcePaths::findAllResources("data", templatesResourcePath + desktopName);
        }

        if (paths.isEmpty()) {
            QMessageBox::critical(0, i18nc("@title:window", "Krita"),
                                  i18n("No template found for: %1", desktopName));
        } else if (paths.count() > 1) {
            QMessageBox::critical(0, i18nc("@title:window", "Krita"),
                                  i18n("Too many templates found for: %1", desktopName));
        } else {
            templatePath = paths.at(0);
        }
    }

    if (!templatePath.isEmpty()) {
        QUrl templateBase;
        templateBase.setPath(templatePath);
        KDesktopFile templateInfo(templatePath);

        QString templateName = templateInfo.readUrl();
        QUrl templateURL;
        templateURL.setPath(templateBase.adjusted(QUrl::RemoveFilename|QUrl::StripTrailingSlash).path() + '/' + templateName);

        KisDocument *doc = KisPart::instance()->createDocument();
        if (mainWindow->openDocumentInternal(templateURL, doc)) {
            doc->resetURL();
            doc->setEmpty();
            doc->setTitleModified();
            dbgUI << "Template loaded...";
            return true;
        }
        else {
            QMessageBox::critical(0, i18nc("@title:window", "Krita"),
                                  i18n("Template %1 failed to load.", templateURL.toDisplayString()));
        }
    }

    return false;
}

void KisApplication::clearConfig()
{
    KIS_ASSERT_RECOVER_RETURN(qApp->thread() == QThread::currentThread());

    KSharedConfigPtr config =  KSharedConfig::openConfig();

    // find user settings file
    bool createDir = false;
    QString kritarcPath = KoResourcePaths::locateLocal("config", "kritarc", createDir);

    QFile configFile(kritarcPath);
    if (configFile.exists()) {
        // clear file
        if (configFile.open(QFile::WriteOnly)) {
            configFile.close();
        }
        else {
            QMessageBox::warning(0,
                                 i18nc("@title:window", "Krita"),
                                 i18n("Failed to clear %1\n\n"
                                      "Please make sure no other program is using the file and try again.",
                                      kritarcPath),
                                 QMessageBox::Ok, QMessageBox::Ok);
        }
    }

    // reload from disk; with the user file settings cleared,
    // this should load any default configuration files shipping with the program
    config->reparseConfiguration();
    config->sync();
}

void KisApplication::askClearConfig()
{
    Qt::KeyboardModifiers mods = QApplication::queryKeyboardModifiers();
    bool askClearConfig = (mods & Qt::ControlModifier) && (mods & Qt::ShiftModifier) && (mods & Qt::AltModifier);

    if (askClearConfig) {
        bool ok = QMessageBox::question(0,
                                        i18nc("@title:window", "Krita"),
                                        i18n("Do you want to clear the settings file?"),
                                        QMessageBox::Yes | QMessageBox::No, QMessageBox::No) == QMessageBox::Yes;
        if (ok) {
            clearConfig();
        }
    }
}<|MERGE_RESOLUTION|>--- conflicted
+++ resolved
@@ -574,20 +574,15 @@
 
     // Allow the user to make their selection
     if (autoSaveFiles.size() > 0) {
-<<<<<<< HEAD
+        if (d->splashScreen) {
+            // hide the splashscreen to see the dialog
+            d->splashScreen->hide();
+        }
         dlg = new KisAutoSaveRecoveryDialog(autoSaveFiles, activeWindow());
         connect(dlg, SIGNAL(finished(int)), this, SLOT(onAutoSaveFinished(int)));
         dlg->exec();
     }
 }
-=======
-        if (d->splashScreen) {
-            // hide the splashscreen to see the dialog
-            d->splashScreen->hide();
-        }
-        KisAutoSaveRecoveryDialog *dlg = new KisAutoSaveRecoveryDialog(autoSaveFiles, activeWindow());
-        if (dlg->exec() == QDialog::Accepted) {
->>>>>>> 79d2eb9d
 
 void KisApplication::onAutoSaveFinished(int result) {
 
