--- conflicted
+++ resolved
@@ -391,20 +391,9 @@
         input/wintab/kis_screen_size_choice_dialog.cpp
         qtlockedfile/qtlockedfile_win.cpp
         )
-<<<<<<< HEAD
-endif()
-=======
-      include_directories(${Qt5Gui_PRIVATE_INCLUDE_DIRS})
-endif()
-    set(kritaui_LIB_SRCS
-        ${kritaui_LIB_SRCS}
-        kis_animation_frame_cache.cpp
-        kis_animation_cache_populator.cpp
-        canvas/kis_animation_player.cpp
-        kis_animation_exporter.cpp
-        kis_animation_importer.cpp
-    )
->>>>>>> 0a5eb87e
+    include_directories(${Qt5Gui_PRIVATE_INCLUDE_DIRS})
+endif()
+      
 
 if(UNIX)
     set(kritaui_LIB_SRCS
@@ -527,19 +516,12 @@
 endif ()
 
 
-<<<<<<< HEAD
 if (HAVE_OPENEXR)
     target_link_libraries(kritaui ${OPENEXR_LIBRARIES})
 endif()
 
 # Add VSync disable workaround
 if (NOT WIN32 AND NOT APPLE)
-=======
-target_link_libraries(kritaui ${OPENEXR_LIBRARIES})
-
-# Add VSync disable workaround
-if(NOT WIN32 AND NOT APPLE)
->>>>>>> 0a5eb87e
     target_link_libraries(kritaui ${CMAKE_DL_LIBS} Qt5::X11Extras)
 endif()
 
