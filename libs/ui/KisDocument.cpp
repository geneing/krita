--- conflicted
+++ resolved
@@ -1667,30 +1667,6 @@
 
 bool KisDocument::prepareLocksForSaving()
 {
-<<<<<<< HEAD
-    {
-        Private::SafeSavingLocker locker(d, this);
-        if (locker.successfullyLocked()) {
-            d->savingImage = d->image->clone(true);
-        }
-        else {
-            d->lastErrorMessage = i18n("The image was still busy while saving. Your saved image might be incomplete.");
-            d->image->lock();
-            d->savingImage = d->image->clone(true);
-            d->image->unlock();
-        }
-    }
-
-    if (!d->savingMutex.tryLock()) {
-        qWarning() << "Could not lock for saving!";
-        d->lastErrorMessage = i18n("Could not lock the image for saving.");
-        d->savingImage = 0;
-        return false;
-    }
-
-    Q_ASSERT(d->savingImage);
-    return true;
-=======
     KisImageSP copiedImage;
 
     {
@@ -1723,7 +1699,6 @@
     }
 
     return result;
->>>>>>> be71b5c4
 }
 
 void KisDocument::unlockAfterSaving()
