/*
 *  Copyright (c) 2007 Boudewijn Rempt boud@valdyas.org
 *
 *  This program is free software; you can redistribute it and/or modify
 *  it under the terms of the GNU General Public License as published by
 *  the Free Software Foundation; either version 2 of the License, or
 *  (at your option) any later version.
 *
 *  This program is distributed in the hope that it will be useful,
 *  but WITHOUT ANY WARRANTY; without even the implied warranty of
 *  MERCHANTABILITY or FITNESS FOR A PARTICULAR PURPOSE.  See the
 *  GNU General Public License for more details.
 *
 *  You should have received a copy of the GNU General Public License
 *  along with this program; if not, write to the Free Software
 *  Foundation, Inc., 51 Franklin Street, Fifth Floor, Boston, MA 02110-1301, USA.
 */

#include "kis_kra_saver_test.h"

#include <QTest>

#include <QBitArray>

#include <KisDocument.h>
#include <KoDocumentInfo.h>
#include <KoShapeContainer.h>
#include <KoPathShape.h>

#include "filter/kis_filter_registry.h"
#include "filter/kis_filter_configuration.h"
#include "filter/kis_filter.h"
#include "KisDocument.h"
#include "kis_image.h"
#include "kis_pixel_selection.h"
#include "kis_group_layer.h"
#include "kis_paint_layer.h"
#include "kis_clone_layer.h"
#include "kis_adjustment_layer.h"
#include "kis_shape_layer.h"
#include "kis_filter_mask.h"
#include "kis_transparency_mask.h"
#include "kis_selection_mask.h"
#include "kis_selection.h"
#include "kis_fill_painter.h"
#include "kis_shape_selection.h"
#include "util.h"
#include "testutil.h"
#include "kis_keyframe_channel.h"
#include "kis_image_animation_interface.h"
#include "kis_layer_properties_icons.h"

#include "kis_transform_mask_params_interface.h"

#include <filter/kis_filter_registry.h>
#include <generator/kis_generator_registry.h>

void KisKraSaverTest::initTestCase()
{
    KisFilterRegistry::instance();
    KisGeneratorRegistry::instance();
}


void KisKraSaverTest::testRoundTrip()
{
    KisDocument* doc = createCompleteDocument();
    KoColor bgColor(Qt::red, doc->image()->colorSpace());
    doc->image()->setDefaultProjectionColor(bgColor);
    doc->saveNativeFormat("roundtriptest.kra");
    QStringList list;
    KisCountVisitor cv1(list, KoProperties());
    doc->image()->rootLayer()->accept(cv1);

    KisDocument *doc2 = KisPart::instance()->createDocument();

    doc2->loadNativeFormat("roundtriptest.kra");

    KisCountVisitor cv2(list, KoProperties());
    doc2->image()->rootLayer()->accept(cv2);
    QCOMPARE(cv1.count(), cv2.count());

    // check whether the BG color is saved correctly
    QCOMPARE(doc2->image()->defaultProjectionColor(), bgColor);

    // test round trip of a transform mask
    KisNodeSP tnode =
        TestUtil::findNode(doc2->image()->rootLayer(), "testTransformMask");
    QVERIFY(tnode);
    KisTransformMask *tmask = dynamic_cast<KisTransformMask*>(tnode.data());
    QVERIFY(tmask);
    KisDumbTransformMaskParams *params = dynamic_cast<KisDumbTransformMaskParams*>(tmask->transformParams().data());
    QVERIFY(params);
    QTransform t = params->testingGetTransform();
    QCOMPARE(t, createTestingTransform());


    delete doc2;
    delete doc;



}

void KisKraSaverTest::testSaveEmpty()
{
    KisDocument* doc = createEmptyDocument();
    doc->saveNativeFormat("emptytest.kra");
    QStringList list;
    KisCountVisitor cv1(list, KoProperties());
    doc->image()->rootLayer()->accept(cv1);

    KisDocument *doc2 = KisPart::instance()->createDocument();
    doc2->loadNativeFormat("emptytest.kra");

    KisCountVisitor cv2(list, KoProperties());
    doc2->image()->rootLayer()->accept(cv2);
    QCOMPARE(cv1.count(), cv2.count());

    delete doc2;
    delete doc;
}

#include <filter/kis_filter_configuration.h>
#include "generator/kis_generator_registry.h"
#include <generator/kis_generator.h>

void testRoundTripFillLayerImpl(const QString &testName, KisFilterConfiguration *config)
{
    TestUtil::ExternalImageChecker chk(testName, "fill_layer");

    QRect refRect(0,0,512,512);
    TestUtil::MaskParent p(refRect);

    QScopedPointer<KisDocument> doc(KisPart::instance()->createDocument());
    doc->setCurrentImage(p.image);
    doc->documentInfo()->setAboutInfo("title", p.image->objectName());

    KisSelectionSP selection;
    KisGeneratorLayerSP glayer = new KisGeneratorLayer(p.image, "glayer", config, selection);

    p.image->addNode(glayer, p.image->root(), KisNodeSP());
    glayer->setDirty();

    p.image->waitForDone();
    chk.checkImage(p.image, "00_initial_layer_update");

    doc->saveNativeFormat("roundtrip_fill_layer_test.kra");


    QScopedPointer<KisDocument> doc2(KisPart::instance()->createDocument());
    doc2->loadNativeFormat("roundtrip_fill_layer_test.kra");

    doc2->image()->waitForDone();
    chk.checkImage(doc2->image(), "01_fill_layer_round_trip");

    QVERIFY(chk.testPassed());
}

void KisKraSaverTest::testRoundTripFillLayerColor()
{
    const KoColorSpace * cs = KoColorSpaceRegistry::instance()->rgb8();

    KisGeneratorSP generator = KisGeneratorRegistry::instance()->get("color");
    Q_ASSERT(generator);

    // warning: we pass null paint device to the default constructed value
    KisFilterConfiguration *config = generator->factoryConfiguration(0);
    Q_ASSERT(config);

    QVariant v;
    v.setValue(KoColor(Qt::red, cs));
    config->setProperty("color", v);

    testRoundTripFillLayerImpl("fill_layer_color", config);
}

void KisKraSaverTest::testRoundTripFillLayerPattern()
{
    KisGeneratorSP generator = KisGeneratorRegistry::instance()->get("pattern");
    Q_ASSERT(generator);

    // warning: we pass null paint device to the default constructed value
    KisFilterConfiguration *config = generator->factoryConfiguration(0);
    Q_ASSERT(config);

    QVariant v;
    v.setValue(QString("11_drawed_furry.png"));
    config->setProperty("pattern", v);

    testRoundTripFillLayerImpl("fill_layer_pattern", config);
}

#include "kis_psd_layer_style.h"


void KisKraSaverTest::testRoundTripLayerStyles()
{
    TestUtil::ExternalImageChecker chk("kra_saver_test", "layer_styles");

    QRect imageRect(0,0,512,512);

    const KoColorSpace * cs = KoColorSpaceRegistry::instance()->rgb8();
    KisImageSP image = new KisImage(new KisSurrogateUndoStore(), imageRect.width(), imageRect.height(), cs, "test image");
    KisPaintLayerSP layer1 = new KisPaintLayer(image, "paint1", OPACITY_OPAQUE_U8);
    KisPaintLayerSP layer2 = new KisPaintLayer(image, "paint2", OPACITY_OPAQUE_U8);
    KisPaintLayerSP layer3 = new KisPaintLayer(image, "paint3", OPACITY_OPAQUE_U8);
    image->addNode(layer1);
    image->addNode(layer2);
    image->addNode(layer3);

    QScopedPointer<KisDocument> doc(KisPart::instance()->createDocument());
    doc->setCurrentImage(image);
    doc->documentInfo()->setAboutInfo("title", image->objectName());

    layer1->paintDevice()->fill(QRect(100, 100, 100, 100), KoColor(Qt::red, cs));
    layer2->paintDevice()->fill(QRect(200, 200, 100, 100), KoColor(Qt::green, cs));
    layer3->paintDevice()->fill(QRect(300, 300, 100, 100), KoColor(Qt::blue, cs));

    KisPSDLayerStyleSP style(new KisPSDLayerStyle());
    style->dropShadow()->setEffectEnabled(true);


    style->dropShadow()->setAngle(-90);
    style->dropShadow()->setUseGlobalLight(false);
    layer1->setLayerStyle(style->clone());

    style->dropShadow()->setAngle(180);
    style->dropShadow()->setUseGlobalLight(true);
    layer2->setLayerStyle(style->clone());

    style->dropShadow()->setAngle(90);
    style->dropShadow()->setUseGlobalLight(false);
    layer3->setLayerStyle(style->clone());

    image->initialRefreshGraph();
    chk.checkImage(image, "00_initial_layers");

    doc->saveNativeFormat("roundtrip_layer_styles.kra");


    QScopedPointer<KisDocument> doc2(KisPart::instance()->createDocument());
    doc2->loadNativeFormat("roundtrip_layer_styles.kra");

    doc2->image()->waitForDone();
    chk.checkImage(doc2->image(), "00_initial_layers");

    QVERIFY(chk.testPassed());
}

void KisKraSaverTest::testRoundTripAnimation()
{
    QRect imageRect(0,0,512,512);
    const KoColorSpace * cs = KoColorSpaceRegistry::instance()->rgb8();
    KisImageSP image = new KisImage(new KisSurrogateUndoStore(), imageRect.width(), imageRect.height(), cs, "test image");
    KisPaintLayerSP layer1 = new KisPaintLayer(image, "paint1", OPACITY_OPAQUE_U8);
    image->addNode(layer1);

    layer1->paintDevice()->fill(QRect(100, 100, 50, 50), KoColor(Qt::black, cs));
    layer1->paintDevice()->setDefaultPixel(KoColor(Qt::red, cs));

    KUndo2Command parentCommand;

    KisKeyframeChannel *rasterChannel = layer1->getKeyframeChannel(KisKeyframeChannel::Content.id());

    rasterChannel->addKeyframe(10, &parentCommand);
    image->animationInterface()->switchCurrentTimeAsync(10);
    image->waitForDone();
    layer1->paintDevice()->fill(QRect(200, 50, 10, 10), KoColor(Qt::black, cs));
<<<<<<< HEAD
    layer1->paintDevice()->move(25, 15);
    layer1->paintDevice()->setDefaultPixel(KoColor(Qt::green, cs));
=======
    layer1->paintDevice()->moveTo(25, 15);
    layer1->paintDevice()->setDefaultPixel(KoColor(Qt::green, cs).data());
>>>>>>> 2db44386

    rasterChannel->addKeyframe(20, &parentCommand);
    image->animationInterface()->switchCurrentTimeAsync(20);
    image->waitForDone();
    layer1->paintDevice()->fill(QRect(150, 200, 30, 30), KoColor(Qt::black, cs));
<<<<<<< HEAD
    layer1->paintDevice()->move(100, 50);
    layer1->paintDevice()->setDefaultPixel(KoColor(Qt::blue, cs));
=======
    layer1->paintDevice()->moveTo(100, 50);
    layer1->paintDevice()->setDefaultPixel(KoColor(Qt::blue, cs).data());
>>>>>>> 2db44386

    QScopedPointer<KisDocument> doc(KisPart::instance()->createDocument());
    doc->setCurrentImage(image);
    doc->saveNativeFormat("roundtrip_animation.kra");

    QScopedPointer<KisDocument> doc2(KisPart::instance()->createDocument());
    doc2->loadNativeFormat("roundtrip_animation.kra");
    KisImageSP image2 = doc2->image();
    KisNodeSP node = image2->root()->firstChild();

    QVERIFY(node->inherits("KisPaintLayer"));
    KisPaintLayerSP layer2 = qobject_cast<KisPaintLayer*>(node.data());
    cs = layer2->paintDevice()->colorSpace();

    QCOMPARE(image2->animationInterface()->currentTime(), 20);
    KisKeyframeChannel *channel = layer2->getKeyframeChannel(KisKeyframeChannel::Content.id());
    QCOMPARE(channel->keyframeCount(), 3);

    image2->animationInterface()->switchCurrentTimeAsync(0);
    image2->waitForDone();

    QCOMPARE(layer2->paintDevice()->nonDefaultPixelArea(), QRect(64, 64, 128, 128));
    QCOMPARE(layer2->paintDevice()->x(), 0);
    QCOMPARE(layer2->paintDevice()->y(), 0);
    QCOMPARE(layer2->paintDevice()->defaultPixel(), KoColor(Qt::red, cs));

    image2->animationInterface()->switchCurrentTimeAsync(10);
    image2->waitForDone();

    QCOMPARE(layer2->paintDevice()->nonDefaultPixelArea(), QRect(217, 15, 64, 64));
    QCOMPARE(layer2->paintDevice()->x(), 25);
    QCOMPARE(layer2->paintDevice()->y(), 15);
    QCOMPARE(layer2->paintDevice()->defaultPixel(), KoColor(Qt::green, cs));

    image2->animationInterface()->switchCurrentTimeAsync(20);
    image2->waitForDone();

    QCOMPARE(layer2->paintDevice()->nonDefaultPixelArea(), QRect(228, 242, 64, 64));
    QCOMPARE(layer2->paintDevice()->x(), 100);
    QCOMPARE(layer2->paintDevice()->y(), 50);
    QCOMPARE(layer2->paintDevice()->defaultPixel(), KoColor(Qt::blue, cs));

}

#include "lazybrush/kis_lazy_fill_tools.h"

void KisKraSaverTest::testRoundTripColorizeMask()
{
    QRect imageRect(0,0,512,512);
    const KoColorSpace * cs = KoColorSpaceRegistry::instance()->rgb8();
    const KoColorSpace * weirdCS = KoColorSpaceRegistry::instance()->rgb16();

    QScopedPointer<KisDocument> doc(KisPart::instance()->createDocument());
    KisImageSP image = new KisImage(new KisSurrogateUndoStore(), imageRect.width(), imageRect.height(), cs, "test image");
    doc->setCurrentImage(image);

    KisPaintLayerSP layer1 = new KisPaintLayer(image, "paint1", OPACITY_OPAQUE_U8, weirdCS);
    image->addNode(layer1);

    KisColorizeMaskSP mask = new KisColorizeMask();
    image->addNode(mask, layer1);
    mask->initializeCompositeOp();
    mask->setColorSpace(layer1->colorSpace());

    {
        KisPaintDeviceSP key1 = new KisPaintDevice(KoColorSpaceRegistry::instance()->alpha8());
        key1->fill(QRect(50,50,10,20), KoColor(Qt::black, key1->colorSpace()));
        mask->testingAddKeyStroke(key1, KoColor(Qt::green, layer1->colorSpace()));
        // KIS_DUMP_DEVICE_2(key1, refRect, "key1", "dd");
    }

    {
        KisPaintDeviceSP key2 = new KisPaintDevice(KoColorSpaceRegistry::instance()->alpha8());
        key2->fill(QRect(150,50,10,20), KoColor(Qt::black, key2->colorSpace()));
        mask->testingAddKeyStroke(key2, KoColor(Qt::red, layer1->colorSpace()));
        // KIS_DUMP_DEVICE_2(key2, refRect, "key2", "dd");
    }

    {
        KisPaintDeviceSP key3 = new KisPaintDevice(KoColorSpaceRegistry::instance()->alpha8());
        key3->fill(QRect(0,0,10,10), KoColor(Qt::black, key3->colorSpace()));
        mask->testingAddKeyStroke(key3, KoColor(Qt::blue, layer1->colorSpace()), true);
        // KIS_DUMP_DEVICE_2(key3, refRect, "key3", "dd");
    }

    KisLayerPropertiesIcons::setNodeProperty(mask, KisLayerPropertiesIcons::colorizeEditKeyStrokes, false, image);
    KisLayerPropertiesIcons::setNodeProperty(mask, KisLayerPropertiesIcons::colorizeShowColoring, false, image);



    doc->saveNativeFormat("roundtrip_colorize.kra");

    QScopedPointer<KisDocument> doc2(KisPart::instance()->createDocument());
    doc2->loadNativeFormat("roundtrip_colorize.kra");
    KisImageSP image2 = doc2->image();
    KisNodeSP node = image2->root()->firstChild()->firstChild();

    KisColorizeMaskSP mask2 = dynamic_cast<KisColorizeMask*>(node.data());
    QVERIFY(mask2);

    QCOMPARE(mask2->compositeOpId(), mask->compositeOpId());
    QCOMPARE(mask2->colorSpace(), mask->colorSpace());
    QCOMPARE(KisLayerPropertiesIcons::nodeProperty(mask, KisLayerPropertiesIcons::colorizeEditKeyStrokes, true).toBool(), false);
    QCOMPARE(KisLayerPropertiesIcons::nodeProperty(mask, KisLayerPropertiesIcons::colorizeShowColoring, true).toBool(), false);

    QList<KisLazyFillTools::KeyStroke> strokes = mask->fetchKeyStrokesDirect();

    qDebug() << ppVar(strokes.size());

    QCOMPARE(strokes[0].dev->exactBounds(), QRect(50,50,10,20));
    QCOMPARE(strokes[0].isTransparent, false);
    QCOMPARE(strokes[0].color.colorSpace(), weirdCS);

    QCOMPARE(strokes[1].dev->exactBounds(), QRect(150,50,10,20));
    QCOMPARE(strokes[1].isTransparent, false);
    QCOMPARE(strokes[1].color.colorSpace(), weirdCS);

    QCOMPARE(strokes[2].dev->exactBounds(), QRect(0,0,10,10));
    QCOMPARE(strokes[2].isTransparent, true);
    QCOMPARE(strokes[2].color.colorSpace(), weirdCS);
}

QTEST_MAIN(KisKraSaverTest)<|MERGE_RESOLUTION|>--- conflicted
+++ resolved
@@ -267,25 +267,15 @@
     image->animationInterface()->switchCurrentTimeAsync(10);
     image->waitForDone();
     layer1->paintDevice()->fill(QRect(200, 50, 10, 10), KoColor(Qt::black, cs));
-<<<<<<< HEAD
-    layer1->paintDevice()->move(25, 15);
+    layer1->paintDevice()->moveTo(25, 15);
     layer1->paintDevice()->setDefaultPixel(KoColor(Qt::green, cs));
-=======
-    layer1->paintDevice()->moveTo(25, 15);
-    layer1->paintDevice()->setDefaultPixel(KoColor(Qt::green, cs).data());
->>>>>>> 2db44386
 
     rasterChannel->addKeyframe(20, &parentCommand);
     image->animationInterface()->switchCurrentTimeAsync(20);
     image->waitForDone();
     layer1->paintDevice()->fill(QRect(150, 200, 30, 30), KoColor(Qt::black, cs));
-<<<<<<< HEAD
-    layer1->paintDevice()->move(100, 50);
+    layer1->paintDevice()->moveTo(100, 50);
     layer1->paintDevice()->setDefaultPixel(KoColor(Qt::blue, cs));
-=======
-    layer1->paintDevice()->moveTo(100, 50);
-    layer1->paintDevice()->setDefaultPixel(KoColor(Qt::blue, cs).data());
->>>>>>> 2db44386
 
     QScopedPointer<KisDocument> doc(KisPart::instance()->createDocument());
     doc->setCurrentImage(image);
