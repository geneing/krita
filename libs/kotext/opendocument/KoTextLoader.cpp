/* This file is part of the KDE project
 * Copyright (C) 2001-2006 David Faure <faure@kde.org>
 * Copyright (C) 2007,2009 Thomas Zander <zander@kde.org>
 * Copyright (C) 2007 Sebastian Sauer <mail@dipe.org>
 * Copyright (C) 2007 Pierre Ducroquet <pinaraf@gmail.com>
 * Copyright (C) 2007-2009 Thorsten Zachmann <zachmann@kde.org>
 * Copyright (C) 2008 Girish Ramakrishnan <girish@forwardbias.in>
 * Copyright (C) 2009 KO GmbH <cbo@kogmbh.com>
 * Copyright (C) 2009 Pierre Stirnweiss <pstirnweiss@googlemail.com>
 * Copyright (C) 2010 KO GmbH <ben.martin@kogmbh.com>
 * Copyright (C) 2011 Pavol Korinek <pavol.korinek@ixonos.com>
 * Copyright (C) 2011 Lukáš Tvrdý <lukas.tvrdy@ixonos.com>
 *
 * This library is free software; you can redistribute it and/or
 * modify it under the terms of the GNU Library General Public
 * License as published by the Free Software Foundation; either
 * version 2 of the License, or (at your option) any later version.
 *
 * This library is distributed in the hope that it will be useful,
 * but WITHOUT ANY WARRANTY; without even the implied warranty of
 * MERCHANTABILITY or FITNESS FOR A PARTICULAR PURPOSE.  See the GNU
 * Library General Public License for more details.
 *
 * You should have received a copy of the GNU Library General Public License
 * along with this library; see the file COPYING.LIB.  If not, write to
 * the Free Software Foundation, Inc., 51 Franklin Street, Fifth Floor,
 * Boston, MA 02110-1301, USA.
 */

#include "KoTextLoader.h"
#include <KoTextMeta.h>
#include <KoBookmark.h>
#include <KoBookmarkManager.h>
#include <KoInlineNote.h>
#include <KoInlineTextObjectManager.h>
#include "KoList.h"
#include <KoOdfLoadingContext.h>
#include <KoOdfStylesReader.h>
#include <KoProperties.h>
#include <KoShapeContainer.h>
#include <KoShapeFactoryBase.h>
#include <KoShapeLoadingContext.h>
#include <KoShapeRegistry.h>
#include <KoTableColumnAndRowStyleManager.h>
#include <KoTextAnchor.h>
#include <KoTextBlockData.h>
#include "KoTextDebug.h"
#include "KoTextDocument.h"
#include <KoTextDocumentLayout.h>
#include <KoTextShapeData.h>
#include "KoTextSharedLoadingData.h"
#include <KoUnit.h>
#include <KoVariable.h>
#include <KoVariableManager.h>
#include <KoInlineObjectRegistry.h>
#include <KoXmlNS.h>
#include <KoXmlReader.h>
#include "KoTextInlineRdf.h"
#include "KoTableOfContentsGeneratorInfo.h"

#include "changetracker/KoChangeTracker.h"
#include "changetracker/KoChangeTrackerElement.h"
#include "changetracker/KoDeleteChangeMarker.h"
#include "changetracker/KoFormatChangeInformation.h"
#include "styles/KoStyleManager.h"
#include "styles/KoParagraphStyle.h"
#include "styles/KoCharacterStyle.h"
#include "styles/KoListStyle.h"
#include "styles/KoListLevelProperties.h"
#include "styles/KoTableStyle.h"
#include "styles/KoTableColumnStyle.h"
#include "styles/KoTableCellStyle.h"
#include "styles/KoSectionStyle.h"

#include <klocale.h>
#include <kdebug.h>

#include <QList>
#include <QMap>
#include <QRect>
#include <QStack>
#include <QTextBlock>
#include <QTextCursor>
#include <QTextList>
#include <QTextTable>
#include <QTime>
#include <QString>

#include <QTextStream>
#include <QXmlStreamReader>

#include "KoTextLoader_p.h"
// if defined then debugging is enabled
// #define KOOPENDOCUMENTLOADER_DEBUG

/// \internal d-pointer class.
class KoTextLoader::Private
{
public:
    KoShapeLoadingContext &context;
    KoTextSharedLoadingData *textSharedData;
    // store it here so that you don't need to get it all the time from
    // the KoOdfLoadingContext.
    bool stylesDotXml;

    QTextBlockFormat defaultBlockFormat;
    QTextCharFormat defaultCharFormat;
    int bodyProgressTotal;
    int bodyProgressValue;
    int nextProgressReportMs;
    QTime dt;

    KoList *currentList;
    KoListStyle *currentListStyle;
    int currentListLevel;
    // Two lists that follow the same style are considered as one for numbering purposes
    // This hash keeps all the lists that have the same style in one KoList.
    QHash<KoListStyle *, KoList *> lists;

    KoStyleManager *styleManager;

    KoChangeTracker *changeTracker;

    KoShape *shape;

    int loadSpanLevel;
    int loadSpanInitialPos;
    QStack<int> changeStack;
    QMap<QString, int> changeTransTable;
    QMap<QString, KoXmlElement> deleteChangeTable;
<<<<<<< HEAD
    QMap<QString, QString> endIdMap;
    QMap<QString, int> splitPositionMap;

    // For handling complex-deletes i.e delete changes that merges elements of different types
    int openedElements;
    QMap<QString, QString> removeLeavingContentMap;
    QMap<QString, QString> removeLeavingContentChangeIdMap;
    QVector<QString> nameSpacesList;
    bool deleteMergeStarted;
    void copyRemoveLeavingContentStart(const KoXmlNode &node, QTextStream &xmlStream);
    void copyRemoveLeavingContentEnd(const KoXmlNode &node, QTextStream &xmlStream);
    void copyInsertAroundContent(const KoXmlNode &node, QTextStream &xmlStream);
    void copyNode(const KoXmlNode &node, QTextStream &xmlStream, bool copyOnlyChildren = false);
    void copyTagStart(const KoXmlElement &element, QTextStream &xmlStream, bool ignoreChangeAttributes = false);
    void copyTagEnd(const KoXmlElement &element, QTextStream &xmlStream);

    //For handling delete changes    
    KoDeleteChangeMarker *insertDeleteChangeMarker(QTextCursor &cursor, const QString &id);
    void processDeleteChange(QTextCursor &cursor);

    // For Merging consecutive delete changes into a single change
    bool checkForDeleteMerge(QTextCursor &cursor, const QString &id, int startPosition);
    QMap<KoDeleteChangeMarker *, QPair<int, int> > deleteChangeMarkerMap;

    // For Loading of list item splits
    bool checkForListItemSplit(const KoXmlElement &element);
    KoXmlNode loadListItemSplit(const KoXmlElement &element, QString *generatedXmlString);
=======
    bool inTable;
>>>>>>> 0f2f877e

    explicit Private(KoShapeLoadingContext &context, KoShape *s)
            : context(context),
            textSharedData(0),
            // stylesDotXml says from where the office:automatic-styles are to be picked from:
            // the content.xml or the styles.xml (in a multidocument scenario). It does not
            // decide from where the office:styles are to be picked (always picked from styles.xml).
            // For our use here, stylesDotXml is always false (see ODF1.1 spec §2.1).
            stylesDotXml(context.odfLoadingContext().useStylesAutoStyles()),
            bodyProgressTotal(0),
            bodyProgressValue(0),
            nextProgressReportMs(0),
            currentList(0),
            currentListStyle(0),
            currentListLevel(1),
            styleManager(0),
            changeTracker(0),
            shape(s),
            loadSpanLevel(0),
<<<<<<< HEAD
            loadSpanInitialPos(0),
            openedElements(0),
            deleteMergeStarted(false)
=======
            loadSpanInitialPos(0)
            ,inTable(false)
>>>>>>> 0f2f877e
    {
        dt.start();
    }

    ~Private() {
        kDebug(32500) << "Loading took" << (float)(dt.elapsed()) / 1000 << " seconds";
    }

    KoList *list(const QTextDocument *document, KoListStyle *listStyle);

    void openChangeRegion(const KoXmlElement &element);
    void closeChangeRegion(const KoXmlElement &element);
    void splitStack(int id);
};

class AttributeChangeRecord {
    public:
        AttributeChangeRecord():isValid(false){};

        void setChangeRecord(const QString& changeRecord)
        {
            QStringList strList = changeRecord.split(",");
            this->changeId = strList.value(0);
            this->changeType = strList.value(1);
            this->attributeName = strList.value(2);
            this->attributeValue = strList.value(3);
            this->isValid = true;
        };

        bool isValid;
        QString changeId;
        QString changeType;
        QString attributeName;
        QString attributeValue;
};

bool KoTextLoader::containsRichText(const KoXmlElement &element)
{
    KoXmlElement textParagraphElement;
    forEachElement(textParagraphElement, element) {

        if (textParagraphElement.localName() != "p" ||
            textParagraphElement.namespaceURI() != KoXmlNS::text)
            return true;

        // if any of this nodes children are elements, we're dealing with richtext (exceptions: text:s (space character) and text:tab (tab character)
        for (KoXmlNode n = textParagraphElement.firstChild(); !n.isNull(); n = n.nextSibling()) {
            const KoXmlElement e = n.toElement();
            if (!e.isNull() && (e.namespaceURI() != KoXmlNS::text
                || (e.localName() != "s" // space
                && e.localName() != "annotation"
                && e.localName() != "bookmark"
                && e.localName() != "line-break"
                && e.localName() != "meta"
                && e.localName() != "tab" //\\t
                && e.localName() != "tag")))
                return true;
        }
    }
    return false;
}

void KoTextLoader::Private::openChangeRegion(const KoXmlElement& element)
{
    QString id;
    AttributeChangeRecord attributeChange;

    if (element.localName() == "change-start") {
        //This is a ODF 1.1 Change
        id = element.attributeNS(KoXmlNS::text, "change-id");
    } else if(element.localName() == "inserted-text-start") {
        //This is a ODF 1.2 Change
        id = element.attributeNS(KoXmlNS::delta, "insertion-change-idref");
        QString textEndId = element.attributeNS(KoXmlNS::delta, "inserted-text-end-idref");
        endIdMap.insert(textEndId, id);
    } else if((element.localName() == "removed-content") || (element.localName() == "merge")) {
        id = element.attributeNS(KoXmlNS::delta, "removal-change-idref");
    } else if(element.localName() == "remove-leaving-content-start") {
        id = element.attributeNS(KoXmlNS::delta, "removal-change-idref");
        QString endId = element.attributeNS(KoXmlNS::delta, "end-element-idref");
        endIdMap.insert(endId, id);
    } else if(element.attributeNS(KoXmlNS::delta, "insertion-type") != "") {
        QString insertionType = element.attributeNS(KoXmlNS::delta, "insertion-type");
        if ((insertionType == "insert-with-content") || (insertionType == "insert-around-content")) {
            id = element.attributeNS(KoXmlNS::delta, "insertion-change-idref");
        }
    } else if(element.attributeNS(KoXmlNS::ac, "change001") != "") {
        attributeChange.setChangeRecord(element.attributeNS(KoXmlNS::ac, "change001"));
        id = attributeChange.changeId;
    } else {
    }

    int changeId = changeTracker->getLoadedChangeId(id);
    if (!changeId)
        return;

    if (!changeStack.empty() && (changeStack.top() != changeId)) {
        //Parent child relationship is defined by the order in which the change meta-data is seen 
        //So check the changeId to set the parent-child relationship
        if (changeId > changeStack.top()) {
            changeTracker->setParent(changeId, changeStack.top());
            changeStack.push(changeId);
        } else {
            int duplicateId = changeTracker->createDuplicateChangeId(changeStack.top());
            changeTracker->setParent(duplicateId, changeId);
            changeStack.push(duplicateId);
        }
    } else {
        changeStack.push(changeId);
    }

    changeTransTable.insert(id, changeId);

    KoChangeTrackerElement *changeElement = changeTracker->elementById(changeId);
    changeElement->setEnabled(true);

    if ((element.localName() == "remove-leaving-content-start")) {
        changeElement->setChangeType(KoGenChange::FormatChange);

        KoXmlElement spanElement = element.firstChild().toElement();
        QString styleName = spanElement.attributeNS(KoXmlNS::text, "style-name", QString());

        QTextCharFormat cf; 
        KoCharacterStyle *characterStyle = textSharedData->characterStyle(styleName, stylesDotXml);
        if (characterStyle) {
             characterStyle->applyStyle(cf);
        }

        KoTextStyleChangeInformation *formatChangeInformation = new KoTextStyleChangeInformation();
        formatChangeInformation->setPreviousCharFormat(cf);
        changeTracker->setFormatChangeInformation(changeId, formatChangeInformation);
    } else if((element.localName() == "p") && attributeChange.isValid) {
        changeElement->setChangeType(KoGenChange::FormatChange);
        QTextBlockFormat blockFormat;
        if (attributeChange.attributeName == "text:style-name") {
            QString styleName = attributeChange.attributeValue;
            KoParagraphStyle *paragraphStyle = textSharedData->paragraphStyle(styleName, stylesDotXml);
            if (paragraphStyle) {
                paragraphStyle->applyStyle(blockFormat);
            }
        }

        KoParagraphStyleChangeInformation *paragraphChangeInformation = new KoParagraphStyleChangeInformation();
        paragraphChangeInformation->setPreviousBlockFormat(blockFormat);
        changeTracker->setFormatChangeInformation(changeId, paragraphChangeInformation);
    } else if((element.localName() == "list-item") && attributeChange.isValid) {
        changeElement->setChangeType(KoGenChange::FormatChange);
        if (attributeChange.changeType == "insert") {
            KoListItemNumChangeInformation *listItemChangeInformation = new KoListItemNumChangeInformation(KoListItemNumChangeInformation::eNumberingRestarted);
            changeTracker->setFormatChangeInformation(changeId, listItemChangeInformation);
        } else if (attributeChange.changeType == "remove") {
            KoListItemNumChangeInformation *listItemChangeInformation = new KoListItemNumChangeInformation(KoListItemNumChangeInformation::eRestartRemoved);
            listItemChangeInformation->setPreviousStartNumber(attributeChange.attributeValue.toInt());
            changeTracker->setFormatChangeInformation(changeId, listItemChangeInformation);
        }
    } else if((element.attributeNS(KoXmlNS::delta, "insertion-type") == "insert-around-content")) {
        changeElement->setChangeType(KoGenChange::FormatChange);
    } else if ((element.localName() == "removed-content") || (element.localName() == "merge")) {
        changeElement->setChangeType(KoGenChange::DeleteChange);
    }
}

void KoTextLoader::Private::closeChangeRegion(const KoXmlElement& element)
{
    QString id;
    int changeId;
    if (element.localName() == "change-end") {
        //This is a ODF 1.1 Change
        id = element.attributeNS(KoXmlNS::text, "change-id");
    } else if(element.localName() == "inserted-text-end"){
        // This is a ODF 1.2 Change
        QString textEndId = element.attributeNS(KoXmlNS::delta, "inserted-text-end-id");
        id = endIdMap.value(textEndId);
        endIdMap.remove(textEndId);
    } else if((element.localName() == "removed-content") || (element.localName() == "merge")) {
        id = element.attributeNS(KoXmlNS::delta, "removal-change-idref");
    } else if(element.localName() == "remove-leaving-content-end"){
        QString endId = element.attributeNS(KoXmlNS::delta, "end-element-id");
        id = endIdMap.value(endId);
        endIdMap.remove(endId);
    } else if(element.attributeNS(KoXmlNS::delta, "insertion-type") != ""){
        QString insertionType = element.attributeNS(KoXmlNS::delta, "insertion-type");
        if ((insertionType == "insert-with-content") || (insertionType == "insert-around-content")) {
            id = element.attributeNS(KoXmlNS::delta, "insertion-change-idref");
        }
    } else if(element.attributeNS(KoXmlNS::ac, "change001") != "") {
        AttributeChangeRecord attributeChange;
        attributeChange.setChangeRecord(element.attributeNS(KoXmlNS::ac, "change001"));
        id = attributeChange.changeId;
    } else {
    }

    changeId = changeTracker->getLoadedChangeId(id);
    splitStack(changeId);
}

void KoTextLoader::Private::splitStack(int id)
{
    if (changeStack.isEmpty())
        return;
    int oldId = changeStack.top();
    changeStack.pop();
    if ((id == oldId) || changeTracker->isParent(id, oldId))
        return;
    int newId = changeTracker->split(oldId);
    splitStack(id);
    changeTracker->setParent(newId, changeStack.top());
    changeStack.push(newId);
}

KoList *KoTextLoader::Private::list(const QTextDocument *document, KoListStyle *listStyle)
{
    if (lists.contains(listStyle))
        return lists[listStyle];
    KoList *newList = new KoList(document, listStyle);
    lists[listStyle] = newList;
    return newList;
}

/////////////KoTextLoader

KoTextLoader::KoTextLoader(KoShapeLoadingContext &context, KoShape *shape)
        : QObject()
        , d(new Private(context, shape))
{
    KoSharedLoadingData *sharedData = context.sharedData(KOTEXT_SHARED_LOADING_ID);
    if (sharedData) {
        d->textSharedData = dynamic_cast<KoTextSharedLoadingData *>(sharedData);
    }

    //kDebug(32500) << "sharedData" << sharedData << "textSharedData" << d->textSharedData;

    if (!d->textSharedData) {
        d->textSharedData = new KoTextSharedLoadingData();
        // TODO pass style manager so that on copy and paste we can recognice the same styles
        d->textSharedData->loadOdfStyles(context, 0);
        if (!sharedData) {
            context.addSharedData(KOTEXT_SHARED_LOADING_ID, d->textSharedData);
        } else {
            kWarning(32500) << "A different type of sharedData was found under the" << KOTEXT_SHARED_LOADING_ID;
            Q_ASSERT(false);
        }
    }
}

KoTextLoader::~KoTextLoader()
{
    delete d;
}

void KoTextLoader::loadBody(const KoXmlElement &bodyElem, QTextCursor &cursor)
{
    static int rootCallChecker = 0;
    if (rootCallChecker == 0) {
        //This is the first call of loadBody.
        //Store the default block and char formats
        //Will be used whenever a new block is inserted
        d->defaultBlockFormat = cursor.blockFormat();
        d->defaultCharFormat = cursor.charFormat();
    }
    rootCallChecker++;

    cursor.beginEditBlock();
    const QTextDocument *document = cursor.block().document();

    KoOdfNotesConfiguration *notesConfiguration =
            new KoOdfNotesConfiguration(d->context.odfLoadingContext()
                                        .stylesReader()
                                        .globalNotesConfiguration(KoOdfNotesConfiguration::Endnote));
    KoTextDocument(document).setNotesConfiguration(notesConfiguration);

    notesConfiguration =
            new KoOdfNotesConfiguration(d->context.odfLoadingContext()
                                        .stylesReader()
                                        .globalNotesConfiguration(KoOdfNotesConfiguration::Footnote));
    KoTextDocument(document).setNotesConfiguration(notesConfiguration);

    KoOdfLineNumberingConfiguration *lineNumberingConfiguration =
            new KoOdfLineNumberingConfiguration(d->context.odfLoadingContext()
                                                .stylesReader()
                                                .lineNumberingConfiguration());
    KoTextDocument(document).setLineNumberingConfiguration(lineNumberingConfiguration);

    d->styleManager = KoTextDocument(document).styleManager();
    d->changeTracker = KoTextDocument(document).changeTracker();
//    if (!d->changeTracker)
//        d->changeTracker = dynamic_cast<KoChangeTracker *>(d->context.dataCenterMap().value("ChangeTracker"));
//    Q_ASSERT(d->changeTracker);

#ifdef KOOPENDOCUMENTLOADER_DEBUG
    kDebug(32500) << "text-style:" << KoTextDebug::textAttributes(cursor.blockCharFormat());
#endif
    bool usedParagraph = false; // set to true if we found a tag that used the paragraph, indicating that the next round needs to start a new one.
    if (bodyElem.namespaceURI() == KoXmlNS::table && bodyElem.localName() == "table") {
        if (bodyElem.attributeNS(KoXmlNS::delta, "insertion-type") != "")
            d->openChangeRegion(bodyElem);
        loadTable(bodyElem, cursor);
        if(bodyElem.attributeNS(KoXmlNS::delta, "insertion-type") != "")
            d->closeChangeRegion(bodyElem);
    }
    else {
        startBody(KoXml::childNodesCount(bodyElem));

        KoXmlElement tag;
        for ( KoXmlNode _node = bodyElem.firstChild(); !_node.isNull(); _node = _node.nextSibling() ) \
        if ( ( tag = _node.toElement() ).isNull() ) {
            //Don't do anything
        } else {
            if (! tag.isNull()) {
                const QString localName = tag.localName();
                if (tag.namespaceURI() == KoXmlNS::delta) {
                    if (d->changeTracker && localName == "tracked-changes")
                        d->changeTracker->loadOdfChanges(tag);
                    else if (d->changeTracker && localName == "removed-content") {
                        QString changeId = tag.attributeNS(KoXmlNS::delta, "removal-change-idref");
                        int deleteStartPosition = cursor.position();
                        if ((usedParagraph) && (tag.firstChild().toElement().localName() != "table"))
                            cursor.insertBlock(d->defaultBlockFormat, d->defaultCharFormat);

                        d->openChangeRegion(tag);
                        loadBody(tag, cursor);
                        d->closeChangeRegion(tag);

                        if(!d->checkForDeleteMerge(cursor, changeId, deleteStartPosition)) {
                            QTextCursor tempCursor(cursor);
                            tempCursor.setPosition(deleteStartPosition);
                            KoDeleteChangeMarker *marker = d->insertDeleteChangeMarker(tempCursor, changeId);
                            d->deleteChangeMarkerMap.insert(marker, QPair<int,int>(deleteStartPosition+1, cursor.position()));
                        }

                        if (tag.lastChild().toElement().localName() == "table") {
                            usedParagraph = false;
                        }

                    } else if (d->changeTracker && localName == "remove-leaving-content-start"){
                        if (usedParagraph)
                            cursor.insertBlock(d->defaultBlockFormat, d->defaultCharFormat);
                        usedParagraph = true;
                        QString generatedXmlString;
                        _node = loadDeleteMerges(tag,&generatedXmlString);
                        //Parse and Load the generated xml
                        QString errorMsg;
                        int errorLine, errorColumn;
                        KoXmlDocument doc;

                        QXmlStreamReader reader(generatedXmlString);
                        reader.setNamespaceProcessing(true);

                        bool ok = doc.setContent(&reader, &errorMsg, &errorLine, &errorColumn);
                        if (ok) {
                            loadBody(doc.documentElement(), cursor);     
                        }   
                    } else {
                    }
                }

                if (tag.namespaceURI() == KoXmlNS::text) {
                    if ((usedParagraph) && (tag.localName() != "table"))
                        cursor.insertBlock(d->defaultBlockFormat, d->defaultCharFormat);
                    usedParagraph = true;
                    if (d->changeTracker && localName == "tracked-changes") {
                        d->changeTracker->loadOdfChanges(tag);
                        storeDeleteChanges(tag);
                        usedParagraph = false;
                    } else if (d->changeTracker && localName == "change-start") {
                        d->openChangeRegion(tag);
                        usedParagraph = false;
                    } else if (d->changeTracker && localName == "change-end") {
                        d->closeChangeRegion(tag);
                        usedParagraph = false;
                    } else if (d->changeTracker && localName == "change") {
                        QString id = tag.attributeNS(KoXmlNS::text, "change-id");
                        int changeId = d->changeTracker->getLoadedChangeId(id);
                        if (changeId) {
                            if (d->changeStack.count() && (d->changeStack.top() != changeId))
                                d->changeTracker->setParent(changeId, d->changeStack.top());
                            KoDeleteChangeMarker *deleteChangemarker = new KoDeleteChangeMarker(d->changeTracker);
                            deleteChangemarker->setChangeId(changeId);
                            KoChangeTrackerElement *changeElement = d->changeTracker->elementById(changeId);
                            changeElement->setDeleteChangeMarker(deleteChangemarker);
                            changeElement->setEnabled(true);
                            KoTextDocumentLayout *layout = qobject_cast<KoTextDocumentLayout*>(cursor.block().document()->documentLayout());
                            if (layout) {
                                KoInlineTextObjectManager *textObjectManager = layout->inlineTextObjectManager();
                                textObjectManager->insertInlineObject(cursor, deleteChangemarker);
                            }
                        }

                        loadDeleteChangeOutsidePorH(id, cursor);
                        usedParagraph = false;
                    } else if (localName == "p") {    // text paragraph
                        if (tag.attributeNS(KoXmlNS::delta, "insertion-type") != "insert-around-content") {
                            if (tag.attributeNS(KoXmlNS::split, "split001-idref") != "")
                                d->splitPositionMap.insert(tag.attributeNS(KoXmlNS::split, "split001-idref"),cursor.position());

                            if (tag.attributeNS(KoXmlNS::delta, "insertion-type") != "") {
                                QString insertionType = tag.attributeNS(KoXmlNS::delta, "insertion-type");
                                if (insertionType == "insert-with-content") {
                                    d->openChangeRegion(tag);
                                }
                                
                                if (insertionType == "split") {
                                    QString splitId = tag.attributeNS(KoXmlNS::delta, "split-id");
                                    QString changeId = tag.attributeNS(KoXmlNS::delta, "insertion-change-idref");
                                    markBlocksAsInserted(cursor, d->splitPositionMap.value(splitId), changeId);
                                    d->splitPositionMap.remove(splitId);
                                }
                            } else if (tag.attributeNS(KoXmlNS::ac, "change001") != "") {
                                    d->openChangeRegion(tag);
                            }

                            loadParagraph(tag, cursor);

                            if ((tag.attributeNS(KoXmlNS::delta, "insertion-type") != "") || 
                                 (tag.attributeNS(KoXmlNS::ac, "change001") != "")) {
                                d->closeChangeRegion(tag);
                            }

                        } else {
                            QString generatedXmlString;
                            _node = loadDeleteMerges(tag,&generatedXmlString);
                            //Parse and Load the generated xml
                            QString errorMsg;
                            int errorLine, errorColumn;
                            KoXmlDocument doc;

                            QXmlStreamReader reader(generatedXmlString);
                            reader.setNamespaceProcessing(true);

                            bool ok = doc.setContent(&reader, &errorMsg, &errorLine, &errorColumn);
                            if (ok) {
                                loadBody(doc.documentElement(), cursor);     
                            }   
                        }
                    } else if (localName == "h") {  // heading
                        if (tag.attributeNS(KoXmlNS::delta, "insertion-type") != "insert-around-content") {
                            if (tag.attributeNS(KoXmlNS::split, "split001-idref") != "")
                                d->splitPositionMap.insert(tag.attributeNS(KoXmlNS::split, "split001-idref"),cursor.position());

                            if (tag.attributeNS(KoXmlNS::delta, "insertion-type") != "") {
                                QString insertionType = tag.attributeNS(KoXmlNS::delta, "insertion-type");
                                if (insertionType == "insert-with-content")
                                    d->openChangeRegion(tag);
                                if (insertionType == "split") {
                                    QString splitId = tag.attributeNS(KoXmlNS::delta, "split-id");
                                    QString changeId = tag.attributeNS(KoXmlNS::delta, "insertion-change-idref");
                                    markBlocksAsInserted(cursor, d->splitPositionMap.value(splitId), changeId);
                                    d->splitPositionMap.remove(splitId);
                                }
                            }

                            loadHeading(tag, cursor);

                            if (tag.attributeNS(KoXmlNS::delta, "insertion-type") != "")
                                d->closeChangeRegion(tag);
                        } else {
                            QString generatedXmlString;
                            _node = loadDeleteMerges(tag,&generatedXmlString);
                            //Parse and Load the generated xml
                            QString errorMsg;
                            int errorLine, errorColumn;
                            KoXmlDocument doc;

                            QXmlStreamReader reader(generatedXmlString);
                            reader.setNamespaceProcessing(true);

                            bool ok = doc.setContent(&reader, &errorMsg, &errorLine, &errorColumn);
                            if (ok) {
                                loadBody(doc.documentElement(), cursor);     
                            }   
                        }
                    } else if (localName == "unordered-list" || localName == "ordered-list" // OOo-1.1
                            || localName == "list" || localName == "numbered-paragraph") {  // OASIS
                        if (tag.attributeNS(KoXmlNS::delta, "insertion-type") != "insert-around-content") {
                            if (tag.attributeNS(KoXmlNS::delta, "insertion-type") != "")
                                d->openChangeRegion(tag);
                            loadList(tag, cursor);
                            if (tag.attributeNS(KoXmlNS::delta, "insertion-type") != "")
                                d->closeChangeRegion(tag);
                        } else {
                            QString generatedXmlString;
                            _node = loadDeleteMerges(tag,&generatedXmlString);
                            //Parse and Load the generated xml
                            QString errorMsg;
                            int errorLine, errorColumn;
                            KoXmlDocument doc;

                            QXmlStreamReader reader(generatedXmlString);
                            reader.setNamespaceProcessing(true);

                            bool ok = doc.setContent(&reader, &errorMsg, &errorLine, &errorColumn);
                            if (ok) {
                                loadBody(doc.documentElement(), cursor);     
                            }   
                        }
                    } else if (localName == "section") {  // Temporary support (TODO)
                        loadSection(tag, cursor);
                    } else if (localName == "table-of-content") {
                        loadTableOfContents(tag, cursor);
                    } else {
                        KoInlineObject *obj = KoInlineObjectRegistry::instance()->createFromOdf(tag, d->context);
                        if (obj) {
                            KoTextDocumentLayout *layout = qobject_cast<KoTextDocumentLayout*>(cursor.block().document()->documentLayout());
                            if (layout) {
                                KoInlineTextObjectManager *textObjectManager = layout->inlineTextObjectManager();
                                if (textObjectManager) {
                                    KoVariableManager *varManager = textObjectManager->variableManager();
                                    if (varManager) {
                                        textObjectManager->insertInlineObject(cursor, obj);
                                    }
                                }
                            }
                        } else {
                            usedParagraph = false;
                            kWarning(32500) << "unhandled text:" << localName;
                        }
                    }
                } else if (tag.namespaceURI() == KoXmlNS::draw) {
                    loadShape(tag, cursor);
                } else if (tag.namespaceURI() == KoXmlNS::table) {
                    if (localName == "table") {
                        if (tag.attributeNS(KoXmlNS::delta, "insertion-type") != "")
                            d->openChangeRegion(tag);
                        loadTable(tag, cursor);
<<<<<<< HEAD
                        usedParagraph = false;
                        if (tag.attributeNS(KoXmlNS::delta, "insertion-type") != "")
                            d->closeChangeRegion(tag);
=======
                            usedParagraph = false;
>>>>>>> 0f2f877e
                    } else {
                        kWarning(32500) << "KoTextLoader::loadBody unhandled table::" << localName;
                    }
                }
            }
            processBody();
        }
        endBody();

        if ((document->isEmpty()) && (d->styleManager)) {
            QTextBlock block = document->begin();
            d->styleManager->defaultParagraphStyle()->applyStyle(block);
        }
    }

    rootCallChecker--;
    if (rootCallChecker == 0) {
        d->processDeleteChange(cursor);
    }
    cursor.endEditBlock();
}

KoXmlNode KoTextLoader::loadDeleteMerges(const KoXmlElement& elem, QString *generatedXmlString)
{
    KoXmlNode lastProcessedNode = elem;
    d->nameSpacesList.clear();

    QString generatedXml; 
    QTextStream xmlStream(&generatedXml);
    do {
        KoXmlElement element;
        bool isElementNode = lastProcessedNode.isElement();
        if (isElementNode)
            element = lastProcessedNode.toElement();

        if (isElementNode && (element.localName() == "remove-leaving-content-start")) {
            d->copyRemoveLeavingContentStart(element, xmlStream);
        } else if (isElementNode && (element.localName() == "remove-leaving-content-end")) {
            d->copyRemoveLeavingContentEnd(element, xmlStream);
        } else if (isElementNode && (element.attributeNS(KoXmlNS::delta, "insertion-type") == "insert-around-content")) {
            d->copyInsertAroundContent(element, xmlStream);
        } else {
            d->copyNode(element, xmlStream);
        }
        
        lastProcessedNode = lastProcessedNode.nextSibling();        
    } while(d->openedElements && !lastProcessedNode.isNull());
    
    QTextStream docStream(generatedXmlString);
    
    docStream << "<generated-xml";
    for (int i=0; i<d->nameSpacesList.size();i++) {
        docStream << " xmlns:ns" << i << "=";
        docStream << "\"" << d->nameSpacesList.at(i) << "\"";
    }
    docStream << ">";
    docStream << generatedXml;
    docStream << "</generated-xml>";

    return lastProcessedNode.previousSibling();
}

void KoTextLoader::Private::copyRemoveLeavingContentStart(const KoXmlNode &node, QTextStream &xmlStream)
{
    KoXmlElement element = node.firstChild().toElement();
    QString changeEndId = node.toElement().attributeNS(KoXmlNS::delta, "end-element-idref");
    int index = nameSpacesList.indexOf(element.namespaceURI());
    if (index == -1) {
        nameSpacesList.append(element.namespaceURI());
        index = nameSpacesList.size() - 1;
    }
    QString nodeName  = QString("ns%1") + ":" + element.localName();
    nodeName = nodeName.arg(index);
    
    removeLeavingContentMap.insert(changeEndId, nodeName);
    openedElements++;

    QString changeId = node.toElement().attributeNS(KoXmlNS::delta, "removal-change-idref");
    removeLeavingContentChangeIdMap.insert(changeEndId, changeId);

    xmlStream << "<" << nodeName;
    QList<QPair<QString, QString> > attributeNSNames = element.attributeFullNames();

    QPair<QString, QString> attributeName;
    foreach(attributeName, attributeNSNames) {
        QString nameSpace = attributeName.first;
        if (nameSpace != "http://www.w3.org/XML/1998/namespace") {
            int index = nameSpacesList.indexOf(nameSpace);
            if (index == -1) {
                nameSpacesList.append(nameSpace);
                index = nameSpacesList.size() - 1;
            }
            xmlStream << " " << "ns" << index << ":" << attributeName.second << "=";
        } else {
            xmlStream << " " << "xml:" << attributeName.second << "=";
        }
        xmlStream << "\"" << element.attributeNS(nameSpace, attributeName.second) << "\"";
    }
    
    xmlStream << ">";

    if (deleteMergeStarted && (nodeName.endsWith(":p") || nodeName.endsWith(":h"))) {
        KoXmlElement nextElement = node.nextSibling().toElement();
        if (nextElement.localName() != "removed-content") { 
            int deltaIndex = nameSpacesList.indexOf(KoXmlNS::delta);
            xmlStream << "<" << "ns" << deltaIndex << ":removed-content ";
            QString changeId = removeLeavingContentChangeIdMap.value(changeEndId);
            xmlStream << "ns" << deltaIndex << ":removal-change-idref=" << "\"" << changeId << "\"" << ">";
            xmlStream << "</" << "ns" << deltaIndex << ":removed-content>";
        }
    }
}

void KoTextLoader::Private::copyRemoveLeavingContentEnd(const KoXmlNode &node, QTextStream &xmlStream)
{
    QString changeEndId = node.toElement().attributeNS(KoXmlNS::delta, "end-element-id");
    QString nodeName = removeLeavingContentMap.value(changeEndId);
    removeLeavingContentMap.remove(changeEndId);
    openedElements--;

    if (nodeName.endsWith(":p") || nodeName.endsWith(":h")) {
        if (!deleteMergeStarted) {
            //We are not already inside a simple delete merge
            //Check Whether the previous sibling is a removed-content. 
            //If not, then this is the starting p or h of a simple merge.
            KoXmlElement previousElement = node.previousSibling().toElement();
            if (previousElement.localName() != "removed-content") {
                int deltaIndex = nameSpacesList.indexOf(KoXmlNS::delta);
                if (deltaIndex == -1) {
                    nameSpacesList.append(KoXmlNS::delta);
                    deltaIndex = nameSpacesList.size() - 1;
                }
                xmlStream << "<" << "ns" << deltaIndex << ":removed-content ";
                QString changeId = removeLeavingContentChangeIdMap.value(changeEndId);
                xmlStream << "ns" << deltaIndex << ":removal-change-idref=" << "\"" << changeId << "\"" << ">";
                xmlStream << "</" << "ns" << deltaIndex << ":removed-content>";
            }
            deleteMergeStarted = true;
        } else {
            deleteMergeStarted = false;
        }
    }

    removeLeavingContentChangeIdMap.remove(changeEndId);
    xmlStream << "</" << nodeName << ">";
}

void KoTextLoader::Private::copyInsertAroundContent(const KoXmlNode &node, QTextStream &xmlStream)
{
    copyNode(node, xmlStream, true);
}

void KoTextLoader::Private::copyNode(const KoXmlNode &node, QTextStream &xmlStream, bool copyOnlyChildren)
{
    if (node.isText()) {
        xmlStream << node.toText().data(); 
    } else if (node.isElement()) {
        KoXmlElement element = node.toElement();
        if (!copyOnlyChildren) {
            copyTagStart(element, xmlStream);
        }
        
        for ( KoXmlNode node = element.firstChild(); !node.isNull(); node = node.nextSibling() ) {
            KoXmlElement childElement;
            bool isElementNode = node.isElement();
            if (isElementNode)
                childElement = node.toElement();


            if (isElementNode && (childElement.localName() == "remove-leaving-content-start")) {
                copyRemoveLeavingContentStart(childElement, xmlStream);
            } else if (isElementNode && (childElement.localName() == "remove-leaving-content-end")) {
                copyRemoveLeavingContentEnd(childElement, xmlStream);
            } else if (isElementNode && (childElement.attributeNS(KoXmlNS::delta, "insertion-type") == "insert-around-content")) {
                copyInsertAroundContent(childElement, xmlStream);
            } else {
                copyNode(node, xmlStream);
            }
        }

        if (!copyOnlyChildren) {
            copyTagEnd(element, xmlStream);
        }
    } else {
    }
}

void KoTextLoader::Private::copyTagStart(const KoXmlElement &element, QTextStream &xmlStream, bool ignoreChangeAttributes)
{
    int index = nameSpacesList.indexOf(element.namespaceURI());
    if (index == -1) {
        nameSpacesList.append(element.namespaceURI());
        index = nameSpacesList.size() - 1;
    }
    QString nodeName  = QString("ns%1") + ":" + element.localName();
    nodeName = nodeName.arg(index);
    xmlStream << "<" << nodeName;
    QList<QPair<QString, QString> > attributeNSNames = element.attributeNSNames();

    QPair<QString, QString> attributeName;
    foreach(attributeName, attributeNSNames) {
        QString nameSpace = attributeName.first;
        if (nameSpace == KoXmlNS::delta && ignoreChangeAttributes) {
            continue;
        }
        if (nameSpace != "http://www.w3.org/XML/1998/namespace") {
            int index = nameSpacesList.indexOf(nameSpace);
            if (index == -1) {
                nameSpacesList.append(nameSpace);
                index = nameSpacesList.size() - 1;
            }
            xmlStream << " " << "ns" << index << ":" << attributeName.second << "=";
        } else {
            xmlStream << " " << "xml:" << attributeName.second << "=";
        }
        xmlStream << "\"" << element.attributeNS(nameSpace, attributeName.second) << "\"";
    }
    xmlStream << ">";       
}

void KoTextLoader::Private::copyTagEnd(const KoXmlElement &element, QTextStream &xmlStream)
{
    int index = nameSpacesList.indexOf(element.namespaceURI());
    QString nodeName  = QString("ns%1") + ":" + element.localName();
    nodeName = nodeName.arg(index);
    xmlStream << "</" << nodeName << ">";
}

void KoTextLoader::loadDeleteChangeOutsidePorH(QString id, QTextCursor &cursor)
{
    int startPosition = cursor.position();
    int changeId = d->changeTracker->getLoadedChangeId(id);

    if (changeId) {
        KoChangeTrackerElement *changeElement = d->changeTracker->elementById(changeId);
        KoXmlElement element = d->deleteChangeTable.value(id);

        //Call loadBody with this element
        loadBody(element, cursor);

        int endPosition = cursor.position();

        //Set the char format to the changeId
        cursor.setPosition(startPosition);
        cursor.setPosition(endPosition, QTextCursor::KeepAnchor);
        QTextCharFormat format;
        format.setProperty(KoCharacterStyle::ChangeTrackerId, changeId);
        cursor.mergeCharFormat(format);

        //Get the QTextDocumentFragment from the selection and store it in the changeElement
        QTextDocumentFragment deletedFragment(cursor);
        changeElement->setDeleteData(deletedFragment);

        //Now Remove this from the document. Will be re-inserted whenever changes have to be seen
        cursor.removeSelectedText();
    }
}

void KoTextLoader::loadParagraph(const KoXmlElement &element, QTextCursor &cursor)
{
    // TODO use the default style name a default value?
    const QString styleName = element.attributeNS(KoXmlNS::text, "style-name",
                                                  QString());

    KoParagraphStyle *paragraphStyle = d->textSharedData->paragraphStyle(styleName, d->stylesDotXml);

    Q_ASSERT(d->styleManager);
    if (!paragraphStyle) {
        // Either the paragraph has no style or the style-name could not be found.
        // Fix up the paragraphStyle to be our default paragraph style in either case.
        if (!styleName.isEmpty())
            kWarning(32500) << "paragraph style " << styleName << "not found - using default style";
        paragraphStyle = d->styleManager->defaultParagraphStyle();

    }

    QTextCharFormat cf = cursor.charFormat(); // store the current cursor char format

    if (paragraphStyle && (cursor.position() == cursor.block().position())) {
        QTextBlock block = cursor.block();
        // Apply list style when loading a list but we don't have a list style
        paragraphStyle->applyStyle(block, d->currentList && !d->currentListStyle);
        // Clear the outline level property. If a default-outline-level was set, it should not
        // be applied when loading a document, only on user action.
        block.blockFormat().clearProperty(KoParagraphStyle::OutlineLevel);
    }

    // Some paragraph have id's defined which we need to store so that we can eg
    // attach text animations to this specific paragraph later on
    QString id(element.attributeNS(KoXmlNS::text, "id"));
    if (!id.isEmpty() && d->shape) {
        QTextBlock block = cursor.block();
        KoTextBlockData *data = dynamic_cast<KoTextBlockData*>(block.userData());
        if (!data) {
            data = new KoTextBlockData();
            block.setUserData(data);
        }
        d->context.addShapeSubItemId(d->shape, QVariant::fromValue(data), id);
    }

    // attach Rdf to cursor.block()
    // remember inline Rdf metadata
    if (element.hasAttributeNS(KoXmlNS::xhtml, "property")
            || element.hasAttribute("id")) {
        QTextBlock block = cursor.block();
        KoTextInlineRdf* inlineRdf =
            new KoTextInlineRdf((QTextDocument*)block.document(), block);
        inlineRdf->loadOdf(element);
        KoTextInlineRdf::attach(inlineRdf, cursor);
    }

#ifdef KOOPENDOCUMENTLOADER_DEBUG
    kDebug(32500) << "text-style:" << KoTextDebug::textAttributes(cursor.blockCharFormat()) << d->currentList << d->currentListStyle;
#endif

    bool stripLeadingSpace = true;
    loadSpan(element, cursor, &stripLeadingSpace);
    cursor.setCharFormat(cf);   // restore the cursor char format
}

void KoTextLoader::loadHeading(const KoXmlElement &element, QTextCursor &cursor)
{
    Q_ASSERT(d->styleManager);
    int level = qMax(-1, element.attributeNS(KoXmlNS::text, "outline-level", "-1").toInt());
    // This will fallback to the default-outline-level applied by KoParagraphStyle

    QString styleName = element.attributeNS(KoXmlNS::text, "style-name", QString());

    QTextBlock block = cursor.block();

    // Set the paragraph-style on the block
    KoParagraphStyle *paragraphStyle = d->textSharedData->paragraphStyle(styleName, d->stylesDotXml);
    if (!paragraphStyle) {
        paragraphStyle = d->styleManager->defaultParagraphStyle();
    }
    if (paragraphStyle) {
        // Apply list style when loading a list but we don't have a list style
        paragraphStyle->applyStyle(block, d->currentList && !d->currentListStyle);
    }

    if ((block.blockFormat().hasProperty(KoParagraphStyle::OutlineLevel)) && (level == -1)) {
        level = block.blockFormat().property(KoParagraphStyle::OutlineLevel).toInt();
    } else {
        if (level == -1)
            level = 1;
        QTextBlockFormat blockFormat;
        blockFormat.setProperty(KoParagraphStyle::OutlineLevel, level);
        cursor.mergeBlockFormat(blockFormat);
    }

    if (!d->currentList) { // apply <text:outline-style> (if present) only if heading is not within a <text:list>
        KoListStyle *outlineStyle = d->styleManager->outlineStyle();
        if (outlineStyle) {
            KoList *list = d->list(block.document(), outlineStyle);
            if (!KoTextDocument(block.document()).headingList()) {
                KoTextDocument(block.document()).setHeadingList(list);
            }
            list->applyStyle(block, outlineStyle, level);
        }
    }

    // attach Rdf to cursor.block()
    // remember inline Rdf metadata
    if (element.hasAttributeNS(KoXmlNS::xhtml, "property")
            || element.hasAttribute("id")) {
        QTextBlock block = cursor.block();
        KoTextInlineRdf* inlineRdf =
            new KoTextInlineRdf((QTextDocument*)block.document(), block);
        inlineRdf->loadOdf(element);
        KoTextInlineRdf::attach(inlineRdf, cursor);
    }

#ifdef KOOPENDOCUMENTLOADER_DEBUG
    kDebug(32500) << "text-style:" << KoTextDebug::textAttributes(cursor.blockCharFormat());
#endif

    QTextCharFormat cf = cursor.charFormat(); // store the current cursor char format

    bool stripLeadingSpace = true;
    loadSpan(element, cursor, &stripLeadingSpace);
    cursor.setCharFormat(cf);   // restore the cursor char format
}

void KoTextLoader::loadList(const KoXmlElement &element, QTextCursor &cursor)
{
    const bool numberedParagraph = element.localName() == "numbered-paragraph";

    QString styleName = element.attributeNS(KoXmlNS::text, "style-name", QString());
    KoListStyle *listStyle = d->textSharedData->listStyle(styleName, d->stylesDotXml);

    int level;

    // TODO: get level from the style, if it has a style:list-level attribute (new in ODF-1.2)
    if (numberedParagraph) {
        d->currentList = d->list(cursor.block().document(), listStyle);
        d->currentListStyle = listStyle;
        level = element.attributeNS(KoXmlNS::text, "level", "1").toInt();
    } else {
        if (!listStyle)
            listStyle = d->currentListStyle;
        d->currentList = d->list(cursor.block().document(), listStyle);
        d->currentListStyle = listStyle;
        level = d->currentListLevel++;
    }

    if (level < 0 || level > 10) { // should not happen but if it does then we should not crash/assert
        kWarning() << "Out of bounds list-level=" << level;
        level = qBound(0, level, 10);
    }

    if (element.hasAttributeNS(KoXmlNS::text, "continue-numbering")) {
        const QString continueNumbering = element.attributeNS(KoXmlNS::text, "continue-numbering", QString());
        d->currentList->setContinueNumbering(level, continueNumbering == "true");
    }

#ifdef KOOPENDOCUMENTLOADER_DEBUG
    if (d->currentListStyle)
        kDebug(32500) << "styleName =" << styleName << "listStyle =" << d->currentListStyle->name()
        << "level =" << level << "hasLevelProperties =" << d->currentListStyle->hasLevelProperties(level)
        //<<" style="<<props.style()<<" prefix="<<props.listItemPrefix()<<" suffix="<<props.listItemSuffix()
        ;
    else
        kDebug(32500) << "styleName =" << styleName << " currentListStyle = 0";
#endif

    KoXmlElement e;
    QList<KoXmlElement> childElementsList;

    QString generatedXmlString;
    KoXmlDocument doc;
    QXmlStreamReader reader;

    for ( KoXmlNode _node = element.firstChild(); !_node.isNull(); _node = _node.nextSibling() ) \
    if ( ( e = _node.toElement() ).isNull() ) {
        //Don't do anything
    } else {
        if ((e.attributeNS(KoXmlNS::delta, "insertion-type") == "insert-around-content") || (e.localName() == "remove-leaving-content-start")) {
            //Check whether this is a list-item split or a merge
            if ((e.localName() == "remove-leaving-content-start") && d->checkForListItemSplit(e)) {
                _node = d->loadListItemSplit(e, &generatedXmlString);
            } else {
                _node = loadDeleteMerges(e,&generatedXmlString);
            }

            //Parse and Load the generated xml
            QString errorMsg;
            int errorLine, errorColumn;

            reader.addData(generatedXmlString);
            reader.setNamespaceProcessing(true);

            bool ok = doc.setContent(&reader, &errorMsg, &errorLine, &errorColumn);
            QDomDocument dom;
            if (ok) {
                KoXmlElement childElement;
                forEachElement (childElement, doc.documentElement()) {
                    childElementsList.append(childElement);
                }
            }   
        } else { 
            childElementsList.append(e);
        }
    }

    // Iterate over list items and add them to the textlist
    bool firstTime = true;
    foreach (e, childElementsList) {
        if (e.localName() == "removed-content") {
            QString changeId = e.attributeNS(KoXmlNS::delta, "removal-change-idref");
            int deleteStartPosition = cursor.position();
            d->openChangeRegion(e);
            KoXmlElement deletedElement;
            forEachElement(deletedElement, e) {
                if (!firstTime && !numberedParagraph)
                    cursor.insertBlock(d->defaultBlockFormat, d->defaultCharFormat);
                firstTime = false;
                loadListItem(deletedElement, cursor, level); 
            }
            d->closeChangeRegion(e);
            if(!d->checkForDeleteMerge(cursor, changeId, deleteStartPosition)) {
                QTextCursor tempCursor(cursor);
                tempCursor.setPosition(deleteStartPosition);
                KoDeleteChangeMarker *marker = d->insertDeleteChangeMarker(tempCursor, changeId);
                d->deleteChangeMarkerMap.insert(marker, QPair<int,int>(deleteStartPosition+1, cursor.position()));
            }
        } else {
            if (!firstTime && !numberedParagraph)
                cursor.insertBlock(d->defaultBlockFormat, d->defaultCharFormat);
            firstTime = false;
            loadListItem(e, cursor, level);
        }
    }

    if (numberedParagraph || --d->currentListLevel == 1) {
        d->currentListStyle = 0;
        d->currentList = 0;
    }
}

void KoTextLoader::loadListItem(KoXmlElement &e, QTextCursor &cursor, int level)
{
    bool numberedParagraph = e.parentNode().toElement().localName() == "numbered-paragraph";
    
    if (!numberedParagraph && e.parentNode().toElement().localName() == "removed-content") {
        numberedParagraph = e.parentNode().parentNode().toElement().localName() == "numbered-paragraph"; 
    }

    if (e.isNull() || e.namespaceURI() != KoXmlNS::text)
        return;

    const bool listHeader = e.tagName() == "list-header";

    if (!numberedParagraph && e.tagName() != "list-item" && !listHeader)
        return;

    if (e.attributeNS(KoXmlNS::delta, "insertion-type") != "") {
        d->openChangeRegion(e);
    } else if (e.attributeNS(KoXmlNS::ac, "change001") != "") {
        d->openChangeRegion(e);
    }

    QTextBlock current = cursor.block();

    QTextBlockFormat blockFormat;

    if (numberedParagraph) {
        if (e.localName() == "p") {
            loadParagraph(e, cursor);
        } else if (e.localName() == "h") {
            loadHeading(e, cursor);
        }
        blockFormat.setProperty(KoParagraphStyle::ListLevel, level);
    } else {
        loadBody(e, cursor);
    }

    if (!current.textList()) {
        if (!d->currentList->style()->hasLevelProperties(level)) {
            KoListLevelProperties llp;
            // Look if one of the lower levels are defined to we can copy over that level.
            for(int i = level - 1; i >= 0; --i) {
                if(d->currentList->style()->hasLevelProperties(i)) {
                    llp = d->currentList->style()->levelProperties(i);
                    break;
                }
            }
            llp.setLevel(level);
           // TODO make the 10 configurable
            llp.setIndent(level * 10.0);
            d->currentList->style()->setLevelProperties(llp);
        }

        d->currentList->add(current, level);
    }

    if (listHeader)
        blockFormat.setProperty(KoParagraphStyle::IsListHeader, true);

    if (e.hasAttributeNS(KoXmlNS::text, "start-value")) {
        int startValue = e.attributeNS(KoXmlNS::text, "start-value", QString()).toInt();
        blockFormat.setProperty(KoParagraphStyle::ListStartValue, startValue);
    }


    // mark intermediate paragraphs as unnumbered items
    QTextCursor c(current);
    c.mergeBlockFormat(blockFormat);
    while (c.block() != cursor.block()) {
        c.movePosition(QTextCursor::NextBlock);
        if (c.block().textList()) // a sublist
            break;
        blockFormat = c.blockFormat();
        blockFormat.setProperty(listHeader ? KoParagraphStyle::IsListHeader : KoParagraphStyle::UnnumberedListItem, true);
        c.setBlockFormat(blockFormat);
        d->currentList->add(c.block(), level);
    }
        
    if (e.attributeNS(KoXmlNS::delta, "insertion-type") != "")
        d->closeChangeRegion(e);
    kDebug(32500) << "text-style:" << KoTextDebug::textAttributes(cursor.blockCharFormat());
}

bool KoTextLoader::Private::checkForListItemSplit(const KoXmlElement &element)
{
    QString endId = element.attributeNS(KoXmlNS::delta, "end-element-idref");
    int insertedListItems = 0;
    KoXmlElement currentElement = element;
    bool isSplitListItem = false;

    while(true) {
        currentElement = currentElement.nextSibling().toElement();

        if (currentElement.isNull()) {
            continue;
        }

        if ((currentElement.localName() == "list-item") && 
            (currentElement.attributeNS(KoXmlNS::delta, "insertion-type") == "insert-around-content")) {
            insertedListItems++;
        }

        if ((currentElement.localName() == "remove-leaving-content-end") && 
            (currentElement.attributeNS(KoXmlNS::delta, "end-element-id") == endId)) {
            break;
        }
    }

    isSplitListItem = (insertedListItems > 1)?true:false;
    return isSplitListItem;
}

KoXmlNode KoTextLoader::Private::loadListItemSplit(const KoXmlElement &elem, QString *generatedXmlString)
{
    KoXmlNode lastProcessedNode = elem;

    nameSpacesList.clear();
    nameSpacesList.append(KoXmlNS::split);
    nameSpacesList.append(KoXmlNS::delta);

    QString generatedXml; 
    QTextStream xmlStream(&generatedXml);

    static int splitIdCounter = 0;
    bool splitStarted = false;
    
    QString endId = elem.attributeNS(KoXmlNS::delta, "end-element-idref");
    QString changeId = elem.attributeNS(KoXmlNS::delta, "removal-change-idref");

    while(true) {
        KoXmlElement element;
        lastProcessedNode = lastProcessedNode.nextSibling();        
        bool isElementNode = lastProcessedNode.isElement();

        if (isElementNode)
            element = lastProcessedNode.toElement();

        if (isElementNode && (element.localName() == "remove-leaving-content-start")) {
            //Ignore this...
        } else if (isElementNode && (element.localName() == "remove-leaving-content-end")) {
            if(element.attributeNS(KoXmlNS::delta, "end-element-id") == endId) {
                break;
            }
        } else if (isElementNode && (element.attributeNS(KoXmlNS::delta, "insertion-type") == "insert-around-content")) {
            copyTagStart(element, xmlStream, true);
            KoXmlElement childElement;
            forEachElement(childElement, element) {
                if (childElement.attributeNS(KoXmlNS::delta, "insertion-type") == "insert-around-content") {
                    copyTagStart(childElement, xmlStream, true);

                    if (splitStarted) {
                        generatedXml.remove((generatedXml.length() - 1), 1);
                        xmlStream << " ns1:split-id=\"split" << splitIdCounter << "\"";
                        xmlStream << " ns1:insertion-change-idref=\"" << changeId << "\"";
                        xmlStream << " ns1:insertion-type=\"split\"";
                        xmlStream << ">";
                        splitStarted = false;
                        splitIdCounter++;
                    } else {
                        generatedXml.remove((generatedXml.length() - 1), 1);
                        xmlStream << " ns0:split001-idref=\"split" << splitIdCounter << "\"";
                        xmlStream << ">";
                        splitStarted = true;
                    }

                    copyNode(childElement, xmlStream, true);
                    copyTagEnd(childElement, xmlStream);
                } else {
                    copyNode(childElement, xmlStream);
                }
            }
            copyTagEnd(element, xmlStream);
        } else {
            copyNode(element, xmlStream);
        }
    }
    
    QTextStream docStream(generatedXmlString);
    docStream << "<generated-xml";
    for (int i=0; i<nameSpacesList.size();i++) {
        docStream << " xmlns:ns" << i << "=";
        docStream << "\"" << nameSpacesList.at(i) << "\"";
    }
    docStream << ">";
    docStream << generatedXml;
    docStream << "</generated-xml>";

    return lastProcessedNode;
}

void KoTextLoader::loadSection(const KoXmlElement &sectionElem, QTextCursor &cursor)
{
    // Add a frame to the current layout
    QTextFrameFormat sectionFormat;
    QString sectionStyleName = sectionElem.attributeNS(KoXmlNS::text, "style-name", "");
    if (!sectionStyleName.isEmpty()) {
        KoSectionStyle *secStyle = d->textSharedData->sectionStyle(sectionStyleName, d->stylesDotXml);
        if (secStyle)
            secStyle->applyStyle(sectionFormat);
    }
        cursor.insertFrame(sectionFormat);
    // Get the cursor of the frame
    QTextCursor cursorFrame = cursor.currentFrame()->lastCursorPosition();

    loadBody(sectionElem, cursorFrame);

    // Get out of the frame
    cursor.movePosition(QTextCursor::End);
}

void KoTextLoader::loadNote(const KoXmlElement &noteElem, QTextCursor &cursor)
{
    KoTextDocumentLayout *layout = qobject_cast<KoTextDocumentLayout*>(cursor.block().document()->documentLayout());
    if (layout) {
        KoInlineNote *note = new KoInlineNote(KoInlineNote::Footnote);
        if (note->loadOdf(noteElem, d->context, d->styleManager, d->changeTracker)) {
            KoInlineTextObjectManager *textObjectManager = layout->inlineTextObjectManager();
            textObjectManager->insertInlineObject(cursor, note);
        } else {
            kWarning(32500) << "Error while loading the text note element!";
            delete note;
        }
    }
}

QString KoTextLoader::createUniqueBookmarkName(KoBookmarkManager* bmm, QString bookmarkName, bool isEndMarker)
{
    QString ret = bookmarkName;
    int uniqID = 0;

    while (true) {
        if (bmm->retrieveBookmark(ret)) {
            ret = QString("%1_%2").arg(bookmarkName).arg(++uniqID);
        } else {
            if (isEndMarker) {
                --uniqID;
                if (!uniqID)
                    ret = bookmarkName;
                else
                    ret = QString("%1_%2").arg(bookmarkName).arg(uniqID);
            }
            break;
        }
    }
    return ret;
}

void KoTextLoader::loadText(const QString &fulltext, QTextCursor &cursor,
                            bool *stripLeadingSpace, bool isLastNode)
{
    QString text = KoTextLoaderP::normalizeWhitespace(fulltext, *stripLeadingSpace);
#ifdef KOOPENDOCUMENTLOADER_DEBUG
    kDebug(32500) << "  <text> text=" << text << text.length();
#endif

    if (!text.isEmpty()) {
        // if present text ends with a space,
        // we can remove the leading space in the next text
        *stripLeadingSpace = text[text.length() - 1].isSpace();

        if (d->changeTracker && d->changeStack.count()) {
            QTextCharFormat format;
            format.setProperty(KoCharacterStyle::ChangeTrackerId, d->changeStack.top());
            cursor.mergeCharFormat(format);
        } else {
            QTextCharFormat format = cursor.charFormat();
            if (format.hasProperty(KoCharacterStyle::ChangeTrackerId)) {
                format.clearProperty(KoCharacterStyle::ChangeTrackerId);
                cursor.setCharFormat(format);
            }
        }
        cursor.insertText(text);

        if (d->loadSpanLevel == 1 && isLastNode
                && cursor.position() > d->loadSpanInitialPos) {
            QTextCursor tempCursor(cursor);
            tempCursor.movePosition(QTextCursor::Left, QTextCursor::KeepAnchor, 1); // select last char loaded
            if (tempCursor.selectedText() == " " && *stripLeadingSpace) {            // if it's a collapsed blankspace
                tempCursor.removeSelectedText();                                    // remove it
            }
        }
    }
}

void KoTextLoader::loadSpan(const KoXmlElement &element, QTextCursor &cursor, bool *stripLeadingSpace)
{
#ifdef KOOPENDOCUMENTLOADER_DEBUG
    kDebug(32500) << "text-style:" << KoTextDebug::textAttributes(cursor.blockCharFormat());
#endif
    Q_ASSERT(stripLeadingSpace);
    if (d->loadSpanLevel++ == 0)
        d->loadSpanInitialPos = cursor.position();

    for (KoXmlNode node = element.firstChild(); !node.isNull(); node = node.nextSibling()) {
        KoXmlElement ts = node.toElement();
        const QString localName(ts.localName());
        const bool isTextNS = ts.namespaceURI() == KoXmlNS::text;
        const bool isDrawNS = ts.namespaceURI() == KoXmlNS::draw;
        const bool isDeltaNS = ts.namespaceURI() == KoXmlNS::delta;
//        const bool isOfficeNS = ts.namespaceURI() == KoXmlNS::office;
        if (node.isText()) {
            bool isLastNode = node.nextSibling().isNull();
            loadText(node.toText().data(), cursor, stripLeadingSpace,
                     isLastNode);
        } else if (isDeltaNS && localName == "inserted-text-start") {
            d->openChangeRegion(ts);
        } else if (isDeltaNS && localName == "inserted-text-end") {
            d->closeChangeRegion(ts);
        } else if (isDeltaNS && localName == "remove-leaving-content-start") {
            d->openChangeRegion(ts);
        } else if (isDeltaNS && localName == "remove-leaving-content-end") {
            d->closeChangeRegion(ts);
        } else if (isDeltaNS && localName == "removed-content") {
            QTextCharFormat cf = cursor.charFormat(); // store the current cursor char format
            QString changeId = ts.attributeNS(KoXmlNS::delta, "removal-change-idref");
            int deleteStartPosition = cursor.position();
            bool stripLeadingSpace = true;
            d->openChangeRegion(ts);
            loadSpan(ts,cursor,&stripLeadingSpace);
            d->closeChangeRegion(ts);
            if(!d->checkForDeleteMerge(cursor, changeId, deleteStartPosition)) {
                QTextCursor tempCursor(cursor);
                tempCursor.setPosition(deleteStartPosition);
                KoDeleteChangeMarker *marker = d->insertDeleteChangeMarker(tempCursor, changeId);
                d->deleteChangeMarkerMap.insert(marker, QPair<int,int>(deleteStartPosition+1, cursor.position()));
            }
            cursor.setCharFormat(cf); // restore the cursor char format
        } else if (isDeltaNS && localName == "merge") {
            loadMerge(ts, cursor);
        } else if (isTextNS && localName == "change-start") { // text:change-start
            d->openChangeRegion(ts);
        } else if (isTextNS && localName == "change-end") {
            d->closeChangeRegion(ts);
        } else if (isTextNS && localName == "change") {
            QString id = ts.attributeNS(KoXmlNS::text, "change-id");
            int changeId = d->changeTracker->getLoadedChangeId(id);
            if (changeId) {
                if (d->changeStack.count() && (d->changeStack.top() != changeId))
                    d->changeTracker->setParent(changeId, d->changeStack.top());
                KoDeleteChangeMarker *deleteChangemarker = new KoDeleteChangeMarker(d->changeTracker);
                deleteChangemarker->setChangeId(changeId);
                KoChangeTrackerElement *changeElement = d->changeTracker->elementById(changeId);
                changeElement->setDeleteChangeMarker(deleteChangemarker);
                changeElement->setEnabled(true);
                KoTextDocumentLayout *layout = qobject_cast<KoTextDocumentLayout*>(cursor.block().document()->documentLayout());

                if (layout) {
                    KoInlineTextObjectManager *textObjectManager = layout->inlineTextObjectManager();
                    textObjectManager->insertInlineObject(cursor, deleteChangemarker);
                }

                loadDeleteChangeWithinPorH(id, cursor);
            }
        } else if (isTextNS && localName == "span") { // text:span
#ifdef KOOPENDOCUMENTLOADER_DEBUG
            kDebug(32500) << "  <span> localName=" << localName;
#endif
            if (ts.attributeNS(KoXmlNS::delta, "insertion-type") != "")
                d->openChangeRegion(ts);
            QString styleName = ts.attributeNS(KoXmlNS::text, "style-name", QString());

            QTextCharFormat cf = cursor.charFormat(); // store the current cursor char format

            KoCharacterStyle *characterStyle = d->textSharedData->characterStyle(styleName, d->stylesDotXml);
            if (characterStyle) {
                characterStyle->applyStyle(&cursor);
            } else if (!styleName.isEmpty()) {
                kWarning(32500) << "character style " << styleName << " not found";
            }

            loadSpan(ts, cursor, stripLeadingSpace);   // recurse
            cursor.setCharFormat(cf); // restore the cursor char format
            if (ts.attributeNS(KoXmlNS::delta, "insertion-type") != "")
                d->closeChangeRegion(ts);
        } else if (isTextNS && localName == "s") { // text:s
            int howmany = 1;
            if (ts.attributeNS(KoXmlNS::delta, "insertion-type") != "")
                d->openChangeRegion(ts);
            if (ts.hasAttributeNS(KoXmlNS::text, "c")) {
                howmany = ts.attributeNS(KoXmlNS::text, "c", QString()).toInt();
            }
            cursor.insertText(QString().fill(32, howmany));
            if (ts.attributeNS(KoXmlNS::delta, "insertion-type") != "")
                d->closeChangeRegion(ts);
        } else if ( (isTextNS && localName == "note")) { // text:note
            loadNote(ts, cursor);
        } else if (isTextNS && localName == "tab") { // text:tab
            cursor.insertText("\t");
        } else if (isTextNS && localName == "a") { // text:a
            if (ts.attributeNS(KoXmlNS::delta, "insertion-type") != "")
                d->openChangeRegion(ts);
            QString target = ts.attributeNS(KoXmlNS::xlink, "href");
            QTextCharFormat cf = cursor.charFormat(); // store the current cursor char format
            if (!target.isEmpty()) {
                QTextCharFormat linkCf(cf);   // and copy it to alter it
                linkCf.setAnchor(true);
                linkCf.setAnchorHref(target);

                // TODO make configurable ? Ho, and it will interfere with saving :/
                QBrush foreground = linkCf.foreground();
                foreground.setColor(Qt::blue);
//                 foreground.setStyle(Qt::Dense1Pattern);
                linkCf.setForeground(foreground);
                linkCf.setProperty(KoCharacterStyle::UnderlineStyle, KoCharacterStyle::SolidLine);
                linkCf.setProperty(KoCharacterStyle::UnderlineType, KoCharacterStyle::SingleLine);

                cursor.setCharFormat(linkCf);
            }
            loadSpan(ts, cursor, stripLeadingSpace);   // recurse
            cursor.setCharFormat(cf);   // restore the cursor char format
            if (ts.attributeNS(KoXmlNS::delta, "insertion-type") != "")
                d->closeChangeRegion(ts);
        } else if (isTextNS && localName == "line-break") { // text:line-break
#ifdef KOOPENDOCUMENTLOADER_DEBUG
            kDebug(32500) << "  <line-break> Node localName=" << localName;
#endif
            cursor.insertText(QChar(0x2028));
        } else if (isTextNS && localName == "change-start") { // text:change-start
            d->openChangeRegion(ts);
        } else if (isTextNS && localName == "change-end") {
            d->closeChangeRegion(ts);
        } else if (isTextNS && localName == "change") {
            QString id = ts.attributeNS(KoXmlNS::text, "change-id");
            int changeId = d->changeTracker->getLoadedChangeId(id);
            if (changeId) {
                if (d->changeStack.count())
                    d->changeTracker->setParent(changeId, d->changeStack.top());
                KoDeleteChangeMarker *deleteChangemarker = new KoDeleteChangeMarker(d->changeTracker);
                deleteChangemarker->setChangeId(changeId);
                KoChangeTrackerElement *changeElement = d->changeTracker->elementById(changeId);
                changeElement->setDeleteChangeMarker(deleteChangemarker);
                changeElement->setEnabled(true);
                KoTextDocumentLayout *layout = qobject_cast<KoTextDocumentLayout*>(cursor.block().document()->documentLayout());

                if (layout) {
                    KoInlineTextObjectManager *textObjectManager = layout->inlineTextObjectManager();
                    textObjectManager->insertInlineObject(cursor, deleteChangemarker);
                }

                loadDeleteChangeWithinPorH(id, cursor);
            }
        } else if (isTextNS && localName == "meta") {
#ifdef KOOPENDOCUMENTLOADER_DEBUG
            kDebug(30015) << "loading a text:meta";
#endif
            KoTextDocumentLayout *layout = qobject_cast<KoTextDocumentLayout*>(cursor.block().document()->documentLayout());
            if (layout) {
                const QTextDocument *document = cursor.block().document();
                KoInlineTextObjectManager *textObjectManager = layout->inlineTextObjectManager();
                KoTextMeta* startmark = new KoTextMeta(document);
                textObjectManager->insertInlineObject(cursor, startmark);

                // Add inline Rdf here.
                if (ts.hasAttributeNS(KoXmlNS::xhtml, "property")
                        || ts.hasAttribute("id")) {
                    KoTextInlineRdf* inlineRdf =
                        new KoTextInlineRdf((QTextDocument*)document, startmark);
                    inlineRdf->loadOdf(ts);
                    startmark->setInlineRdf(inlineRdf);
                }

                loadSpan(ts, cursor, stripLeadingSpace);   // recurse

                KoTextMeta* endmark = new KoTextMeta(document);
                textObjectManager->insertInlineObject(cursor, endmark);
                startmark->setEndBookmark(endmark);
            }
        }
        // text:bookmark, text:bookmark-start and text:bookmark-end
        else if (isTextNS && (localName == "bookmark" || localName == "bookmark-start" || localName == "bookmark-end")) {
            QString bookmarkName = ts.attribute("name");

            KoTextDocumentLayout *layout = qobject_cast<KoTextDocumentLayout*>(cursor.block().document()->documentLayout());
            if (layout) {
                const QTextDocument *document = cursor.block().document();
                KoInlineTextObjectManager *textObjectManager = layout->inlineTextObjectManager();
                // For cut and paste, make sure that the name is unique.
                QString uniqBookmarkName = createUniqueBookmarkName(textObjectManager->bookmarkManager(),
                                           bookmarkName,
                                           (localName == "bookmark-end"));
                KoBookmark *bookmark = new KoBookmark(uniqBookmarkName, document);

                if (localName == "bookmark")
                    bookmark->setType(KoBookmark::SinglePosition);
                else if (localName == "bookmark-start") {
                    bookmark->setType(KoBookmark::StartBookmark);

                    // Add inline Rdf to the bookmark.
                    if (ts.hasAttributeNS(KoXmlNS::xhtml, "property")
                            || ts.hasAttribute("id")) {
                        KoTextInlineRdf* inlineRdf =
                            new KoTextInlineRdf((QTextDocument*)document, bookmark);
                        inlineRdf->loadOdf(ts);
                        bookmark->setInlineRdf(inlineRdf);
                    }
                } else if (localName == "bookmark-end") {
                    bookmark->setType(KoBookmark::EndBookmark);
                    KoBookmark *startBookmark = textObjectManager->bookmarkManager()->retrieveBookmark(uniqBookmarkName);
                    if (startBookmark) {        // set end bookmark only if we got start bookmark (we might not have in case of broken document)
                        startBookmark->setEndBookmark(bookmark);
                    } else {
                        kWarning(32500) << "bookmark-end of non-existing bookmark - broken document?";
                    }
                }
                textObjectManager->insertInlineObject(cursor, bookmark);
            }
        } else if (isTextNS && localName == "bookmark-ref") {
            QString bookmarkName = ts.attribute("ref-name");
            QTextCharFormat cf = cursor.charFormat(); // store the current cursor char format
            if (!bookmarkName.isEmpty()) {
                QTextCharFormat linkCf(cf); // and copy it to alter it
                linkCf.setAnchor(true);
                QStringList anchorName;
                anchorName << bookmarkName;
                linkCf.setAnchorNames(anchorName);
                cursor.setCharFormat(linkCf);
            }
            bool stripLeadingSpace = true;
            loadSpan(ts, cursor, &stripLeadingSpace);   // recurse
            cursor.setCharFormat(cf);   // restore the cursor char format
        } else if (isTextNS && localName == "number") { // text:number
            /*                ODF Spec, §4.1.1, Formatted Heading Numbering
            If a heading has a numbering applied, the text of the formatted number can be included in a
            <text:number> element. This text can be used by applications that do not support numbering of
            headings, but it will be ignored by applications that support numbering.                   */
        } else if ((isDrawNS) && localName == "a") { // draw:a
            loadShapeWithHyperLink(ts, cursor);
        } else if (isDrawNS) {
            loadShape(ts, cursor);
        } else {
            KoInlineObject *obj = KoInlineObjectRegistry::instance()->createFromOdf(ts, d->context);

            if (obj) {
                KoTextDocumentLayout *layout = qobject_cast<KoTextDocumentLayout*>(cursor.block().document()->documentLayout());
                if (layout) {
                    KoInlineTextObjectManager *textObjectManager = layout->inlineTextObjectManager();
                    if (textObjectManager) {
                        KoVariableManager *varManager = textObjectManager->variableManager();
                        if (varManager) {
                            textObjectManager->insertInlineObject(cursor, obj);
                        }
                    }
                }
            } else {
#if 0 //1.6:
                bool handled = false;
                // Check if it's a variable
                KoVariable *var = context.variableCollection().loadOasisField(textDocument(), ts, context);
                if (var) {
                    textData = "#";     // field placeholder
                    customItem = var;
                    handled = true;
                }
                if (!handled) {
                    handled = textDocument()->loadSpanTag(ts, context, this, pos, textData, customItem);
                    if (!handled) {
                        kWarning(32500) << "Ignoring tag " << ts.tagName();
                        context.styleStack().restore();
                        continue;
                    }
                }
#else
#ifdef KOOPENDOCUMENTLOADER_DEBUG
                kDebug(32500) << "Node '" << localName << "' unhandled";
#endif
            }
#endif
        }
    }
    --d->loadSpanLevel;
}

void KoTextLoader::loadDeleteChangeWithinPorH(QString id, QTextCursor &cursor)
{
    int startPosition = cursor.position();
    int changeId = d->changeTracker->getLoadedChangeId(id);
    int loadedTags = 0;

    QTextCharFormat charFormat = cursor.block().charFormat();
    QTextBlockFormat blockFormat = cursor.block().blockFormat();

    if (changeId) {
        KoChangeTrackerElement *changeElement = d->changeTracker->elementById(changeId);
        KoXmlElement element = d->deleteChangeTable.value(id);
        KoXmlElement tag;
        forEachElement(tag, element) {
            QString localName = tag.localName();
            if (localName == "p") {
                if (loadedTags)
                    cursor.insertBlock(blockFormat, charFormat);
                bool stripLeadingSpace = true;
                loadSpan(tag, cursor, &stripLeadingSpace);
                loadedTags++;
            } else if (localName == "unordered-list" || localName == "ordered-list" // OOo-1.1
                       || localName == "list" || localName == "numbered-paragraph") {  // OASIS
                cursor.insertBlock(blockFormat, charFormat);
                loadList(tag, cursor);
            } else if (localName == "table") {
                loadTable(tag, cursor);
            }
        }

        int endPosition = cursor.position();

        //Set the char format to the changeId
        cursor.setPosition(startPosition);
        cursor.setPosition(endPosition, QTextCursor::KeepAnchor);
        QTextCharFormat format;
        format.setProperty(KoCharacterStyle::ChangeTrackerId, changeId);
        cursor.mergeCharFormat(format);

        //Get the QTextDocumentFragment from the selection and store it in the changeElement
        QTextDocumentFragment deletedFragment = KoChangeTracker::generateDeleteFragment(cursor, changeElement->getDeleteChangeMarker());
        changeElement->setDeleteData(deletedFragment);

        //Now Remove this from the document. Will be re-inserted whenever changes have to be seen
        cursor.removeSelectedText();
    }
}

void KoTextLoader::loadMerge(const KoXmlElement &element, QTextCursor &cursor)
{
    d->openChangeRegion(element);
    QString changeId = element.attributeNS(KoXmlNS::delta, "removal-change-idref");
    int deleteStartPosition = cursor.position();
    
    for (KoXmlNode node = element.firstChild(); !node.isNull(); node = node.nextSibling()) {
        KoXmlElement ts = node.toElement();
        const QString localName(ts.localName());
        const bool isDeltaNS = ts.namespaceURI() == KoXmlNS::delta;
        
        if (isDeltaNS && localName == "leading-partial-content") {
            bool stripLeadingSpaces = false;
            loadSpan(ts, cursor, &stripLeadingSpaces);
        } else if (isDeltaNS && localName == "intermediate-content") {
            if (ts.hasChildNodes()) {
                if (ts.firstChild().toElement().localName() != "table") {
                    cursor.insertBlock(d->defaultBlockFormat, d->defaultCharFormat);
                }
                loadBody(ts, cursor);
            }
        } else if (isDeltaNS && localName == "trailing-partial-content") {
            if (ts.previousSibling().lastChild().toElement().localName() != "table") {
                cursor.insertBlock(d->defaultBlockFormat, d->defaultCharFormat);
            }
            loadBody(ts, cursor);
        }
    }

    if(!d->checkForDeleteMerge(cursor, changeId, deleteStartPosition)) {
        QTextCursor tempCursor(cursor);
        tempCursor.setPosition(deleteStartPosition);
        KoDeleteChangeMarker *marker = d->insertDeleteChangeMarker(tempCursor, changeId);
        d->deleteChangeMarkerMap.insert(marker, QPair<int,int>(deleteStartPosition+1, cursor.position()));
    }
    d->closeChangeRegion(element);
}

KoDeleteChangeMarker * KoTextLoader::Private::insertDeleteChangeMarker(QTextCursor &cursor, const QString &id)
{
    KoDeleteChangeMarker *retMarker = NULL;
    int changeId = changeTracker->getLoadedChangeId(id);
    if (changeId) {
        KoDeleteChangeMarker *deleteChangemarker = new KoDeleteChangeMarker(changeTracker);
        deleteChangemarker->setChangeId(changeId);
        KoChangeTrackerElement *changeElement = changeTracker->elementById(changeId);
        changeElement->setDeleteChangeMarker(deleteChangemarker);
        changeElement->setEnabled(true);
        changeElement->setChangeType(KoGenChange::DeleteChange);
        KoTextDocumentLayout *layout = qobject_cast<KoTextDocumentLayout*>(cursor.block().document()->documentLayout());
        if (layout) {
            KoInlineTextObjectManager *textObjectManager = layout->inlineTextObjectManager();
            deleteChangemarker->updatePosition(cursor.block().document(), QTextInlineObject(), cursor.position(), QTextCharFormat());
            textObjectManager->insertInlineObject(cursor, deleteChangemarker);
        }
        retMarker = deleteChangemarker;
    }
    return retMarker;
}

bool KoTextLoader::Private::checkForDeleteMerge(QTextCursor &cursor, const QString &id, int startPosition)
{
    bool result = false;

    int changeId = changeTracker->getLoadedChangeId(id);
    if (changeId) {
        KoChangeTrackerElement *changeElement = changeTracker->elementById(changeId);
        //Check if this change is at the beginning of the block and if there is a
        //delete-change at the end of the previous block with the same change-id 
        //If both the conditions are true, then merge both these deletions.
        int prevChangeId = 0;
        if ( startPosition == (cursor.block().position())) {
            QTextCursor tempCursor(cursor);
            tempCursor.setPosition(cursor.block().previous().position() + cursor.block().previous().length() - 1);
            prevChangeId = tempCursor.charFormat().property(KoCharacterStyle::ChangeTrackerId).toInt();

            if (!prevChangeId) {
                KoTextDocumentLayout *layout = qobject_cast<KoTextDocumentLayout*>(cursor.block().document()->documentLayout());
                KoInlineObject *inlineObject = layout ? layout->inlineTextObjectManager()->inlineTextObject(tempCursor.charFormat()) : 0;
                KoDeleteChangeMarker *deleteChangeMarker = dynamic_cast<KoDeleteChangeMarker *>(inlineObject);
                if (deleteChangeMarker) {
                    prevChangeId = deleteChangeMarker->changeId();
                }
            }

        } else {
            QTextCursor tempCursor(cursor);
            tempCursor.setPosition(startPosition - 1);
            prevChangeId = tempCursor.charFormat().property(KoCharacterStyle::ChangeTrackerId).toInt();
        }
            
        if ((prevChangeId) && (prevChangeId == changeId)) {
            QPair<int, int> deleteMarkerRange = deleteChangeMarkerMap.value(changeElement->getDeleteChangeMarker());
            deleteMarkerRange.second = cursor.position();
            deleteChangeMarkerMap.insert(changeElement->getDeleteChangeMarker(), deleteMarkerRange);
            result = true;
        }
    }
    return result; 
}

void KoTextLoader::Private::processDeleteChange(QTextCursor &cursor)
{
    QList<KoDeleteChangeMarker *> markersList = deleteChangeMarkerMap.keys();

    KoDeleteChangeMarker *marker;
    foreach (marker, markersList) {
        int changeId = marker->changeId();

        KoChangeTrackerElement *changeElement = changeTracker->elementById(changeId);
        QPair<int, int> rangeValue = deleteChangeMarkerMap.value(marker);
        int startPosition = rangeValue.first;
        int endPosition = rangeValue.second;

        cursor.setPosition(startPosition);
        cursor.setPosition(endPosition, QTextCursor::KeepAnchor);

        //Get the QTextDocumentFragment from the selection and store it in the changeElement
        QTextDocumentFragment deletedFragment = KoChangeTracker::generateDeleteFragment(cursor, changeElement->getDeleteChangeMarker());
        changeElement->setDeleteData(deletedFragment);

        cursor.removeSelectedText();
    }
}

void KoTextLoader::loadTable(const KoXmlElement &tableElem, QTextCursor &cursor)
{
<<<<<<< HEAD
    //add block before table,
    // **************This Should Be fixed: Just Commenting out for now***************
    // An Empty block before a table would result in a <p></p> before a table
    // After n round-trips we would end-up with n <p></p> before table. 
    // ******************************************************************************
    //if (cursor.block().blockNumber() != 0) {
    //    cursor.insertBlock(QTextBlockFormat());
    //}

=======
>>>>>>> 0f2f877e
    QTextTableFormat tableFormat;
    QString tableStyleName = tableElem.attributeNS(KoXmlNS::table, "style-name", "");
    if (!tableStyleName.isEmpty()) {
        KoTableStyle *tblStyle = d->textSharedData->tableStyle(tableStyleName, d->stylesDotXml);
        if (tblStyle)
            tblStyle->applyStyle(tableFormat);
    }

    // if table has master page style property, copy it to block before table, because this block belongs to table
    // **************This Should Be fixed: Just Commenting out for now***************
    // An Empty block before a table would result in a <p></p> before a table
    // After n round-trips we would end-up with n <p></p> before table. 
    // ******************************************************************************
    //QVariant masterStyle = tableFormat.property(KoTableStyle::MasterPageName);
    //if (!masterStyle.isNull()) {
    //    QTextBlockFormat textBlockFormat;
    //    textBlockFormat.setProperty(KoParagraphStyle::MasterPageName,masterStyle);
    //    cursor.setBlockFormat(textBlockFormat);
    //}

    if (d->changeTracker && d->changeStack.count()) {
        tableFormat.setProperty(KoCharacterStyle::ChangeTrackerId, d->changeStack.top());
    }
    QTextTable *tbl = cursor.insertTable(1, 1, tableFormat);
    d->inTable = true;

    KoTableColumnAndRowStyleManager tcarManager = KoTableColumnAndRowStyleManager::getManager(tbl);
    int rows = 0;
    int columns = 0;
    QList<QRect> spanStore; //temporary list to store spans until the entire table have been created
    KoXmlElement tblTag;
    forEachElement(tblTag, tableElem) {
        if (! tblTag.isNull()) {
            const QString tblLocalName = tblTag.localName();
            if (tblTag.namespaceURI() == KoXmlNS::table) {
                if (tblLocalName == "table-column") {
                    loadTableColumn(tblTag, tbl, columns);
                } else if (tblLocalName == "table-row") {
                    if (tblTag.attributeNS(KoXmlNS::delta, "insertion-type") != "")
                        d->openChangeRegion(tblTag);

                    loadTableRow(tblTag, tbl, spanStore, cursor, rows);

                    if (tblTag.attributeNS(KoXmlNS::delta, "insertion-type") != "")
                        d->closeChangeRegion(tblTag);
                }
            } else if(tblTag.namespaceURI() == KoXmlNS::delta) {
                if (tblLocalName == "removed-content")
                    d->openChangeRegion(tblTag);

                KoXmlElement deltaTblTag;
                forEachElement (deltaTblTag, tblTag) {
                    if (!deltaTblTag.isNull() && (deltaTblTag.namespaceURI() == KoXmlNS::table)) {
                        const QString deltaTblLocalName = deltaTblTag.localName();
                        if (deltaTblLocalName == "table-column") {
                            loadTableColumn(deltaTblTag, tbl, columns);
                        } else if (deltaTblLocalName == "table-row") {
                            loadTableRow(deltaTblTag, tbl, spanStore, cursor, rows);
                        }
                    }
                }

                if (tblLocalName == "removed-content")
                    d->closeChangeRegion(tblTag);
            }
        }
    }
    // Finally create spans
    foreach(const QRect &span, spanStore) {
        tbl->mergeCells(span.y(), span.x(), span.height(), span.width()); // for some reason Qt takes row, column
    }
    cursor = tbl->lastCursorPosition();
    cursor.movePosition(QTextCursor::Right, QTextCursor::MoveAnchor, 1);
    d->inTable = false;
}

<<<<<<< HEAD
void KoTextLoader::loadTableColumn(KoXmlElement &tblTag, QTextTable *tbl, int &columns)
{
    KoTableColumnAndRowStyleManager *tcarManager = reinterpret_cast<KoTableColumnAndRowStyleManager *>
                                                   (tbl->format().property(KoTableStyle::ColumnAndRowStyleManager).value<void *>());
    int rows = tbl->rows();
    int repeatColumn = tblTag.attributeNS(KoXmlNS::table, "number-columns-repeated", "1").toInt();
    QString columnStyleName = tblTag.attributeNS(KoXmlNS::table, "style-name", "");
    if (!columnStyleName.isEmpty()) {
        KoTableColumnStyle *columnStyle = d->textSharedData->tableColumnStyle(columnStyleName, d->stylesDotXml);
        if (columnStyle) {
            for (int c = columns; c < columns + repeatColumn; c++) {
                tcarManager->setColumnStyle(c, *columnStyle);
            }
        }
    }

    QString defaultCellStyleName = tblTag.attributeNS(KoXmlNS::table, "default-cell-style-name", "");
    if (!defaultCellStyleName.isEmpty()) {
        KoTableCellStyle *cellStyle = d->textSharedData->tableCellStyle(defaultCellStyleName, d->stylesDotXml);
        for (int c = columns; c < columns + repeatColumn; c++) {
            tcarManager->setDefaultColumnCellStyle(c, cellStyle);
        }
    }

    columns = columns + repeatColumn;
    if (rows > 0)
        tbl->resize(rows, columns);
    else
        tbl->resize(1, columns);
}

void KoTextLoader::loadTableRow(KoXmlElement &tblTag, QTextTable *tbl, QList<QRect> &spanStore, QTextCursor &cursor, int &rows)
{
    KoTableColumnAndRowStyleManager *tcarManager = reinterpret_cast<KoTableColumnAndRowStyleManager *>
                                                   (tbl->format().property(KoTableStyle::ColumnAndRowStyleManager).value<void *>());

    int columns = tbl->columns();
    QString rowStyleName = tblTag.attributeNS(KoXmlNS::table, "style-name", "");
    if (!rowStyleName.isEmpty()) {
        KoTableRowStyle *rowStyle = d->textSharedData->tableRowStyle(rowStyleName, d->stylesDotXml);
        if (rowStyle) {
            tcarManager->setRowStyle(rows, *rowStyle);
        }
    }

    QString defaultCellStyleName = tblTag.attributeNS(KoXmlNS::table, "default-cell-style-name", "");
    if (!defaultCellStyleName.isEmpty()) {
        KoTableCellStyle *cellStyle = d->textSharedData->tableCellStyle(defaultCellStyleName, d->stylesDotXml);
        tcarManager->setDefaultRowCellStyle(rows, cellStyle);
    }

    rows++;
    if (columns > 0)
        tbl->resize(rows, columns);
    else
        tbl->resize(rows, 1);

    // Added a row
    int currentCell = 0;
    KoXmlElement rowTag;
    forEachElement(rowTag, tblTag) {
        if (!rowTag.isNull()) {
            const QString rowLocalName = rowTag.localName();
            if (rowTag.namespaceURI() == KoXmlNS::table) {
                if (rowLocalName == "table-cell") {
                    loadTableCell(rowTag, tbl, spanStore, cursor, currentCell);
                    currentCell++;
                } else if (rowLocalName == "covered-table-cell") {
                    currentCell++;
                }
            } else if (rowTag.namespaceURI() == KoXmlNS::delta) {
                if (rowLocalName == "removed-content")
                    d->openChangeRegion(rowTag);
                
                KoXmlElement deltaRowTag;
                forEachElement (deltaRowTag, rowTag) {
                    if (!deltaRowTag.isNull() && (deltaRowTag.namespaceURI() == KoXmlNS::table)) {
                        const QString deltaRowLocalName = deltaRowTag.localName();
                        if (deltaRowLocalName == "table-cell") {
                            loadTableCell (deltaRowTag, tbl, spanStore, cursor, currentCell);
                            currentCell++;
                        } else if (deltaRowLocalName == "covered-table-cell") {
                            currentCell++;
                        }
                    }
                }

                if (rowLocalName == "removed-content")
                    d->closeChangeRegion(rowTag);
            }
        }
    }
}

void KoTextLoader::loadTableCell(KoXmlElement &rowTag, QTextTable *tbl, QList<QRect> &spanStore, QTextCursor &cursor, int &currentCell)
{
    KoTableColumnAndRowStyleManager *tcarManager = reinterpret_cast<KoTableColumnAndRowStyleManager *>
                                                   (tbl->format().property(KoTableStyle::ColumnAndRowStyleManager).value<void *>());
    const int currentRow = tbl->rows() - 1;
    QTextTableCell cell = tbl->cellAt(currentRow, currentCell);

    if (rowTag.attributeNS(KoXmlNS::delta, "insertion-type") != "")
        d->openChangeRegion(rowTag);

    // store spans until entire table have been loaded
    int rowsSpanned = rowTag.attributeNS(KoXmlNS::table, "number-rows-spanned", "1").toInt();
    int columnsSpanned = rowTag.attributeNS(KoXmlNS::table, "number-columns-spanned", "1").toInt();
    spanStore.append(QRect(currentCell, currentRow, columnsSpanned, rowsSpanned));

    if (cell.isValid()) {
        QString cellStyleName = rowTag.attributeNS(KoXmlNS::table, "style-name", "");
        KoTableCellStyle *cellStyle = 0;
        if (!cellStyleName.isEmpty()) {
            cellStyle = d->textSharedData->tableCellStyle(cellStyleName, d->stylesDotXml);
        } else if (tcarManager->defaultRowCellStyle(currentRow)) {
            cellStyle = tcarManager->defaultRowCellStyle(currentRow);
        } else if (tcarManager->defaultColumnCellStyle(currentCell)) {
            cellStyle = tcarManager->defaultColumnCellStyle(currentCell);
        }

        QTextTableCellFormat cellFormat = cell.format().toTableCellFormat();
        if (cellStyle)
            cellStyle->applyStyle(cellFormat);

        if (d->changeTracker && d->changeStack.count()) {
            cellFormat.setProperty(KoCharacterStyle::ChangeTrackerId, d->changeStack.top());
        }

        cell.setFormat(cellFormat);

        // handle inline Rdf
        // rowTag is the current table cell.
        if (rowTag.hasAttributeNS(KoXmlNS::xhtml, "property") || rowTag.hasAttribute("id")) {
            KoTextInlineRdf* inlineRdf = new KoTextInlineRdf((QTextDocument*)cursor.block().document(),cell);
            inlineRdf->loadOdf(rowTag);
            QTextTableCellFormat cellFormat = cell.format().toTableCellFormat();
            cellFormat.setProperty(KoTableCellStyle::InlineRdf,QVariant::fromValue(inlineRdf));
            cell.setFormat(cellFormat);
        }

        cursor = cell.firstCursorPosition();
        loadBody(rowTag, cursor);
    }

    if (rowTag.attributeNS(KoXmlNS::delta, "insertion-type") != "")
        d->closeChangeRegion(rowTag);
}

void KoTextLoader::loadShape(const KoXmlElement &element, QTextCursor &cursor)
=======
void KoTextLoader::loadShapeWithHyperLink(const KoXmlElement &element, QTextCursor& cursor)
{
    // get the hyperlink
    QString hyperLink = element.attributeNS(KoXmlNS::xlink, "href");
    KoShape *shape = 0;

    //load the shape for hyperlink
    KoXmlNode node = element.firstChild();
    if (!node.isNull()) {
        KoXmlElement ts = node.toElement();
        shape = loadShape(ts, cursor);
        if (shape) {
            shape->setHyperLink(hyperLink);
        }
    }
}

KoShape *KoTextLoader::loadShape(const KoXmlElement &element, QTextCursor &cursor)
>>>>>>> 0f2f877e
{
    KoShape *shape = KoShapeRegistry::instance()->createShapeFromOdf(element, d->context);
    if (!shape) {
        kDebug(32500) << "shape '" << element.localName() << "' unhandled";
        return 0;
    }

    QString anchorType;
    if (shape->hasAdditionalAttribute("text:anchor-type"))
        anchorType = shape->additionalAttribute("text:anchor-type");
    else if (element.hasAttributeNS(KoXmlNS::text, "anchor-type"))
        anchorType = element.attributeNS(KoXmlNS::text, "anchor-type");
    else
        anchorType = "as-char"; // default value

    // page anchored shapes are handled differently
    if (anchorType == "page" && shape->hasAdditionalAttribute("text:anchor-page-number")) {
        d->textSharedData->shapeInserted(shape, element, d->context);
    } else {
        KoTextAnchor *anchor = new KoTextAnchor(shape);
        if (d->inTable) {
            anchor->fakeAsChar();
        }
        anchor->loadOdf(element, d->context);
        d->textSharedData->shapeInserted(shape, element, d->context);

        KoTextDocumentLayout *layout = qobject_cast<KoTextDocumentLayout*>(cursor.block().document()->documentLayout());
        if (layout) {
            if (element.attributeNS(KoXmlNS::delta, "insertion-type") != "")
                d->openChangeRegion(element);

            if (d->changeTracker && d->changeStack.count()) {
                QTextCharFormat format;
                format.setProperty(KoCharacterStyle::ChangeTrackerId, d->changeStack.top());
                cursor.mergeCharFormat(format);
            } else {
                QTextCharFormat format = cursor.charFormat();
                if (format.hasProperty(KoCharacterStyle::ChangeTrackerId)) {
                    format.clearProperty(KoCharacterStyle::ChangeTrackerId);
                    cursor.setCharFormat(format);
                }
            }

            KoInlineTextObjectManager *textObjectManager = layout->inlineTextObjectManager();
            if (textObjectManager) {
                textObjectManager->insertInlineObject(cursor, anchor, cursor.charFormat());
            }

            if(element.attributeNS(KoXmlNS::delta, "insertion-type") != "")
                d->closeChangeRegion(element);
        }
    }
    return shape;
}


void KoTextLoader::loadTableOfContents(const KoXmlElement &element, QTextCursor &cursor)
{
    // make sure that the tag is table-of-content
    Q_ASSERT(element.tagName() == "table-of-content");
    QTextFrameFormat tocFormat;
    tocFormat.setProperty(KoText::TableOfContents, true);


    // for "meta-iformation" about the TOC we use this class
    KoTableOfContentsGeneratorInfo * info = new KoTableOfContentsGeneratorInfo();
    info->setSharedLoadingData( d->textSharedData );

    info->tableOfContentData()->name = element.attribute("name");
    info->tableOfContentData()->styleName = element.attribute("style-name");

    KoXmlElement e;
    forEachElement(e, element) {
        if (e.isNull() || e.namespaceURI() != KoXmlNS::text) {
            continue;
        }

        if (e.localName() == "table-of-content-source" && e.namespaceURI() == KoXmlNS::text) {
            info->loadOdf(e);
            // uncomment to see what has been loaded
            //info.tableOfContentData()->dump();
            Q_ASSERT( !tocFormat.hasProperty(KoText::TableOfContentsData) );
            tocFormat.setProperty( KoText::TableOfContentsData, QVariant::fromValue<KoTableOfContentsGeneratorInfo*>(info) );
            cursor.insertFrame(tocFormat);

        // We'll just try to find displayable elements and add them as paragraphs
        } else if (e.localName() == "index-body") {
            //qDebug() << e.localName();
            QTextCursor cursorFrame = cursor.currentFrame()->lastCursorPosition();

            bool firstTime = true;
            KoXmlElement p;
            forEachElement(p, e) {
                // All elem will be "p" instead of the title, which is particular
                if (p.isNull() || p.namespaceURI() != KoXmlNS::text)
                    continue;

                if (!firstTime) {
                    // use empty formats to not inherit from the prev parag
                    QTextBlockFormat bf;
                    QTextCharFormat cf;
                    cursorFrame.insertBlock(bf, cf);
                }
                firstTime = false;

                QTextBlock current = cursorFrame.block();
                QTextBlockFormat blockFormat;

                if (p.localName() == "p") {
                    loadParagraph(p, cursorFrame);
                } else if (p.localName() == "index-title") {
                    loadBody(p, cursorFrame);
                }

                QTextCursor c(current);
                c.mergeBlockFormat(blockFormat);
            }

        }// index-body
    }
    // Get out of the frame
    cursor.movePosition(QTextCursor::End);
}


void KoTextLoader::startBody(int total)
{
    d->bodyProgressTotal += total;
}

void KoTextLoader::processBody()
{
    d->bodyProgressValue++;
    if (d->dt.elapsed() >= d->nextProgressReportMs) {  // update based on elapsed time, don't saturate the queue
        d->nextProgressReportMs = d->dt.elapsed() + 333; // report 3 times per second
        Q_ASSERT(d->bodyProgressTotal > 0);
        const int percent = d->bodyProgressValue * 100 / d->bodyProgressTotal;
        emit sigProgress(percent);
    }
}

void KoTextLoader::endBody()
{
}

void KoTextLoader::storeDeleteChanges(KoXmlElement &element)
{
    KoXmlElement tag;
    forEachElement(tag, element) {
        if (! tag.isNull()) {
            const QString localName = tag.localName();
            if (localName == "changed-region") {
                KoXmlElement region;
                forEachElement(region, tag) {
                    if (!region.isNull()) {
                        if (region.localName() == "deletion") {
                            QString id = tag.attributeNS(KoXmlNS::text, "id");
                            d->deleteChangeTable.insert(id, region);
                        }
                    }
                }
            }
        }
    }
}

void KoTextLoader::markBlocksAsInserted(QTextCursor& cursor,int from, const QString& id)
{
    int to = cursor.position();
    QTextCursor editCursor(cursor);
    QTextDocument *document = cursor.document();

    QTextBlock startBlock = document->findBlock(from);
    QTextBlock endBlock = document->findBlock(to);
   
    int changeId = d->changeTracker->getLoadedChangeId(id);

    QTextBlockFormat format;
    format.setProperty(KoCharacterStyle::ChangeTrackerId, changeId);

    do {
        startBlock = startBlock.next();
        editCursor.setPosition(startBlock.position());
        editCursor.mergeBlockFormat(format);
    } while(startBlock != endBlock);
}

#include <KoTextLoader.moc><|MERGE_RESOLUTION|>--- conflicted
+++ resolved
@@ -128,7 +128,6 @@
     QStack<int> changeStack;
     QMap<QString, int> changeTransTable;
     QMap<QString, KoXmlElement> deleteChangeTable;
-<<<<<<< HEAD
     QMap<QString, QString> endIdMap;
     QMap<QString, int> splitPositionMap;
 
@@ -156,9 +155,8 @@
     // For Loading of list item splits
     bool checkForListItemSplit(const KoXmlElement &element);
     KoXmlNode loadListItemSplit(const KoXmlElement &element, QString *generatedXmlString);
-=======
+
     bool inTable;
->>>>>>> 0f2f877e
 
     explicit Private(KoShapeLoadingContext &context, KoShape *s)
             : context(context),
@@ -178,14 +176,10 @@
             changeTracker(0),
             shape(s),
             loadSpanLevel(0),
-<<<<<<< HEAD
+            openedElements(0),
+            deleteMergeStarted(false),
             loadSpanInitialPos(0),
-            openedElements(0),
-            deleteMergeStarted(false)
-=======
-            loadSpanInitialPos(0)
-            ,inTable(false)
->>>>>>> 0f2f877e
+            inTable(false)
     {
         dt.start();
     }
@@ -709,14 +703,12 @@
                     if (localName == "table") {
                         if (tag.attributeNS(KoXmlNS::delta, "insertion-type") != "")
                             d->openChangeRegion(tag);
+
                         loadTable(tag, cursor);
-<<<<<<< HEAD
                         usedParagraph = false;
+
                         if (tag.attributeNS(KoXmlNS::delta, "insertion-type") != "")
                             d->closeChangeRegion(tag);
-=======
-                            usedParagraph = false;
->>>>>>> 0f2f877e
                     } else {
                         kWarning(32500) << "KoTextLoader::loadBody unhandled table::" << localName;
                     }
@@ -1963,7 +1955,6 @@
 
 void KoTextLoader::loadTable(const KoXmlElement &tableElem, QTextCursor &cursor)
 {
-<<<<<<< HEAD
     //add block before table,
     // **************This Should Be fixed: Just Commenting out for now***************
     // An Empty block before a table would result in a <p></p> before a table
@@ -1973,8 +1964,6 @@
     //    cursor.insertBlock(QTextBlockFormat());
     //}
 
-=======
->>>>>>> 0f2f877e
     QTextTableFormat tableFormat;
     QString tableStyleName = tableElem.attributeNS(KoXmlNS::table, "style-name", "");
     if (!tableStyleName.isEmpty()) {
@@ -2051,7 +2040,6 @@
     d->inTable = false;
 }
 
-<<<<<<< HEAD
 void KoTextLoader::loadTableColumn(KoXmlElement &tblTag, QTextTable *tbl, int &columns)
 {
     KoTableColumnAndRowStyleManager *tcarManager = reinterpret_cast<KoTableColumnAndRowStyleManager *>
@@ -2200,8 +2188,6 @@
         d->closeChangeRegion(rowTag);
 }
 
-void KoTextLoader::loadShape(const KoXmlElement &element, QTextCursor &cursor)
-=======
 void KoTextLoader::loadShapeWithHyperLink(const KoXmlElement &element, QTextCursor& cursor)
 {
     // get the hyperlink
@@ -2220,7 +2206,6 @@
 }
 
 KoShape *KoTextLoader::loadShape(const KoXmlElement &element, QTextCursor &cursor)
->>>>>>> 0f2f877e
 {
     KoShape *shape = KoShapeRegistry::instance()->createShapeFromOdf(element, d->context);
     if (!shape) {
