/* This file is part of the KDE project
 * Copyright (C) 2008 Girish Ramakrishnan <girish@forwardbias.in>
 *
 * This library is free software; you can redistribute it and/or
 * modify it under the terms of the GNU Library General Public
 * License as published by the Free Software Foundation; either
 * version 2 of the License, or (at your option) any later version.
 *
 * This library is distributed in the hope that it will be useful,
 * but WITHOUT ANY WARRANTY; without even the implied warranty of
 * MERCHANTABILITY or FITNESS FOR A PARTICULAR PURPOSE.  See the GNU
 * Library General Public License for more details.
 *
 * You should have received a copy of the GNU Library General Public License
 * along with this library; see the file COPYING.LIB.  If not, write to
 * the Free Software Foundation, Inc., 51 Franklin Street, Fifth Floor,
 * Boston, MA 02110-1301, USA.
 */

#ifndef KOTEXTWRITER_H
#define KOTEXTWRITER_H

#include "kotext_export.h"

class KoShapeSavingContext;
class KoXmlWriter;
class KoTextDocumentLayout;
class KoStyleManager;
class QTextDocument;
class QTextTable;

class KoChangeTracker;
<<<<<<< HEAD
class KoDocumentRdf;
=======
class KoDocumentRdfBase;
>>>>>>> f292ee85

#include <QTextBlock>

/**
 * KoTextWriter saves the text ODF of a shape
 */
class KOTEXT_EXPORT KoTextWriter
{
public:
    /**
    * Constructor.
    *
    * @param context The context the KoTextWriter is called in
    */
<<<<<<< HEAD
    explicit KoTextWriter(KoShapeSavingContext &context, KoDocumentRdf *rdfData = 0);
=======
    explicit KoTextWriter(KoShapeSavingContext &context, KoDocumentRdfBase *rdfData = 0);
>>>>>>> f292ee85

    /**
    * Destructor.
    */
    ~KoTextWriter();

    /**
     * Writes the portion of document contained within 'from' and 'to'
     */
    void write(QTextDocument *document, int from, int to = -1);

private:
    class Private;
    Private* const d;
};

#endif<|MERGE_RESOLUTION|>--- conflicted
+++ resolved
@@ -30,11 +30,7 @@
 class QTextTable;
 
 class KoChangeTracker;
-<<<<<<< HEAD
-class KoDocumentRdf;
-=======
 class KoDocumentRdfBase;
->>>>>>> f292ee85
 
 #include <QTextBlock>
 
@@ -49,11 +45,7 @@
     *
     * @param context The context the KoTextWriter is called in
     */
-<<<<<<< HEAD
-    explicit KoTextWriter(KoShapeSavingContext &context, KoDocumentRdf *rdfData = 0);
-=======
     explicit KoTextWriter(KoShapeSavingContext &context, KoDocumentRdfBase *rdfData = 0);
->>>>>>> f292ee85
 
     /**
     * Destructor.
