/* This file is part of the KDE project
 * Copyright (C) 2009 Pierre Stirnweiss <pstirnweiss@googlemail.com>
 * Copyright (C) 2006-2010 Thomas Zander <zander@kde.org>
 * Copyright (c) 2011 Boudewijn Rempt <boud@kogmbh.com>
 *
 * This library is free software; you can redistribute it and/or
 * modify it under the terms of the GNU Library General Public
 * License as published by the Free Software Foundation; either
 * version 2 of the License, or (at your option) any later version.
 *
 * This library is distributed in the hope that it will be useful,
 * but WITHOUT ANY WARRANTY; without even the implied warranty of
 * MERCHANTABILITY or FITNESS FOR A PARTICULAR PURPOSE.  See the GNU
 * Library General Public License for more details.
 *
 * You should have received a copy of the GNU Library General Public License
 * along with this library; see the file COPYING.LIB.  If not, write to
 * the Free Software Foundation, Inc., 51 Franklin Street, Fifth Floor,
 * Boston, MA 02110-1301, USA.
 */

#include "KoTextEditor.h"
#include "KoTextEditor_p.h"

#include "KoDocumentRdfBase.h"
#include "KoBookmark.h"
#include "KoInlineTextObjectManager.h"
#include <KoOdf.h>
#include <KoInlineNote.h>
#include <KoTextPaste.h>
#include <KoShapeController.h>
#include <KoTextOdfSaveHelper.h>
#include "KoTextDocument.h"
#include "KoTextDrag.h"
#include "KoTextLocator.h"
#include "KoTextOdfSaveHelper.h"
#include "KoTableOfContentsGeneratorInfo.h"
#include "KoBibliographyInfo.h"
#include "changetracker/KoChangeTracker.h"
#include "changetracker/KoChangeTrackerElement.h"
#include "changetracker/KoDeleteChangeMarker.h"
#include "styles/KoCharacterStyle.h"
#include "styles/KoParagraphStyle.h"
#include "styles/KoStyleManager.h"
#include "styles/KoTableCellStyle.h"
#include "styles/KoTableColumnStyle.h"
#include "styles/KoTableRowStyle.h"
#include "KoTableColumnAndRowStyleManager.h"
#include "commands/DeleteTableRowCommand.h"
#include "commands/DeleteTableColumnCommand.h"
#include "commands/InsertTableRowCommand.h"
#include "commands/InsertTableColumnCommand.h"
#include "commands/TextPasteCommand.h"
#include "commands/ChangeTrackedDeleteCommand.h"
#include "commands/ListItemNumberingCommand.h"
#include "commands/ChangeListCommand.h"
#include "commands/DeleteCommand.h"
#include "KoInlineCite.h"
#include "KoBibliographyInfo.h"

#include <KLocale>
#include <kundo2stack.h>

#include <QApplication>
#include <QFontDatabase>
#include <QTextBlock>
#include <QTextBlockFormat>
#include <QTextCharFormat>
#include <QTextDocument>
#include <QTextDocumentFragment>
#include <QTextFormat>
#include <QTextTable>
#include <QTextTableCell>
#include <QTimer>
#include <QString>
#include <kundo2command.h>

#include <kdebug.h>

#ifdef SHOULD_BUILD_RDF
#include <rdf/KoDocumentRdf.h>
#else
#include "KoTextSopranoRdfModel_p.h"
#endif


static bool isRightToLeft(const QString &text)
{
    int ltr = 0, rtl = 0;

    QString::const_iterator iter = text.begin();
    while (iter != text.end()) {
        switch (QChar::direction((*iter).unicode())) {
        case QChar::DirL:
        case QChar::DirLRO:
        case QChar::DirLRE:
            ltr++;
            break;
        case QChar::DirR:
        case QChar::DirAL:
        case QChar::DirRLO:
        case QChar::DirRLE:
            rtl++;
        default:
            break;
        }
        ++iter;
    }
    return ltr < rtl;
}

/*Private*/

KoTextEditor::Private::Private(KoTextEditor *qq, QTextDocument *document)
    : q(qq)
    , document (document)
    , headCommand(0)
    , isBidiDocument(false)
    , editProtectionCached(false)
{
    caret = QTextCursor(document);
    editorState = NoOp;
    updateRtlTimer.setSingleShot(true);
    updateRtlTimer.setInterval(250);
    QObject::connect(&updateRtlTimer, SIGNAL(timeout()), q, SLOT(runDirectionUpdater()));
}

void KoTextEditor::Private::documentCommandAdded()
{
    class UndoTextCommand : public KUndo2Command
    {
    public:
        UndoTextCommand(QTextDocument *document, KUndo2Command *parent = 0)
            : KUndo2Command(i18nc("(qtundo-format)", "Text"), parent),
              m_document(document)
        {}

        void undo() {
            QTextDocument *doc = m_document.data();
            if (doc == 0)
                return;
            doc->undo(KoTextDocument(doc).textEditor()->cursor());
        }

        void redo() {
            QTextDocument *doc = m_document.data();
            if (doc == 0)
                return;
            doc->redo(KoTextDocument(doc).textEditor()->cursor());
        }

        QWeakPointer<QTextDocument> m_document;
    };

    //kDebug() << "editor state: " << editorState << " headcommand: " << headCommand;
    if (!headCommand || editorState == NoOp) {
        headCommand = new KUndo2Command(commandTitle);
        if (KoTextDocument(document).undoStack()) {
            //kDebug() << "pushing head: " << headCommand->text();
            KoTextDocument(document).undoStack()->push(headCommand);
        }
    }
    else if ((editorState == KeyPress || editorState == Delete) && headCommand->childCount()) {
        headCommand = new KUndo2Command(commandTitle);
        if (KoTextDocument(document).undoStack()) {
            //kDebug() << "pushing head: " << headCommand->text();
            KoTextDocument(document).undoStack()->push(headCommand);
        }
    }

    new UndoTextCommand(document, headCommand);
}

void KoTextEditor::Private::updateState(KoTextEditor::Private::State newState, QString title)
{
    if (editorState == Custom && newState !=NoOp)
        return;
    //kDebug() << "updateState from: " << editorState << " to: " << newState;
    if (editorState != newState || commandTitle != title) {
        if (headCommand /*&& headCommand->childCount() && KoTextDocument(document).undoStack()*/) {
            //kDebug() << "reset headCommand";
            //            KoTextDocument(document).undoStack()->push(headCommand);
            headCommand = 0;
        }
    }
    editorState = newState;
    if (!title.isEmpty())
        commandTitle = title;
    else
        commandTitle = i18n("Text");
    //kDebug() << "commandTitle is now: " << commandTitle;
}

bool KoTextEditor::Private::deleteInlineObjects(bool backwards)
{
    Q_UNUSED(backwards)
    return false;

//    // TODO don't just blindly delete, make this a command so we can undo it later.
//    // Also note that the below code needs unit testing since I found some issues already
//    QTextCursor cursor(*d->caret);

//    KoInlineTextObjectManager *manager = KoTextocument(d->document).inlineObjectTextManager();
//    KoInlineObject *object;
//    bool found = false;

//    if (d->caret->hasSelection()) {
//        QString selected = cursor.selectedText();
//        cursor.setPosition(cursor.selectionStart() + 1);
//        int position = cursor.position();
//        const QChar *data = selected.constData();
//        for (int i = 0; i < selected.length(); i++) {
//            if (data->unicode() == QChar::ObjectReplacementCharacter) {
//                found = true;
//                cursor.setPosition(position);
//                object = manager->inlineTextObject(cursor);

//                if (object)
//                    manager->removeInlineObject(cursor);
//            }
//            // if there is an inline object, the InlineTextObjectManager will also delete the char
//            // so only need to update position if inline object not found
//            else
//                position++;
//            data++;
//        }
//    } else {
//        if (!backward)
//            cursor.movePosition(QTextCursor::Right);
//        object = manager->inlineTextObject(cursor);

//        if (object) {
//            manager->removeInlineObject(cursor);
//            found = true;
//        }
//    }
//    return found;

}

void KoTextEditor::Private::runDirectionUpdater()
{
    while (! dirtyBlocks.isEmpty()) {
        const int blockNumber = dirtyBlocks.first();
        dirtyBlocks.removeAll(blockNumber);
        QTextBlock block = document->findBlockByNumber(blockNumber);
        if (block.isValid()) {
            KoText::Direction newDirection = KoText::AutoDirection;
            QTextBlockFormat format = block.blockFormat();
            KoText::Direction dir =
                    static_cast<KoText::Direction>(format.intProperty(KoParagraphStyle::TextProgressionDirection));

            if (dir == KoText::AutoDirection || dir == KoText::PerhapsLeftRightTopBottom
                    || dir == KoText::PerhapsRightLeftTopBottom
                    || dir == KoText::InheritDirection) {
                bool rtl = isRightToLeft(block.text());
                if (rtl && (dir != KoText::AutoDirection || QApplication::isLeftToRight()))
                    newDirection = KoText::PerhapsRightLeftTopBottom;
                else if (!rtl && (dir != KoText::AutoDirection || QApplication::isRightToLeft())) // remove previously set one if needed.
                    newDirection = KoText::PerhapsLeftRightTopBottom;

                QTextCursor cursor(block);
                if (format.property(KoParagraphStyle::TextProgressionDirection).toInt() != newDirection) {
                    format.setProperty(KoParagraphStyle::TextProgressionDirection, newDirection);
                    cursor.setBlockFormat(format); // note that setting this causes a re-layout.
                }
                if (!isBidiDocument) {
                    if ((QApplication::isLeftToRight() && (newDirection == KoText::RightLeftTopBottom
                                                           || newDirection == KoText::PerhapsRightLeftTopBottom))
                            || (QApplication::isRightToLeft() && (newDirection == KoText::LeftRightTopBottom
                                                                  || newDirection == KoText::PerhapsLeftRightTopBottom))) {
                        isBidiDocument = true;
                        emit q->isBidiUpdated();
                    }
                }
            }
        }
    }
}

void KoTextEditor::Private::clearCharFormatProperty(int property)
{
    class PropertyWiper : public CharFormatVisitor
    {
    public:
        PropertyWiper(int propertyId) : propertyId(propertyId) {}
        void visit(QTextCharFormat &format) const {
            format.clearProperty(propertyId);
        }

        int propertyId;
    };
    PropertyWiper wiper(property);
    CharFormatVisitor::visitSelection(q, wiper,QString(), false);
}

/*KoTextEditor*/

//TODO factor out the changeTracking charFormat setting from all individual slots to a public slot, which will be available for external commands (TextShape)

//The BlockFormatVisitor and CharFormatVisitor are used when a property needs to be modified relative to its current value (which could be different over the selection). For example: increase indentation by 10pt.
//The BlockFormatVisitor is also used for the change tracking of a blockFormat. The changeTracker stores the information about the changeId in the charFormat. The BlockFormatVisitor ensures that thd changeId is set on the whole block (even if only a part of the block is actually selected).
//Should such mechanisms be later provided directly by Qt, we could dispose of these classes.


KoTextEditor::KoTextEditor(QTextDocument *document)
    : QObject(document),
      d (new Private(this, document))
{
    connect (d->document, SIGNAL (undoCommandAdded()), this, SLOT (documentCommandAdded()));
}

KoTextEditor::~KoTextEditor()
{
    delete d;
}

KoTextEditor *KoTextEditor::getTextEditorFromCanvas(KoCanvasBase *canvas)
{
    KoSelection *selection = canvas->shapeManager()->selection();
    if (selection) {
        foreach(KoShape *shape, selection->selectedShapes()) {
            if (KoTextShapeDataBase *textData = qobject_cast<KoTextShapeDataBase*>(shape->userData())) {
                KoTextDocument doc(textData->document());
                return doc.textEditor();
            }
        }
    }
    return 0;
}

void KoTextEditor::updateDefaultTextDirection(KoText::Direction direction)
{
    d->direction = direction;
}

QTextCursor* KoTextEditor::cursor()
{
    return &(d->caret);
}

void KoTextEditor::addCommand(KUndo2Command *command, bool addCommandToStack)
{
    d->updateState(KoTextEditor::Private::Custom, (!command->text().isEmpty())?command->text():i18n("Text"));
    //kDebug() << "will push the custom command: " << command->text();
    d->headCommand = command;
    KUndo2QStack *stack = KoTextDocument(d->document).undoStack();
    if (stack && addCommandToStack)
        stack->push(command);
    else
        command->redo();
    //kDebug() << "custom command pushed";
    d->updateState(KoTextEditor::Private::NoOp);
}

void KoTextEditor::registerTrackedChange(QTextCursor &selection, KoGenChange::Type changeType, QString title, QTextFormat& format, QTextFormat& prevFormat, bool applyToWholeBlock)
{
    if (!KoTextDocument(d->document).changeTracker() || !KoTextDocument(d->document).changeTracker()->recordChanges()) {
        // clear the ChangeTrackerId from the passed in selection, without recursively registring
        // change tracking again  ;)
        int start = qMin(selection.position(), selection.anchor());
        int end = qMax(selection.position(), selection.anchor());

        QTextBlock block = selection.block();
        if (block.position() > start)
            block = block.document()->findBlock(start);

        while (block.isValid() && block.position() < end) {
            QTextBlock::iterator iter = block.begin();
            while (!iter.atEnd()) {
                QTextFragment fragment = iter.fragment();
                if (fragment.position() > end) {
                    break;
                }

                if (fragment.position() + fragment.length() <= start) {
                    ++iter;
                    continue;
                }

                QTextCursor cursor(block);
                cursor.setPosition(fragment.position());
                QTextCharFormat fm = fragment.charFormat();

                if (fm.hasProperty(KoCharacterStyle::ChangeTrackerId)) {
                    fm.clearProperty(KoCharacterStyle::ChangeTrackerId);
                    int to = qMin(end, fragment.position() + fragment.length());
                    cursor.setPosition(to, QTextCursor::KeepAnchor);
                    cursor.setCharFormat(fm);
                    iter = block.begin();
                } else {
                    ++iter;
                }
            }
            block = block.next();
        }
    } else {
        if (changeType != KoGenChange::DeleteChange) {
            //first check if there already is an identical change registered just before or just after the selection. If so, merge appropriatly.
            //TODO implement for format change. handle the prevFormat/newFormat check.
            QTextCursor checker = QTextCursor(selection);
            int idBefore = 0;
            int idAfter = 0;
            int changeId = 0;
            int selectionBegin = qMin(checker.anchor(), checker.position());
            int selectionEnd = qMax(checker.anchor(), checker.position());

            checker.setPosition(selectionBegin);
            KoChangeTracker *changeTracker = KoTextDocument(d->document).changeTracker();
            if (!checker.atBlockStart()) {
                int changeId = checker.charFormat().property(KoCharacterStyle::ChangeTrackerId).toInt();
                if (changeId && changeTracker->elementById(changeId)->getChangeType() == changeType)
                    idBefore = changeId;
            } else {
                if (!checker.currentTable()) {
                    int changeId = checker.blockFormat().intProperty(KoCharacterStyle::ChangeTrackerId);
                    if (changeId && changeTracker->elementById(changeId)->getChangeType() == changeType)
                        idBefore = changeId;
                } else {
                    idBefore = checker.currentTable()->format().intProperty(KoCharacterStyle::ChangeTrackerId);
                    if (!idBefore) {
                        idBefore = checker.currentTable()->cellAt(checker).format().intProperty(KoCharacterStyle::ChangeTrackerId);
                    }
                }
            }

            checker.setPosition(selectionEnd);
            if (!checker.atEnd()) {
                checker.movePosition(QTextCursor::NextCharacter);
                idAfter = KoTextDocument(d->document).changeTracker()->mergeableId(changeType, title, checker.charFormat().property( KoCharacterStyle::ChangeTrackerId ).toInt());
            }
            changeId = (idBefore)?idBefore:idAfter;

            switch (changeType) {//TODO: this whole thing actually needs to be done like a visitor. If the selection contains several change regions, the parenting needs to be individualised.
            case KoGenChange::InsertChange:
                if (!changeId)
                    changeId = KoTextDocument(d->document).changeTracker()->getInsertChangeId(title, 0);
                break;
            case KoGenChange::FormatChange:
                if (!changeId)
                    changeId = KoTextDocument(d->document).changeTracker()->getFormatChangeId(title, format, prevFormat, 0);
                break;
            case KoGenChange::DeleteChange:
                //this should never be the case
                break;
            default:
                ;// do nothing
            }

            if (applyToWholeBlock) {
                selection.movePosition(QTextCursor::StartOfBlock);
                selection.movePosition(QTextCursor::EndOfBlock, QTextCursor::KeepAnchor);
            }

            QTextCharFormat f;
            f.setProperty(KoCharacterStyle::ChangeTrackerId, changeId);
            selection.mergeCharFormat(f);

            QTextBlock startBlock = selection.document()->findBlock(selection.anchor());
            QTextBlock endBlock = selection.document()->findBlock(selection.position());

            while (startBlock.isValid() && startBlock != endBlock) {
                startBlock = startBlock.next();
                QTextCursor cursor(startBlock);
                QTextBlockFormat blockFormat;
                blockFormat.setProperty(KoCharacterStyle::ChangeTrackerId, changeId);
                cursor.mergeBlockFormat(blockFormat);

                QTextCharFormat blockCharFormat = cursor.blockCharFormat();
                if (blockCharFormat.hasProperty(KoCharacterStyle::ChangeTrackerId)) {
                    blockCharFormat.clearProperty(KoCharacterStyle::ChangeTrackerId);
                    cursor.setBlockCharFormat(blockCharFormat);
                }
            }
        }
    }
}

void KoTextEditor::bold(bool bold)
{
    if (isEditProtected()) {
        return;
    }

    d->updateState(KoTextEditor::Private::Format, i18n("Bold"));
    QTextCharFormat format;
    format.setFontWeight(bold ? QFont::Bold : QFont::Normal);

    QTextCharFormat prevFormat(d->caret.charFormat());
    d->caret.mergeCharFormat(format);
    registerTrackedChange(d->caret, KoGenChange::FormatChange, i18n("Bold"), format, prevFormat, false);
    d->updateState(KoTextEditor::Private::NoOp);
}

void KoTextEditor::italic(bool italic)
{
    if (isEditProtected()) {
        return;
    }

    d->updateState(KoTextEditor::Private::Format, i18n("Italic"));
    QTextCharFormat format;
    format.setFontItalic(italic);

    QTextCharFormat prevFormat(d->caret.charFormat());
    d->caret.mergeCharFormat(format);
    registerTrackedChange(d->caret, KoGenChange::FormatChange, i18n("Italic"), format, prevFormat, false);
    d->updateState(KoTextEditor::Private::NoOp);
}

void KoTextEditor::underline(bool underline)
{
    if (isEditProtected()) {
        return;
    }

    d->updateState(KoTextEditor::Private::Format, i18n("Underline"));
    QTextCharFormat format;
    if (underline) {
        format.setProperty(KoCharacterStyle::UnderlineType, KoCharacterStyle::SingleLine);
        format.setProperty(KoCharacterStyle::UnderlineStyle, KoCharacterStyle::SolidLine);
    } else {
        format.setProperty(KoCharacterStyle::UnderlineType, KoCharacterStyle::NoLineType);
        format.setProperty(KoCharacterStyle::UnderlineStyle, KoCharacterStyle::NoLineStyle);
    }

    QTextCharFormat prevFormat(d->caret.charFormat());
    d->caret.mergeCharFormat(format);
    registerTrackedChange(d->caret, KoGenChange::FormatChange, i18n("Underline"), format, prevFormat, false);
    d->updateState(KoTextEditor::Private::NoOp);
}

void KoTextEditor::strikeOut(bool strikeout)
{
    if (isEditProtected()) {
        return;
    }

    d->updateState(KoTextEditor::Private::Format, i18n("Strike Out"));
    QTextCharFormat format;
    if (strikeout) {
        format.setProperty(KoCharacterStyle::StrikeOutType, KoCharacterStyle::SingleLine);
        format.setProperty(KoCharacterStyle::StrikeOutStyle, KoCharacterStyle::SolidLine);
    } else {
        format.setProperty(KoCharacterStyle::StrikeOutType, KoCharacterStyle::NoLineType);
        format.setProperty(KoCharacterStyle::StrikeOutStyle, KoCharacterStyle::NoLineStyle);
    }
    QTextCharFormat prevFormat(d->caret.charFormat());
    d->caret.mergeCharFormat(format);
    registerTrackedChange(d->caret, KoGenChange::FormatChange, i18n("Strike Out"), format, prevFormat, false);
    d->updateState(KoTextEditor::Private::NoOp);
}

void KoTextEditor::setHorizontalTextAlignment(Qt::Alignment align)
{
    if (isEditProtected()) {
        return;
    }

    class Aligner : public BlockFormatVisitor
    {
    public:
        Aligner(Qt::Alignment align) : alignment(align) {}
        void visit(QTextBlockFormat &format) const {
            format.setAlignment(alignment);
        }
        Qt::Alignment alignment;
    };

    Aligner aligner(align);
    d->updateState(KoTextEditor::Private::Format, i18n("Set Horizontal Alignment"));
    BlockFormatVisitor::visitSelection(this, aligner, i18n("Set Horizontal Alignment"));
    d->updateState(KoTextEditor::Private::NoOp);
}

void KoTextEditor::setVerticalTextAlignment(Qt::Alignment align)
{
    if (isEditProtected()) {
        return;
    }

    QTextCharFormat::VerticalAlignment charAlign = QTextCharFormat::AlignNormal;
    if (align == Qt::AlignTop)
        charAlign = QTextCharFormat::AlignSuperScript;
    else if (align == Qt::AlignBottom)
        charAlign = QTextCharFormat::AlignSubScript;

    d->updateState(KoTextEditor::Private::Format, i18n("Set Vertical Alignment"));
    QTextCharFormat format;
    format.setVerticalAlignment(charAlign);
    QTextCharFormat prevFormat(d->caret.charFormat());
    d->caret.mergeCharFormat(format);
    registerTrackedChange(d->caret, KoGenChange::FormatChange, i18n("Set Vertical Alignment"), format, prevFormat, false);
    d->updateState(KoTextEditor::Private::NoOp);
}

void KoTextEditor::decreaseIndent()
{
    if (isEditProtected()) {
        return;
    }

    class Indenter : public BlockFormatVisitor
    {
    public:
        void visit(QTextBlockFormat &format) const {
            // TODO make the 10 configurable.
            format.setLeftMargin(qMax(qreal(0.0), format.leftMargin() - 10));
        }
        Qt::Alignment alignment;
    };

    Indenter indenter;
    d->updateState(KoTextEditor::Private::Format, i18n("Decrease Indent"));
    BlockFormatVisitor::visitSelection(this, indenter, i18n("Decrease Indent"));
    d->updateState(KoTextEditor::Private::NoOp);
}

void KoTextEditor::increaseIndent()
{
    if (isEditProtected()) {
        return;
    }

    class Indenter : public BlockFormatVisitor
    {
    public:
        void visit(QTextBlockFormat &format) const {
            // TODO make the 10 configurable.
            format.setLeftMargin(format.leftMargin() + 10);
        }
        Qt::Alignment alignment;
    };

    Indenter indenter;
    d->updateState(KoTextEditor::Private::Format, i18n("Increase Indent"));
    BlockFormatVisitor::visitSelection(this, indenter, i18n("Increase Indent"));
    d->updateState(KoTextEditor::Private::NoOp);
}

class FontResizer : public CharFormatVisitor
{
public:
    enum Type { Grow, Shrink };
    FontResizer(Type type_) : type(type_) {
        QFontDatabase fontDB;
        defaultSizes = fontDB.standardSizes();
    }
    void visit(QTextCharFormat &format) const {
        const qreal current = format.fontPointSize();
        int prev = 1;
        foreach(int pt, defaultSizes) {
            if ((type == Grow && pt > current) || (type == Shrink && pt >= current)) {
                format.setFontPointSize(type == Grow ? pt : prev);
                return;
            }
            prev = pt;
        }
    }

    QList<int> defaultSizes;
    const Type type;
};

void KoTextEditor::decreaseFontSize()
{
    if (isEditProtected()) {
        return;
    }

    d->updateState(KoTextEditor::Private::Format, i18n("Decrease font size"));
    FontResizer sizer(FontResizer::Shrink);
    CharFormatVisitor::visitSelection(this, sizer, i18n("Decrease font size"));
    d->updateState(KoTextEditor::Private::NoOp);
}

void KoTextEditor::increaseFontSize()
{
    if (isEditProtected()) {
        return;
    }

    d->updateState(KoTextEditor::Private::Format, i18n("Increase font size"));
    FontResizer sizer(FontResizer::Grow);
    CharFormatVisitor::visitSelection(this, sizer, i18n("Increase font size"));
    d->updateState(KoTextEditor::Private::NoOp);
}

void KoTextEditor::setFontFamily(const QString &font)
{
    if (isEditProtected()) {
        return;
    }

    d->updateState(KoTextEditor::Private::Format, i18n("Set Font"));
    QTextCharFormat format;
    format.setFontFamily(font);
    QTextCharFormat prevFormat(d->caret.charFormat());
    d->caret.mergeCharFormat(format);
    registerTrackedChange(d->caret, KoGenChange::FormatChange, i18n("Set Font"), format, prevFormat, false);
    d->updateState(KoTextEditor::Private::NoOp);
}

void KoTextEditor::setFontSize(qreal size)
{
    if (isEditProtected()) {
        return;
    }

    d->updateState(KoTextEditor::Private::Format, i18n("Set Font Size"));
    QTextCharFormat format;
    format.setFontPointSize(size);
    QTextCharFormat prevFormat(d->caret.charFormat());
    d->caret.mergeCharFormat(format);
    registerTrackedChange(d->caret, KoGenChange::FormatChange, i18n("Set Font Size"), format, prevFormat, false);
    d->updateState(KoTextEditor::Private::NoOp);
}

void KoTextEditor::setTextBackgroundColor(const QColor &color)
{
    if (isEditProtected()) {
        return;
    }

    d->updateState(KoTextEditor::Private::Format, i18n("Set Background Color"));
    QTextCharFormat format;
    format.setBackground(QBrush(color));
    QTextCharFormat prevFormat(d->caret.charFormat());
    d->caret.mergeCharFormat(format);
    registerTrackedChange(d->caret, KoGenChange::FormatChange, i18n("Set Background Color"), format, prevFormat, false);
    d->updateState(KoTextEditor::Private::NoOp);
}

void KoTextEditor::setTextColor(const QColor &color)
{
    if (isEditProtected()) {
        return;
    }

    d->updateState(KoTextEditor::Private::Format, i18n("Set Text Color"));
    QTextCharFormat format;
    format.setForeground(QBrush(color));
    QTextCharFormat prevFormat(d->caret.charFormat());
    d->caret.mergeCharFormat(format);
    registerTrackedChange(d->caret, KoGenChange::FormatChange, i18n("Set Text Color"), format, prevFormat, false);
    d->updateState(KoTextEditor::Private::NoOp);
}

void KoTextEditor::setStyle(KoCharacterStyle *style)
{
    if (isEditProtected()) {
        return;
    }

    Q_ASSERT(style);
    d->updateState(KoTextEditor::Private::Format, i18n("Set Character Style"));
    QTextCharFormat format;
    style->applyStyle(format);
    QTextCharFormat prevFormat(d->caret.charFormat());
    d->caret.setCharFormat(format);
    registerTrackedChange(d->caret, KoGenChange::FormatChange, i18n("Set Character Style"), format, prevFormat, false);
    d->updateState(KoTextEditor::Private::NoOp);
}

void KoTextEditor::setStyle(KoParagraphStyle *style)
{
    if (isEditProtected()) {
        return;
    }

    d->updateState(KoTextEditor::Private::Format, i18n("Set Paragraph Style"));
    const int start = qMin(position(), anchor());
    const int end = qMax(position(), anchor());
    QTextBlock block = d->document->findBlock(start);
    KoStyleManager *styleManager = KoTextDocument(d->document).styleManager();
    while (block.isValid() && block.position() <= end) { // now loop over all blocks
        QTextBlockFormat bf = block.blockFormat();
        if (styleManager) {
            KoParagraphStyle *old = styleManager->paragraphStyle(bf.intProperty(KoParagraphStyle::StyleId));
            if (old)
                old->unapplyStyle(block);
        }
        style->applyStyle(block);
        block = block.next();
    }
    d->updateState(KoTextEditor::Private::NoOp);
}

void KoTextEditor::setDefaultFormat()
{
    d->updateState(KoTextEditor::Private::Format, i18n("Set default format"));
    if (KoStyleManager *styleManager = KoTextDocument(d->document).styleManager()) {
        KoCharacterStyle *defaultCharStyle = styleManager->defaultParagraphStyle()->characterStyle();
        QTextCharFormat format;
        defaultCharStyle->applyStyle(format);
        QTextCharFormat prevFormat(d->caret.charFormat());
        d->caret.setCharFormat(format);
        registerTrackedChange(d->caret, KoGenChange::FormatChange, i18n("Set default format"), format, prevFormat, false);
    }
    d->updateState(KoTextEditor::Private::NoOp);
}

void KoTextEditor::addBookmark(const QString &name)
{//TODO changeTracking
    if (isEditProtected()) {
        return;
    }

    d->updateState(KoTextEditor::Private::Custom, i18n("Insert Bookmark"));
    KoBookmark *bookmark = new KoBookmark(d->document);
    bookmark->setName(name);
    int startPos = -1, endPos = -1, caretPos = -1;

    if (d->caret.hasSelection()) {
        startPos = d->caret.selectionStart();
        endPos = d->caret.selectionEnd();
        caretPos = d->caret.position();

        d->caret.setPosition(endPos);
        KoBookmark *endBookmark = new KoBookmark(d->document);
        endBookmark->setName(name);
        bookmark->setType(KoBookmark::StartBookmark);
        endBookmark->setType(KoBookmark::EndBookmark);
        KoTextDocument(d->document).inlineTextObjectManager()->insertInlineObject(d->caret, endBookmark);
        bookmark->setEndBookmark(endBookmark);
        d->caret.setPosition(startPos);
    } else {
        bookmark->setType(KoBookmark::SinglePosition);
    }
    // TODO the macro & undo things
    KoTextDocument(d->document).inlineTextObjectManager()->insertInlineObject(d->caret, bookmark);
    if (startPos != -1) {
        // TODO repaint selection properly
        if (caretPos == startPos) {
            startPos = endPos + 1;
            endPos = caretPos;
        } else {
            endPos += 2;
        }
        d->caret.setPosition(startPos);
        d->caret.setPosition(endPos, QTextCursor::KeepAnchor);
    }
    d->updateState(KoTextEditor::Private::NoOp);
}

KoInlineObject *KoTextEditor::insertIndexMarker()
{//TODO changeTracking
    if (isEditProtected()) {
        return 0;
    }

    QTextBlock block = d->caret.block();
    if (d->caret.position() >= block.position() + block.length() - 1)
        return 0; // can't insert one at end of text
    if (block.text()[ d->caret.position() - block.position()].isSpace())
        return 0; // can't insert one on a whitespace as that does not indicate a word.

    d->updateState(KoTextEditor::Private::Custom, i18n("Insert Index"));
    KoTextLocator *tl = new KoTextLocator();
    KoTextDocument(d->document).inlineTextObjectManager()->insertInlineObject(d->caret, tl);
    d->updateState(KoTextEditor::Private::NoOp);
    return tl;
}

void KoTextEditor::insertInlineObject(KoInlineObject *inliner)
{
    if (isEditProtected()) {
        return;
    }

    d->updateState(KoTextEditor::Private::Custom, i18n("Insert Variable"));

    int startPosition = d->caret.position();
    QTextCharFormat format = d->caret.charFormat();
    if (format.hasProperty(KoCharacterStyle::ChangeTrackerId)) {
        format.clearProperty(KoCharacterStyle::ChangeTrackerId);
    }

    KoTextDocument(d->document).inlineTextObjectManager()->insertInlineObject(d->caret, inliner);
    inliner->updatePosition(d->document, d->caret.position(), format);

    int endPosition = d->caret.position();
    d->caret.setPosition(startPosition);
    d->caret.setPosition(endPosition, QTextCursor::KeepAnchor);
    registerTrackedChange(d->caret, KoGenChange::InsertChange, i18n("Key Press"), format, format, false);
    d->caret.clearSelection();

    d->updateState(KoTextEditor::Private::NoOp);
    emit cursorPositionChanged();
}

void KoTextEditor::updateInlineObjectPosition(int start, int end)
{
    KoInlineTextObjectManager *inlineObjectManager = KoTextDocument(d->document).inlineTextObjectManager();
    // and, of course, every inline object after the current position has the wrong position
    QTextCursor cursor = d->document->find(QString(QChar::ObjectReplacementCharacter), start);
    while (!cursor.isNull() && (end > -1 && cursor.position() < end )) {
        QTextCharFormat fmt = cursor.charFormat();
        KoInlineObject *obj = inlineObjectManager->inlineTextObject(fmt);
        obj->updatePosition(d->document, cursor.position(), fmt);
        cursor = d->document->find(QString(QChar::ObjectReplacementCharacter), cursor.position());
    }

}


void KoTextEditor::insertFrameBreak()
{
    if (isEditProtected()) {
        return;
    }

    d->updateState(KoTextEditor::Private::KeyPress, i18n("Insert Break"));
    QTextBlock block = d->caret.block();
    if (d->caret.position() == block.position() && block.length() > 0) { // start of parag
        QTextBlockFormat bf = d->caret.blockFormat();
        bf.setProperty(KoParagraphStyle::BreakBefore, KoText::PageBreak);
        d->caret.insertBlock(bf);
        if (block.textList())
            block.textList()->remove(block);
    } else {
        QTextBlockFormat bf = d->caret.blockFormat();
        newLine();
        bf = d->caret.blockFormat();
        bf.setProperty(KoParagraphStyle::BreakBefore, KoText::PageBreak);
        d->caret.setBlockFormat(bf);
    }
    d->updateState(KoTextEditor::Private::NoOp);
    emit cursorPositionChanged();
}

bool KoTextEditor::deleteInlineObjects(bool backward)
{
    if (isEditProtected()) {
        return false;
    }

    return d->deleteInlineObjects(backward);
}

void KoTextEditor::paste(const QMimeData *mimeData,
                         KoShapeController *shapeController,
                         bool pasteAsText)
{
    if (isEditProtected()) {
        return;
    }

    addCommand(new TextPasteCommand(mimeData,
                                    d->document,
                                    shapeController,
                                    0,
                                    pasteAsText));
}

bool KoTextEditor::paste(KoTextEditor *editor,
                         KoShapeController *shapeController,
                         bool pasteAsText)
{

    Q_ASSERT(editor);
    Q_ASSERT(editor != this);

    if (!editor->hasSelection()) {
        editor->setPosition(0);
        editor->movePosition(QTextCursor::End, QTextCursor::KeepAnchor);
    }

    int from = editor->position();
    int to = editor->anchor();
    KoTextOdfSaveHelper saveHelper(editor->document(), from, to);
    KoTextDrag drag;

    KoDocumentRdfBase *rdf = 0;
    if (shapeController->resourceManager()->hasResource(KoText::DocumentRdf)) {
        rdf = static_cast<KoDocumentRdfBase*>(shapeController->resourceManager()->resource(KoText::DocumentRdf).value<void*>());
        saveHelper.setRdfModel(rdf->model());
    }

    drag.setOdf(KoOdf::mimeType(KoOdf::Text), saveHelper);

    beginEditBlock();

    if (hasSelection()) {
        addCommand(new DeleteCommand(DeleteCommand::NextChar, d->document, shapeController));
    }

    // check for mime type
    const QMimeData *data = drag.mimeData();

    if (data->hasFormat(KoOdf::mimeType(KoOdf::Text))
                    || data->hasFormat(KoOdf::mimeType(KoOdf::OpenOfficeClipboard)) ) {
        KoOdf::DocumentType odfType = KoOdf::Text;
        if (!data->hasFormat(KoOdf::mimeType(odfType))) {
            odfType = KoOdf::OpenOfficeClipboard;
        }

        if (pasteAsText) {
            insertText(data->text());
        } else {
            const Soprano::Model *rdfModel = 0;
#ifdef SHOULD_BUILD_RDF
            bool weOwnRdfModel = true;
            rdfModel = Soprano::createModel();
            if (rdf) {
                delete rdfModel;
                rdfModel = rdf->model();
                weOwnRdfModel = false;
            }
#endif

            //kDebug() << "pasting odf text";
            KoTextPaste paste(this, shapeController, rdfModel);
            paste.paste(odfType, data);
            //kDebug() << "done with pasting odf";

#ifdef SHOULD_BUILD_RDF
            if (rdf) {
                rdf->updateInlineRdfStatements(d->document);
            }
            if (weOwnRdfModel && rdfModel) {
                delete rdfModel;
            }
#endif
        }
    }

    endEditBlock();

    return true;
}

void KoTextEditor::deleteChar(MoveOperation direction, bool trackChanges, KoShapeController *shapeController)
{
    if (isEditProtected()) {
        return;
    }

    if (trackChanges) {
        if (direction == PreviousChar) {
            addCommand(new ChangeTrackedDeleteCommand(ChangeTrackedDeleteCommand::PreviousChar,
                                                      d->document,
                                                      shapeController));
        }
        else {
            addCommand(new ChangeTrackedDeleteCommand(ChangeTrackedDeleteCommand::PreviousChar,
                                                      d->document,
                                                      shapeController));
        }
    }
    else {
        if (direction == PreviousChar) {
            addCommand(new DeleteCommand(DeleteCommand::PreviousChar,
                                         d->document,
                                         shapeController));
        }
        else {
            addCommand(new DeleteCommand(DeleteCommand::PreviousChar,
                                         d->document,
                                         shapeController));
        }
    }
}

void KoTextEditor::toggleListNumbering(bool numberingEnabled)
{
    if (isEditProtected()) {
        return;
    }

    addCommand(new ListItemNumberingCommand(block(), numberingEnabled));
}

void KoTextEditor::setListProperties(KoListStyle::Style style,
                                     int level,
                                     ChangeListFlags flags)
{
    if (isEditProtected()) {
        return;
    }

    if (flags & AutoListStyle && d->caret.block().textList() == 0) {
        flags = MergeWithAdjacentList;
    }
    addCommand(new ChangeListCommand(d->caret, style, level, flags));
}


int KoTextEditor::anchor() const
{
    return d->caret.anchor();
}

bool KoTextEditor::atBlockEnd() const
{
    return d->caret.atBlockEnd();
}

bool KoTextEditor::atBlockStart() const
{
    return d->caret.atBlockStart();
}

bool KoTextEditor::atEnd() const
{
    return d->caret.atEnd();
}

bool KoTextEditor::atStart() const
{
    return d->caret.atStart();
}

QTextBlock KoTextEditor::block() const
{
    return d->caret.block();
}

QTextCharFormat KoTextEditor::blockCharFormat() const
{
    return d->caret.blockCharFormat();
}

QTextBlockFormat KoTextEditor::blockFormat() const
{
    return d->caret.blockFormat();
}

int KoTextEditor::blockNumber() const
{
    return d->caret.blockNumber();
}

QTextCharFormat KoTextEditor::charFormat() const
{
    return d->caret.charFormat();
}

void KoTextEditor::clearSelection()
{
    d->caret.clearSelection();
}

int KoTextEditor::columnNumber() const
{
    return d->caret.columnNumber();
}

void KoTextEditor::deleteChar()
{
    if (isEditProtected()) {
        return;
    }

    if (!d->caret.hasSelection()) {
        if (d->caret.atEnd())
            return;

        // We also need to refuse delete if it will delete a note frame
        QTextCursor after(d->caret);
        after.movePosition(QTextCursor::NextCharacter);

        QTextFrame *beforeFrame = d->caret.currentFrame();
        while (qobject_cast<QTextTable *>(beforeFrame)) {
            beforeFrame = beforeFrame->parentFrame();
        }

        QTextFrame *afterFrame = after.currentFrame();
        while (qobject_cast<QTextTable *>(afterFrame)) {
            afterFrame = afterFrame->parentFrame();
        }
        if (beforeFrame != afterFrame) {
            return;
        }
    }

    if (!d->deleteInlineObjects(false) || d->caret.hasSelection()) {
        d->updateState(KoTextEditor::Private::Delete, i18n("Delete"));

        QTextCharFormat charFormat = d->caret.charFormat();

        if (!d->caret.hasSelection())
            d->caret.movePosition(QTextCursor::NextCharacter, QTextCursor::KeepAnchor);

        d->caret.deleteChar();

        d->caret.setCharFormat(charFormat);
    }

    emit cursorPositionChanged();
}

void KoTextEditor::deletePreviousChar()
{
    if (isEditProtected()) {
        return;
    }

    if (!d->caret.hasSelection()) {
        if (d->caret.atStart())
            return;

        // We also need to refuse delete if it will delete a note frame
        QTextCursor after(d->caret);
        after.movePosition(QTextCursor::PreviousCharacter);

        QTextFrame *beforeFrame = d->caret.currentFrame();
        while (qobject_cast<QTextTable *>(beforeFrame)) {
            beforeFrame = beforeFrame->parentFrame();
        }

        QTextFrame *afterFrame = after.currentFrame();
        while (qobject_cast<QTextTable *>(afterFrame)) {
            afterFrame = afterFrame->parentFrame();
        }

        if (beforeFrame != afterFrame) {
            return;
        }
    }

    if (!d->deleteInlineObjects(false) || d->caret.hasSelection()) {
        d->updateState(KoTextEditor::Private::Delete, i18n("Delete"));

        QTextCharFormat charFormat = d->caret.charFormat();

        if (!d->caret.hasSelection())
            d->caret.movePosition(QTextCursor::PreviousCharacter, QTextCursor::KeepAnchor);

        d->caret.deleteChar();

        d->caret.setCharFormat(charFormat);
    }
    emit cursorPositionChanged();
}

const QTextDocument *KoTextEditor::document() const
{
    return d->caret.document();
}

bool KoTextEditor::hasComplexSelection() const
{
    return d->caret.hasComplexSelection();
}

bool KoTextEditor::hasSelection() const
{
    return d->caret.hasSelection();
}

// To figure out if a selection is write protected we need to traverse the entire document
// as sections build up the protectiveness recursively.
bool KoTextEditor::recursiveProtectionCheck(QTextFrame::iterator it) const
{
    do {
        QTextBlock block = it.currentBlock();
        QTextTable *table = qobject_cast<QTextTable*>(it.currentFrame());
        QTextFrame *subFrame = it.currentFrame();
        if (table) {
            // There are 4 ways this table can be selected:
            //  - "before to mid"
            //  - "mid to after"
            //  - "complex mid to mid"
            //  - "simple mid to mid"
            // The 3 first are entire cells, the fourth is within a cell

            if (d->caret.selectionStart() <= table->lastPosition()
                    && d->caret.selectionEnd() >= table->firstPosition()) {
                // We have a selection somewhere
                QTextTableCell cell1 = table->cellAt(d->caret.selectionStart());
                QTextTableCell cell2 = table->cellAt(d->caret.selectionEnd());
                if (cell1 != cell2 || !cell1.isValid() || !cell2.isValid()) {
                    // And the selection is complex or entire table
                    int selectionRow;
                    int selectionColumn;
                    int selectionRowSpan;
                    int selectionColumnSpan;
                    if (!cell1.isValid() || !cell2.isValid()) {
                        // entire table
                        selectionRow = selectionColumn = 0;
                        selectionRowSpan = table->rows();
                        selectionColumnSpan = table->columns();
                    } else {
                        d->caret.selectedTableCells(&selectionRow, &selectionRowSpan, &selectionColumn, &selectionColumnSpan);
                    }

                    for (int r = selectionRow; r < selectionRow + selectionRowSpan; r++) {
                        for (int c = selectionColumn; c < selectionColumn +
                             selectionColumnSpan; c++) {
                            QTextTableCell cell = table->cellAt(r,c);
                            if (cell.format().boolProperty(KoTableCellStyle::CellIsProtected)) {
                                return true;
                            }

                            if (recursiveProtectionCheck(cell.begin())) {
                                return true;
                            }
                        }
                    }
                } else {
                    // And the selection is simple
                    if (cell1.format().boolProperty(KoTableCellStyle::CellIsProtected)) {
                        return true;
                    }
                    return recursiveProtectionCheck(cell1.begin());
                }
            }
            if (d->caret.selectionEnd() <= table->lastPosition()) {
                return false;
            }
        } if (subFrame) {
        } else {
            // TODO build up the section stack

            if (d->caret.selectionStart() < block.position() + block.length()
                    && d->caret.selectionEnd() >= block.position()) {
                // We have a selection somewhere
                // TODO return true if block is protected by section
            }

            // TODO tear down the section stack

            if (d->caret.selectionEnd() < block.position() + block.length()) {
                return false;
            }
        }
        if (!it.atEnd()) {
            ++it;
        }
    } while (!it.atEnd());
    return false;
}

bool KoTextEditor::isEditProtected(bool useCached) const
{
    if (useCached) {
        if (! d->editProtectionCached) {
            d->editProtected = recursiveProtectionCheck(d->document->rootFrame()->begin());
            d->editProtectionCached = true;
        }
        return d->editProtected;
    }
    d->editProtectionCached = false;
    return recursiveProtectionCheck(d->document->rootFrame()->begin());
}

void KoTextEditor::insertBlock()
{
    if (isEditProtected()) {
        return;
    }

    //TODO
}

void KoTextEditor::insertBlock(const QTextBlockFormat &format)
{
    if (isEditProtected()) {
        return;
    }

    Q_UNUSED(format)
    //TODO
}

void KoTextEditor::insertBlock(const QTextBlockFormat &format, const QTextCharFormat &charFormat)
{
    if (isEditProtected()) {
        return;
    }

    Q_UNUSED(format)
    Q_UNUSED(charFormat)
    //TODO
}

void KoTextEditor::insertTable(int rows, int columns)
{
    if (isEditProtected()) {
        return;
    }

    d->updateState(KoTextEditor::Private::Custom, i18n("Insert Table"));
    QTextTableFormat tableFormat;

    tableFormat.setWidth(QTextLength(QTextLength::PercentageLength, 100));
    tableFormat.setMargin(5);

    KoChangeTracker *changeTracker = KoTextDocument(d->document).changeTracker();
    if (changeTracker && changeTracker->recordChanges()) {
        QTextCharFormat charFormat = d->caret.charFormat();
        QTextBlockFormat blockFormat = d->caret.blockFormat();
        QString title = i18n("Insert Table");

        int changeId;
        if (!d->caret.atBlockStart()) {
            changeId = changeTracker->mergeableId(KoGenChange::InsertChange, title, charFormat.intProperty(KoCharacterStyle::ChangeTrackerId));
        } else {
            changeId = changeTracker->mergeableId(KoGenChange::InsertChange, title, blockFormat.intProperty(KoCharacterStyle::ChangeTrackerId));
        }

        if (!changeId) {
            changeId = KoTextDocument(d->document).changeTracker()->getInsertChangeId(title, 0);
        }

        tableFormat.setProperty(KoCharacterStyle::ChangeTrackerId, changeId);
    }

    QTextTable *table = d->caret.insertTable(rows, columns, tableFormat);

    // Format the cells a bit.
    for (int row = 0; row < table->rows(); ++row) {
        for (int col = 0; col < table->columns(); ++col) {
            QTextTableCell cell = table->cellAt(row, col);
            QTextTableCellFormat format;
            KoTableCellStyle cellStyle;
            cellStyle.setEdge(KoTableBorderStyle::Top, KoBorder::BorderSolid, 2, QColor(Qt::black));
            cellStyle.setEdge(KoTableBorderStyle::Left, KoBorder::BorderSolid, 2, QColor(Qt::black));
            cellStyle.setEdge(KoTableBorderStyle::Bottom, KoBorder::BorderSolid, 2, QColor(Qt::black));
            cellStyle.setEdge(KoTableBorderStyle::Right, KoBorder::BorderSolid, 2, QColor(Qt::black));
            cellStyle.setPadding(5);

            cellStyle.applyStyle(format);
            cell.setFormat(format);
        }
    }

    d->updateState(KoTextEditor::Private::NoOp);
    emit cursorPositionChanged();
}

void KoTextEditor::insertTableRowAbove()
{
    if (isEditProtected()) {
        return;
    }

    QTextTable *table = d->caret.currentTable();
    if (table) {
        int changeId = 0;
        KoChangeTracker *changeTracker = KoTextDocument(d->document).changeTracker();
        if (changeTracker && changeTracker->recordChanges()) {
            QString title(i18n("Insert Row Above"));
            changeId = changeTracker->getInsertChangeId(title, 0);
        }
        addCommand(new InsertTableRowCommand(this, table, false, changeId));
    }
}

void KoTextEditor::insertTableRowBelow()
{
    if (isEditProtected()) {
        return;
    }

    QTextTable *table = d->caret.currentTable();
    if (table) {
        int changeId = 0;
        KoChangeTracker *changeTracker = KoTextDocument(d->document).changeTracker();
        if (changeTracker && changeTracker->recordChanges()) {
            QString title(i18n("Insert Row Above"));
            changeId = changeTracker->getInsertChangeId(title, 0);
        }
        addCommand(new InsertTableRowCommand(this, table, true, changeId));
    }
}

void KoTextEditor::insertTableColumnLeft()
{
    if (isEditProtected()) {
        return;
    }

    QTextTable *table = d->caret.currentTable();
    if (table) {
        int changeId = 0;
        KoChangeTracker *changeTracker = KoTextDocument(d->document).changeTracker();
        if (changeTracker && changeTracker->recordChanges()) {
            QString title(i18n("Insert Column Left"));
            changeId = changeTracker->getInsertChangeId(title, 0);
        }
        addCommand(new InsertTableColumnCommand(this, table, false, changeId));
    }
}

void KoTextEditor::insertTableColumnRight()
{
    if (isEditProtected()) {
        return;
    }

    QTextTable *table = d->caret.currentTable();
    if (table) {
        int changeId = 0;
        KoChangeTracker *changeTracker = KoTextDocument(d->document).changeTracker();
        if (changeTracker && changeTracker->recordChanges()) {
            QString title(i18n("Insert Column Right"));
            changeId = changeTracker->getInsertChangeId(title, 0);
        }
        addCommand(new InsertTableColumnCommand(this, table, true, changeId));
    }
}

void KoTextEditor::deleteTableColumn()
{
    if (isEditProtected()) {
        return;
    }

    QTextTable *table = d->caret.currentTable();
    if (table) {
        int changeId = 0;
        KoChangeTracker *changeTracker = KoTextDocument(d->document).changeTracker();
        if (changeTracker && changeTracker->recordChanges()) {
            QString title(i18n("Delete Column"));
            changeId = changeTracker->getDeleteChangeId(title, QTextDocumentFragment(), 0);
        }

        addCommand(new DeleteTableColumnCommand(this, table, changeId));
    }
}

void KoTextEditor::deleteTableRow()
{
    if (isEditProtected()) {
        return;
    }

    QTextTable *table = d->caret.currentTable();
    if (table) {
        KoChangeTracker *changeTracker = KoTextDocument(d->document).changeTracker();
        int changeId = 0;
        if (changeTracker && changeTracker->recordChanges()) {
            QString title(i18n("Delete Row"));
            changeId = changeTracker->getDeleteChangeId(title, QTextDocumentFragment(), 0);
        }
        addCommand(new DeleteTableRowCommand(this, table, changeId));
    }
}

void KoTextEditor::mergeTableCells()
{
    if (isEditProtected()) {
        return;
    }

    d->updateState(KoTextEditor::Private::Custom, i18n("Merge Cells"));

    QTextTable *table = d->caret.currentTable();

    if (table) {
        table->mergeCells(d->caret);
    }

    d->updateState(KoTextEditor::Private::NoOp);
}

void KoTextEditor::splitTableCells()
{
    if (isEditProtected()) {
        return;
    }

    d->updateState(KoTextEditor::Private::Custom, i18n("Split Cells"));

    QTextTable *table = d->caret.currentTable();

    if (table) {
        QTextTableCell cell = table->cellAt(d->caret);
        table->splitCell(cell.row(), cell.column(),  1, 1);
    }

    d->updateState(KoTextEditor::Private::NoOp);
}

KoInlineNote *KoTextEditor::insertFootNote()
{
    d->updateState(KoTextEditor::Private::Custom, i18n("Insert Footnote"));
    KoInlineNote *note = new KoInlineNote(KoInlineNote::Footnote);
    KoInlineTextObjectManager *manager = KoTextDocument(d->document).inlineTextObjectManager();
    manager->insertInlineObject(d->caret,note);
    note->setMotherFrame(KoTextDocument(d->caret.document()).auxillaryFrame());
    cursor()->setPosition(note->textFrame()->lastPosition());
    d->updateState(KoTextEditor::Private::NoOp);
    return note;
}

KoInlineNote *KoTextEditor::insertEndNote()
{
    d->updateState(KoTextEditor::Private::Custom, i18n("Insert Endnote"));
    KoInlineNote *note = new KoInlineNote(KoInlineNote::Endnote);
    KoInlineTextObjectManager *manager = KoTextDocument(d->document).inlineTextObjectManager();
    manager->insertInlineObject(d->caret,note);
    note->setMotherFrame(KoTextDocument(d->caret.document()).auxillaryFrame());
    cursor()->setPosition(note->textFrame()->lastPosition());
    d->updateState(KoTextEditor::Private::NoOp);
    return note;
}

void KoTextEditor::insertTableOfContents()
{
    if (isEditProtected()) {
        return;
    }

    d->updateState(KoTextEditor::Private::Custom, i18n("Insert Table Of Contents"));

    QTextBlockFormat tocFormat;
    KoTableOfContentsGeneratorInfo *info = new KoTableOfContentsGeneratorInfo();
    QTextDocument *tocDocument = new QTextDocument();
    tocFormat.setProperty(KoParagraphStyle::TableOfContentsData, QVariant::fromValue<KoTableOfContentsGeneratorInfo*>(info) );
    tocFormat.setProperty(KoParagraphStyle::GeneratedDocument, QVariant::fromValue<QTextDocument*>(tocDocument) );

    KoChangeTracker *changeTracker = KoTextDocument(d->document).changeTracker();
    if (changeTracker && changeTracker->recordChanges()) {
        QTextCharFormat charFormat = d->caret.charFormat();
        QTextBlockFormat blockFormat = d->caret.blockFormat();
        QString title = i18n("Insert Table Of Contents");

        int changeId;
        if (!d->caret.atBlockStart()) {
            changeId = changeTracker->mergeableId(KoGenChange::InsertChange, title, charFormat.intProperty(KoCharacterStyle::ChangeTrackerId));
        } else {
            changeId = changeTracker->mergeableId(KoGenChange::InsertChange, title, blockFormat.intProperty(KoCharacterStyle::ChangeTrackerId));
        }

        if (!changeId) {
            changeId = KoTextDocument(d->document).changeTracker()->getInsertChangeId(title, 0);
        }

        tocFormat.setProperty(KoCharacterStyle::ChangeTrackerId, changeId);
    }

    d->caret.insertBlock(tocFormat);
    d->caret.movePosition(QTextCursor::Right);

    d->updateState(KoTextEditor::Private::NoOp);
    emit cursorPositionChanged();
}

void KoTextEditor::updateTableOfContents(KoTableOfContentsGeneratorInfo *info, QTextBlock block)
{
    if (isEditProtected()) {
        return;
    }

    KoTableOfContentsGeneratorInfo *newToCInfo=info->clone();

    d->updateState(KoTextEditor::Private::Custom, i18n("Modify Table Of Contents"));

    QTextCursor cursor(block);
    QTextBlockFormat tocBlockFormat=block.blockFormat();

    tocBlockFormat.setProperty(KoParagraphStyle::TableOfContentsData, QVariant::fromValue<KoTableOfContentsGeneratorInfo*>(newToCInfo) );
    cursor.setBlockFormat(tocBlockFormat);

    d->updateState(KoTextEditor::Private::NoOp);
    emit cursorPositionChanged();
}

void KoTextEditor::insertBibliography()
{
    d->updateState(KoTextEditor::Private::Custom, i18n("Insert Bibliography"));

    QTextBlockFormat bibFormat;
    KoBibliographyInfo *info = new KoBibliographyInfo();
    QTextDocument *bibDocument = new QTextDocument();

    bibFormat.setProperty( KoParagraphStyle::BibliographyData, QVariant::fromValue<KoBibliographyInfo*>(info));
    bibFormat.setProperty( KoParagraphStyle::GeneratedDocument, QVariant::fromValue<QTextDocument*>(bibDocument));

    KoChangeTracker *changeTracker = KoTextDocument(d->document).changeTracker();
    if (changeTracker && changeTracker->recordChanges()) {
        QTextCharFormat charFormat = d->caret.charFormat();
        QTextBlockFormat blockFormat = d->caret.blockFormat();
        QString title = i18n("Insert Bibliography");

        int changeId;
        if (!d->caret.atBlockStart()) {
            changeId = changeTracker->mergeableId(KoGenChange::InsertChange, title, charFormat.intProperty(KoCharacterStyle::ChangeTrackerId));
        } else {
            changeId = changeTracker->mergeableId(KoGenChange::InsertChange, title, blockFormat.intProperty(KoCharacterStyle::ChangeTrackerId));
        }

        if (!changeId) {
            changeId = KoTextDocument(d->document).changeTracker()->getInsertChangeId(title, 0);
        }

        bibFormat.setProperty(KoCharacterStyle::ChangeTrackerId, changeId);
    }

    d->caret.insertBlock();
    d->caret.movePosition(QTextCursor::Left);
    d->caret.insertBlock(bibFormat);
    d->caret.movePosition(QTextCursor::Right);

    d->updateState(KoTextEditor::Private::NoOp);
    emit cursorPositionChanged();
}

KoInlineCite *KoTextEditor::insertCitation()
{
    d->updateState(KoTextEditor::Private::Custom, i18n("Add Citation"));

    KoInlineCite *cite = new KoInlineCite(KoInlineCite::Citation);
    KoInlineTextObjectManager *manager = KoTextDocument(d->document).inlineTextObjectManager();
    manager->insertInlineObject(d->caret,cite);

    d->updateState(KoTextEditor::Private::NoOp);
    return cite;
}

void KoTextEditor::insertText(const QString &text)
{
    if (isEditProtected()) {
        return;
    }

    d->updateState(KoTextEditor::Private::KeyPress, i18n("Key Press"));

    //first we make sure that we clear the inlineObject charProperty, if we have no selection
    if (!d->caret.hasSelection() && d->caret.charFormat().hasProperty(KoCharacterStyle::InlineInstanceId))
        d->clearCharFormatProperty(KoCharacterStyle::InlineInstanceId);

    int startPosition = d->caret.position();
    QTextCharFormat format = d->caret.charFormat();
    if (format.hasProperty(KoCharacterStyle::ChangeTrackerId)) {
        format.clearProperty(KoCharacterStyle::ChangeTrackerId);
    }
    d->caret.insertText(text, format);
    int endPosition = d->caret.position();

    //Mark the inserted text
    d->caret.setPosition(startPosition);
    d->caret.setPosition(endPosition, QTextCursor::KeepAnchor);

    registerTrackedChange(d->caret, KoGenChange::InsertChange, i18n("Key Press"), format, format, false);

    d->caret.clearSelection();

    int blockNumber = d->caret.blockNumber();
    while (blockNumber <= d->caret.blockNumber()) {
        d->dirtyBlocks << blockNumber;
        ++blockNumber;
    }
    d->updateRtlTimer.stop();
    d->updateRtlTimer.start();

    emit cursorPositionChanged();
}

void KoTextEditor::insertText(const QString &text, const QTextCharFormat &format)
{
    if (isEditProtected()) {
        return;
    }

    Q_UNUSED(text)
    Q_UNUSED(format)
    //TODO
}

void KoTextEditor::insertHtml(const QString &html)
{
    if (isEditProtected()) {
        return;
    }

    // XXX: do the changetracking and everything!
    d->caret.insertHtml(html);
}

void KoTextEditor::mergeBlockCharFormat(const QTextCharFormat &modifier)
{
    if (isEditProtected()) {
        return;
    }

    Q_UNUSED(modifier)
    //TODO
}

void KoTextEditor::mergeBlockFormat(const QTextBlockFormat &modifier)
{
    if (isEditProtected()) {
        return;
    }

    Q_UNUSED(modifier)
    //TODO
}

void KoTextEditor::mergeCharFormat(const QTextCharFormat &modifier)
{
    if (isEditProtected()) {
        return;
    }

    Q_UNUSED(modifier)
    //TODO
}

bool KoTextEditor::movePosition(QTextCursor::MoveOperation operation, QTextCursor::MoveMode mode, int n)
{
    d->editProtectionCached = false;

    // We need protection against moving in and out of note areas
    QTextCursor after(d->caret);
    bool b = after.movePosition (operation, mode, n);

    QTextFrame *beforeFrame = d->caret.currentFrame();
    while (qobject_cast<QTextTable *>(beforeFrame)) {
        beforeFrame = beforeFrame->parentFrame();
    }

    QTextFrame *afterFrame = after.currentFrame();
    while (qobject_cast<QTextTable *>(afterFrame)) {
        afterFrame = afterFrame->parentFrame();
    }
<<<<<<< HEAD
    if (beforeFrame == afterFrame && after.selectionEnd() != after.document()->characterCount() -1) {
=======
    if (beforeFrame == afterFrame) {
        if (after.selectionEnd() == after.document()->characterCount() -1) {
            QVariant resource = after.document()->resource(KoTextDocument::AuxillaryFrame,
            KoTextDocument::AuxillaryFrameURL);
            if (resource.isValid()) {
                return false;
            }
        }
>>>>>>> 34414a91
        d->caret = after;
        emit cursorPositionChanged();
        return b;
    }
    return false;
}

void KoTextEditor::newLine()
{
    if (isEditProtected()) {
        return;
    }

    d->updateState(KoTextEditor::Private::Custom, i18n("Line Break"));
    if (d->caret.hasSelection())
        d->deleteInlineObjects();
    KoTextDocument textDocument(d->document);
    KoStyleManager *styleManager = textDocument.styleManager();
    KoParagraphStyle *nextStyle = 0;
    KoParagraphStyle *currentStyle = 0;
    if (styleManager) {
        int id = d->caret.blockFormat().intProperty(KoParagraphStyle::StyleId);
        currentStyle = styleManager->paragraphStyle(id);
        if (currentStyle == 0) // not a style based parag.  Lets make the next one correct.
            nextStyle = styleManager->defaultParagraphStyle();
        else
            nextStyle = styleManager->paragraphStyle(currentStyle->nextStyle());
        Q_ASSERT(nextStyle);
        if (currentStyle == nextStyle)
            nextStyle = 0;
    }

    int startPosition = d->caret.position();
    QTextCharFormat format = d->caret.charFormat();
    if (format.hasProperty(KoCharacterStyle::ChangeTrackerId)) {
        format.clearProperty(KoCharacterStyle::ChangeTrackerId);
    }
    d->caret.insertBlock();
    int endPosition = d->caret.position();

    //Mark the inserted text
    d->caret.setPosition(startPosition);
    d->caret.setPosition(endPosition, QTextCursor::KeepAnchor);

    registerTrackedChange(d->caret, KoGenChange::InsertChange, i18n("Key Press"), format, format, false);

    d->caret.clearSelection();
    QTextBlockFormat bf = d->caret.blockFormat();
    QVariant direction = bf.property(KoParagraphStyle::TextProgressionDirection);
    bf.clearProperty(KoParagraphStyle::BreakBefore);
    bf.clearProperty(KoParagraphStyle::ListStartValue);
    bf.clearProperty(KoParagraphStyle::UnnumberedListItem);
    bf.clearProperty(KoParagraphStyle::IsListHeader);
    bf.clearProperty(KoParagraphStyle::MasterPageName);
    d->caret.setBlockFormat(bf);
    if (nextStyle) {
        QTextBlock block = d->caret.block();
        if (currentStyle)
            currentStyle->unapplyStyle(block);
        nextStyle->applyStyle(block);
    }

    bf = d->caret.blockFormat();
    if (d->direction != KoText::AutoDirection) { // inherit from shape
        KoText::Direction dir;
        switch (d->direction) {
        case KoText::RightLeftTopBottom:
            dir = KoText::PerhapsRightLeftTopBottom;
            break;
        case KoText::LeftRightTopBottom:
        default:
            dir = KoText::PerhapsLeftRightTopBottom;
        }
        bf.setProperty(KoParagraphStyle::TextProgressionDirection, dir);
    } else if (! direction.isNull()) { // then we inherit from the previous paragraph.
        bf.setProperty(KoParagraphStyle::TextProgressionDirection, direction);
    }
    d->caret.setBlockFormat(bf);
    d->updateState(KoTextEditor::Private::NoOp);
    emit cursorPositionChanged();
}

int KoTextEditor::position() const
{
    return d->caret.position();
}

void KoTextEditor::removeSelectedText()
{
    if (isEditProtected()) {
        return;
    }

    // TODO: make the deleting of the inline objects undoable.
    // TODO: make work with complex selections

    // Remove the inline objects in the current selection
    KoInlineTextObjectManager *inlineObjectManager = KoTextDocument(d->document).inlineTextObjectManager();
    KoBookmarkManager *bookmarkManager = inlineObjectManager->bookmarkManager();
    QTextCursor cursor = d->document->find(QString(QChar::ObjectReplacementCharacter), selectionStart());

    // however, if bookmarks span beyond the selection, we shouldn't remove the bookmark inline objects
    // but place them back after we've removed the selection.
    QList<KoBookmark *> bookmarksToBeMoved;
    QList<KoInlineObject*> objectsToBeRemoved;

    while (!cursor.isNull() && cursor.position() <= selectionEnd()) {

        QTextCharFormat fmt = cursor.charFormat();
        KoInlineObject *obj = inlineObjectManager->inlineTextObject(fmt);
        KoBookmark *bookmark = dynamic_cast<KoBookmark*>(obj);
        if (bookmark) {

            KoBookmark::BookmarkType type = bookmark->type();
            if (type == KoBookmark::StartBookmark) {

                KoBookmark *endmark = bookmark->endBookmark();
                Q_ASSERT(endmark);
                if (endmark && endmark->position() > selectionEnd()) {
                    bookmarksToBeMoved << bookmark;
                }
            }
            else if (type == KoBookmark::EndBookmark) {
                KoBookmark *startmark = bookmarkManager->retrieveBookmark(bookmark->name());
                Q_ASSERT(startmark);
                if (startmark && startmark->position() < selectionStart()) {
                    bookmarksToBeMoved << bookmark;
                }

            }
        }
        if (!bookmarksToBeMoved.contains(bookmark)) {
            objectsToBeRemoved << obj;
        }
        cursor = d->document->find(QString(QChar::ObjectReplacementCharacter), cursor.position());
    }
    foreach(KoInlineObject *obj, objectsToBeRemoved) {
        inlineObjectManager->removeInlineObject(obj); // does _not_ remove the character in the text doc
        delete obj; // also deletes the rdf...
    }

    d->caret.removeSelectedText();

    int currentPosition = d->caret.position();

    // now restore the bookmarks that spanned beyond the selection we removed
    foreach(KoBookmark *bookmark, bookmarksToBeMoved) {

        QTextCharFormat oldCf = d->caret.charFormat();
        // create a new format out of the old so that the current formatting is
        // also used for the inserted object.  KoVariables render text too ;)
        QTextCharFormat cf(oldCf);
        cf.setObjectType(QTextFormat::UserObject + 1);
        cf.setProperty(KoInlineTextObjectManager::InlineInstanceId, bookmark->id());
        cursor.insertText(QString(QChar::ObjectReplacementCharacter), cf);
        // reset to use old format so that the InlineInstanceId is no longer set.
        cursor.setCharFormat(oldCf);
    }

    updateInlineObjectPosition(currentPosition);

    emit cursorPositionChanged();
}

void KoTextEditor::select(QTextCursor::SelectionType selection)
{
    //TODO add selection of previous/next char, and option about hasSelection
    d->caret.select(selection);
}

QString KoTextEditor::selectedText() const
{
    return d->caret.selectedText();
}

QTextDocumentFragment KoTextEditor::selection() const
{
    return d->caret.selection();
}

int KoTextEditor::selectionEnd() const
{
    return d->caret.selectionEnd();
}

int KoTextEditor::selectionStart() const
{
    return d->caret.selectionStart();
}

//void KoTextEditor::setBlockCharFormat(const QTextCharFormat &format)
//{
//    if (isEditProtected()) {
//        return;
//    }

//    Q_UNUSED(format)
//    //TODO
//}

void KoTextEditor::setBlockFormat(const QTextBlockFormat &format)
{
    if (isEditProtected()) {
        return;
    }

    Q_UNUSED(format)
    d->caret.setBlockFormat(format);
}

void KoTextEditor::setCharFormat(const QTextCharFormat &format)
{
    if (isEditProtected()) {
        return;
    }

    d->caret.setCharFormat(format);
}

//void KoTextEditor::setTableFormat(const QTextTableFormat &format)
//{
//    if (isEditProtected()) {
//        return;
//    }

//    Q_UNUSED(format)
//    //TODO
//}

void KoTextEditor::setPosition(int pos, QTextCursor::MoveMode mode)
{
    d->editProtectionCached = false;

<<<<<<< HEAD
    if (pos == d->caret.document()->characterCount() -1)
        return;
=======
    if (pos == d->caret.document()->characterCount() -1) {
        QVariant resource = d->caret.document()->resource(KoTextDocument::AuxillaryFrame,
        KoTextDocument::AuxillaryFrameURL);
        if (resource.isValid()) {
            return;
        }
    }
>>>>>>> 34414a91

    if (mode == QTextCursor::MoveAnchor) {
        d->caret.setPosition (pos, mode);
        emit cursorPositionChanged();
    }

    // We need protection against moving in and out of note areas
    QTextCursor after(d->caret);
    after.setPosition (pos, mode);
 
    QTextFrame *beforeFrame = d->caret.currentFrame();
    while (qobject_cast<QTextTable *>(beforeFrame)) {
        beforeFrame = beforeFrame->parentFrame();
    }

    QTextFrame *afterFrame = after.currentFrame();
    while (qobject_cast<QTextTable *>(afterFrame)) {
        afterFrame = afterFrame->parentFrame();
    }

    if (beforeFrame == afterFrame) {
        d->caret = after;
        emit cursorPositionChanged();
    }
}

void KoTextEditor::setVisualNavigation(bool b)
{
    d->caret.setVisualNavigation (b);
}

bool KoTextEditor::visualNavigation() const
{
    return d->caret.visualNavigation();
}

bool KoTextEditor::isBidiDocument() const
{
    return d->isBidiDocument;
}

const QTextFrame *KoTextEditor::currentFrame () const
{
    return d->caret.currentFrame();
}

const QTextList *KoTextEditor::currentList () const
{
    return d->caret.currentList();
}

const QTextTable *KoTextEditor::currentTable () const
{
    return d->caret.currentTable();
}


void KoTextEditor::beginEditBlock()
{
    d->updateState(KoTextEditor::Private::Custom);
    d->caret.beginEditBlock();
}

void KoTextEditor::endEditBlock()
{
    d->caret.endEditBlock();
    d->updateState(KoTextEditor::Private::NoOp);
}

void KoTextEditor::finishedLoading()
{
    QTextBlock block = d->document->begin();
    while (!d->isBidiDocument && block.isValid()) {
        bool rtl = isRightToLeft(block.text());
        if ((QApplication::isLeftToRight() && rtl) || (QApplication::isRightToLeft() && !rtl)) {
            d->isBidiDocument = true;
            emit isBidiUpdated();
        }
        block = block.next();
    }
}

#include <KoTextEditor.moc><|MERGE_RESOLUTION|>--- conflicted
+++ resolved
@@ -1818,9 +1818,6 @@
     while (qobject_cast<QTextTable *>(afterFrame)) {
         afterFrame = afterFrame->parentFrame();
     }
-<<<<<<< HEAD
-    if (beforeFrame == afterFrame && after.selectionEnd() != after.document()->characterCount() -1) {
-=======
     if (beforeFrame == afterFrame) {
         if (after.selectionEnd() == after.document()->characterCount() -1) {
             QVariant resource = after.document()->resource(KoTextDocument::AuxillaryFrame,
@@ -1829,7 +1826,6 @@
                 return false;
             }
         }
->>>>>>> 34414a91
         d->caret = after;
         emit cursorPositionChanged();
         return b;
@@ -2063,10 +2059,6 @@
 {
     d->editProtectionCached = false;
 
-<<<<<<< HEAD
-    if (pos == d->caret.document()->characterCount() -1)
-        return;
-=======
     if (pos == d->caret.document()->characterCount() -1) {
         QVariant resource = d->caret.document()->resource(KoTextDocument::AuxillaryFrame,
         KoTextDocument::AuxillaryFrameURL);
@@ -2074,7 +2066,6 @@
             return;
         }
     }
->>>>>>> 34414a91
 
     if (mode == QTextCursor::MoveAnchor) {
         d->caret.setPosition (pos, mode);
