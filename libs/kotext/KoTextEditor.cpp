--- conflicted
+++ resolved
@@ -784,7 +784,6 @@
     KoTextDocumentLayout *layout = qobject_cast<KoTextDocumentLayout*>(d->document->documentLayout());
     Q_ASSERT(layout);
     Q_ASSERT(layout->inlineTextObjectManager());
-<<<<<<< HEAD
 
     int startPosition = d->caret.position();
     QTextCharFormat format = d->caret.charFormat();
@@ -800,9 +799,6 @@
     registerTrackedChange(d->caret, KoGenChange::InsertChange, i18n("Key Press"), format, format, false);
     d->caret.clearSelection();
 
-=======
-    layout->inlineTextObjectManager()->insertInlineObject(d->caret, inliner);
->>>>>>> 0f2f877e
     d->updateState(KoTextEditor::Private::NoOp);
 }
 
@@ -1008,7 +1004,7 @@
 {
     QTextTable *table = d->caret.currentTable();
     if (table) {
-<<<<<<< HEAD
+        /*
         KoTableColumnAndRowStyleManager carsManager = KoTableColumnAndRowStyleManager::getManager(table);
         QTextTableCell cell = table->cellAt(d->caret);
         int row = cell.row();
@@ -1026,9 +1022,8 @@
                 table->cellAt(row, i).setFormat(cellFormat);
             }
         }
-=======
+        */
         addCommand(new InsertTableRowCommand(this, table, false));
->>>>>>> 0f2f877e
     }
 }
 
@@ -1036,7 +1031,7 @@
 {
     QTextTable *table = d->caret.currentTable();
     if (table) {
-<<<<<<< HEAD
+        /*
         KoTableColumnAndRowStyleManager carsManager = KoTableColumnAndRowStyleManager::getManager(table);
         QTextTableCell cell = table->cellAt(d->caret);
         int row = cell.row() +1;
@@ -1067,9 +1062,8 @@
                 table->cellAt(row, i).setFormat(cellFormat);
             }
         }
-=======
+        */
         addCommand(new InsertTableRowCommand(this, table, true));
->>>>>>> 0f2f877e
     }
 }
 
@@ -1077,7 +1071,7 @@
 {
     QTextTable *table = d->caret.currentTable();
     if (table) {
-<<<<<<< HEAD
+        /*
         KoTableColumnAndRowStyleManager carsManager = KoTableColumnAndRowStyleManager::getManager(table);
         QTextTableCell cell = table->cellAt(d->caret);
         int column = cell.column();
@@ -1095,9 +1089,8 @@
                 table->cellAt(i, column).setFormat(cellFormat);
             }
         }
-=======
+        */
         addCommand(new InsertTableColumnCommand(this, table, false));
->>>>>>> 0f2f877e
     }
 }
 
@@ -1105,7 +1098,7 @@
 {
     QTextTable *table = d->caret.currentTable();
     if (table) {
-<<<<<<< HEAD
+        /*
         KoTableColumnAndRowStyleManager carsManager = KoTableColumnAndRowStyleManager::getManager(table);
         QTextTableCell cell = table->cellAt(d->caret);
         int column = cell.column()+1;
@@ -1133,9 +1126,8 @@
                 table->cellAt(i, column).setFormat(cellFormat);
             }
         }
-=======
+        */
         addCommand(new InsertTableColumnCommand(this, table, true));
->>>>>>> 0f2f877e
     }
 }
 
@@ -1143,7 +1135,7 @@
 {
     QTextTable *table = d->caret.currentTable();
     if (table) {
-<<<<<<< HEAD
+        /*
         KoTableColumnAndRowStyleManager carsManager = KoTableColumnAndRowStyleManager::getManager(table);
         int selectionRow;
         int selectionColumn;
@@ -1170,9 +1162,8 @@
             table->removeColumns(selectionColumn, selectionColumnSpan);
             carsManager.removeColumns(selectionColumn, selectionColumnSpan);
         }
-=======
+        */
         addCommand(new DeleteTableColumnCommand(this, table));
->>>>>>> 0f2f877e
     }
 }
 
@@ -1180,7 +1171,7 @@
 {
     QTextTable *table = d->caret.currentTable();
     if (table) {
-<<<<<<< HEAD
+        /*
         KoTableColumnAndRowStyleManager carsManager = KoTableColumnAndRowStyleManager::getManager(table);
         int selectionRow;
         int selectionColumn;
@@ -1207,9 +1198,8 @@
             table->removeRows(selectionRow, selectionRowSpan);
             carsManager.removeRows(selectionRow, selectionRowSpan);
         }
-=======
+        */
         addCommand(new DeleteTableRowCommand(this, table));
->>>>>>> 0f2f877e
     }
 }
 
