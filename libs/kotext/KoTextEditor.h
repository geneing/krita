--- conflicted
+++ resolved
@@ -268,13 +268,11 @@
      */
     void insertTableOfContents();
 
-<<<<<<< HEAD
     void updateTableOfContents(KoTableOfContentsGeneratorInfo *info,QTextBlock block);
-=======
+
     void insertBibliography();
 
     KoInlineCite *insertCitation();
->>>>>>> bdd33a29
 
     void insertText(const QString &text);
 
