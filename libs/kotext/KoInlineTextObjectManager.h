--- conflicted
+++ resolved
@@ -168,13 +168,11 @@
 
     QList<KoInlineNote*> endNotes() const;
 
-<<<<<<< HEAD
     int displayedNotes(QTextBlock block) const;
 
     KoInlineNote *getFirstNote(QTextBlock block) const;
-=======
+
     QMap<QString, KoInlineCite*> citations(bool duplicatesEnabled = true) const;
->>>>>>> 48743e37
 
 public slots:
     void documentInformationUpdated(const QString &info, const QString &data);
