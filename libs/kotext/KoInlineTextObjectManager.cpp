--- conflicted
+++ resolved
@@ -26,12 +26,9 @@
 #include "KoTextLocator.h"
 #include "KoBookmark.h"
 #include "KoInlineNote.h"
-<<<<<<< HEAD
 #include "KoOdfNotesConfiguration.h"
 #include "KoTextDocument.h"
-=======
 #include "KoInlineCite.h"
->>>>>>> 48743e37
 
 #include <QTextCursor>
 #include <QPainter>
@@ -308,7 +305,6 @@
     return answers;
 }
 
-<<<<<<< HEAD
 int KoInlineTextObjectManager::displayedNotes(QTextBlock block) const
 {
     int i=1;
@@ -360,7 +356,8 @@
         block = block.next();
     }
     return (KoInlineNote*)0;
-=======
+}
+
 QMap<QString, KoInlineCite*> KoInlineTextObjectManager::citations(bool duplicatesEnabled) const
 {
     QMap<QString, KoInlineCite*> answers;
@@ -372,7 +369,6 @@
         }
     }
     return answers;
->>>>>>> 48743e37
 }
 
 void KoInlineTextObjectManager::documentInformationUpdated(const QString &info, const QString &data)
