/* This file is part of the KDE project
 * Copyright (C) 2006-2010 Thomas Zander <zander@kde.org>
 * Copyright (C) 2008,2011 Thorsten Zachmann <zachmann@kde.org>
 * Copyright (C) 2008 Girish Ramakrishnan <girish@forwardbias.in>
 * Copyright (C) 2008 Roopesh Chander <roop@forwardbias.in>
 * Copyright (C) 2007-2008 Pierre Ducroquet <pinaraf@pinaraf.info>
 * Copyright (C) 2009-2011 KO GmbH <cbo@kogmbh.com>
 * Copyright (C) 2009-2011 Casper Boemann <cbo@boemann.dk>
 * Copyright (C) 2010 Nandita Suri <suri.nandita@gmail.com>
 * Copyright (C) 2010 Ajay Pundhir <ajay.pratap@iiitb.net>
 * Copyright (C) 2011 Lukáš Tvrdý <lukas.tvrdy@ixonos.com>
 * Copyright (C) 2011 Gopalakrishna Bhat A <gopalakbhat@gmail.com>
 * Copyright (C) 2011 Stuart Dickson <stuart@furkinfantasic.net>
 *
 * This library is free software; you can redistribute it and/or
 * modify it under the terms of the GNU Library General Public
 * License as published by the Free Software Foundation; either
 * version 2 of the License, or (at your option) any later version.
 *
 * This library is distributed in the hope that it will be useful,
 * but WITHOUT ANY WARRANTY; without even the implied warranty of
 * MERCHANTABILITY or FITNESS FOR A PARTICULAR PURPOSE.  See the GNU
 * Library General Public License for more details.
 *
 * You should have received a copy of the GNU Library General Public License
 * along with this library; see the file COPYING.LIB.  If not, write to
 * the Free Software Foundation, Inc., 51 Franklin Street, Fifth Floor,
 * Boston, MA 02110-1301, USA.
 */

#include "KoTextLayoutArea.h"

#include "KoTextLayoutEndNotesArea.h"
#include "KoTextLayoutTableArea.h"
#include "TableIterator.h"
#include "ListItemsHelper.h"
#include "RunAroundHelper.h"
#include "KoTextDocumentLayout.h"
#include "KoTextLayoutObstruction.h"
#include "FrameIterator.h"
#include "ToCGenerator.h"
#include "BibliographyGenerator.h"
#include "KoPointedAt.h"

#include <KoParagraphStyle.h>
#include <KoCharacterStyle.h>
#include <KoListStyle.h>
#include <KoStyleManager.h>
#include <KoTextBlockData.h>
#include <KoTextBlockBorderData.h>
#include <KoTextBlockPaintStrategyBase.h>
#include <KoText.h>
#include <KoChangeTracker.h>
#include <KoChangeTrackerElement.h>
#include <KoImageData.h>
#include <KoImageCollection.h>
#include <KoInlineNote.h>
#include <KoInlineNote.h>
#include <KoTextSoftPageBreak.h>
#include <KoInlineTextObjectManager.h>
#include <KoTableOfContentsGeneratorInfo.h>
#include <KoBibliographyInfo.h>

#include <KDebug>

#include <QTextFrame>
#include <QTextTable>
#include <QTextList>
#include <QStyle>
#include <QFontMetrics>
#include <QTextFragment>
#include <QTextLayout>
#include <QTextCursor>

extern int qt_defaultDpiY();

#define DropCapsAdditionalFormattingId 25602902
#define PresenterFontStretch 1.2

KoTextLayoutArea::KoTextLayoutArea(KoTextLayoutArea *p, KoTextDocumentLayout *documentLayout)
 : m_parent(p)
 , m_documentLayout(documentLayout)
 , m_left(0.0)
 , m_right(0.0)
 , m_top(0.0)
 , m_bottom(0.0)
 , m_maximalAllowedBottom(0.0)
 , m_maximumAllowedWidth(0.0)
 , m_dropCapsWidth(0)
 , m_startOfArea(0)
 , m_endOfArea(0)
 , m_acceptsPageBreak(false)
 , m_virginPage(true)
 , m_verticalAlignOffset(0)
 , m_preregisteredFootNotesHeight(0)
 , m_footNotesHeight(0)
 , m_endNotesArea(0)
{
}

KoTextLayoutArea::~KoTextLayoutArea()
{
    qDeleteAll(m_tableAreas);
    qDeleteAll(m_footNoteAreas);
    qDeleteAll(m_preregisteredFootNoteAreas);
    delete m_startOfArea;
    delete m_endOfArea;
}

KoPointedAt KoTextLayoutArea::hitTest(const QPointF &p, Qt::HitTestAccuracy accuracy) const
{
    QPointF point = p - QPointF(0, m_verticalAlignOffset);

    if (m_startOfArea == 0) // We have not been layouted yet
        return KoPointedAt();

    KoPointedAt pointedAt;
    bool basicallyFound = false;

    QTextFrame::iterator it = m_startOfArea->it;
    QTextFrame::iterator stop = m_endOfArea->it;
    if(!stop.currentBlock().isValid() || m_endOfArea->lineTextStart >= 0) {
        ++stop;
    }
    int tableAreaIndex = 0;
    int tocIndex = 0;
    bool atEnd = false;
    for (; it != stop && !atEnd; ++it) {
        atEnd = it.atEnd();
        QTextBlock block = it.currentBlock();
        QTextTable *table = qobject_cast<QTextTable*>(it.currentFrame());
        QTextFrame *subFrame = it.currentFrame();
        QTextBlockFormat format = block.blockFormat();

        if (table) {
            if (point.y() > m_tableAreas[tableAreaIndex]->top()
                    && point.y() < m_tableAreas[tableAreaIndex]->bottom()) {
                return m_tableAreas[tableAreaIndex]->hitTest(point, accuracy);
            }
            ++tableAreaIndex;
            continue;
        } else if (subFrame) {
            continue;
        } else {
            if (!block.isValid())
                continue;
        }
        if (block.blockFormat().hasProperty(KoParagraphStyle::TableOfContentsDocument)) {
            // check if p is over table of content
            if (point.y() > m_tableOfContentsAreas[tocIndex]->top()
                    && point.y() < m_tableOfContentsAreas[tocIndex]->bottom()) {
                pointedAt = m_tableOfContentsAreas[tocIndex]->hitTest(point, accuracy);
                pointedAt.position = block.position();
                return pointedAt;
            }
            ++tocIndex;
            continue;
        }
        if (basicallyFound) // a subsequent table or lines have now had their chance
            return pointedAt;

        QTextLayout *layout = block.layout();
        QTextFrame::iterator next = it;
        ++next;
        if (next != stop && point.y() > layout->boundingRect().bottom()) {
            // just skip this block.
            continue;
        }

        for (int i = 0; i < layout->lineCount(); i++) {
            QTextLine line = layout->lineAt(i);
            QRectF lineRect = line.naturalTextRect();
            if (point.y() > line.y() + line.height()) {
                pointedAt.position = block.position() + line.textStart() + line.textLength();
                pointedAt.fillInBookmark(QTextCursor(block), m_documentLayout->inlineTextObjectManager());
                continue;
            }
            if (accuracy == Qt::ExactHit && point.y() < line.y()) { // between lines
                return KoPointedAt();
            }
            if (accuracy == Qt::ExactHit && // left or right of line
                    (point.x() < line.naturalTextRect().left() || point.x() > line.naturalTextRect().right())) {
                return KoPointedAt();
            }
            if (point.x() > lineRect.x() + lineRect.width() && layout->textOption().textDirection() == Qt::RightToLeft) {
                // totally right of RTL text means the position is the start of the text.
                //TODO how about the other side?
                pointedAt.position = block.position() + line.textStart();
                pointedAt.fillInBookmark(QTextCursor(block), m_documentLayout->inlineTextObjectManager());
                return pointedAt;
            }
            if (point.x() > lineRect.x() + lineRect.width()) {
                // right of line
                basicallyFound = true;
                pointedAt.position = block.position() + line.textStart() + line.textLength();
                pointedAt.fillInBookmark(QTextCursor(block), m_documentLayout->inlineTextObjectManager());
                continue;
            }
            pointedAt.position = block.position() + line.xToCursor(point.x());
            pointedAt.fillInBookmark(QTextCursor(block), m_documentLayout->inlineTextObjectManager());
            return pointedAt;
        }
    }
    return pointedAt;
}

QRectF KoTextLayoutArea::selectionBoundingBox(QTextCursor &cursor) const
{
    QRectF retval(-5E6, top(), 105E6, 0);

    if (m_startOfArea == 0) // We have not been layouted yet
        return QRectF();
    if (m_endOfArea == 0) // no end area yet
        return QRectF();

    QTextFrame::iterator it = m_startOfArea->it;
    QTextFrame::iterator stop = m_endOfArea->it;
    if(!stop.currentBlock().isValid() || m_endOfArea->lineTextStart >= 0) {
        ++stop;
    }

    int tableAreaIndex = 0;
    int tocIndex = 0;

    bool atEnd = false;
    for (; it != stop && !atEnd; ++it) {
        atEnd = it.atEnd();
        QTextBlock block = it.currentBlock();
        QTextTable *table = qobject_cast<QTextTable*>(it.currentFrame());
        QTextFrame *subFrame = it.currentFrame();
        QTextBlockFormat format = block.blockFormat();

        if (table) {
            if (cursor.selectionEnd() < table->firstPosition()) {
                return retval.translated(0, m_verticalAlignOffset);
            }
            if (cursor.selectionStart() > table->lastPosition()) {
                ++tableAreaIndex;
                continue;
            }
            if (cursor.selectionStart() >= table->firstPosition() && cursor.selectionEnd() <= table->lastPosition()) {
                return m_tableAreas[tableAreaIndex]->selectionBoundingBox(cursor).translated(0, m_verticalAlignOffset);
            }
            if (cursor.selectionStart() >= table->firstPosition()) {
                retval = m_tableAreas[tableAreaIndex]->boundingRect();
            } else {
                retval |= m_tableAreas[tableAreaIndex]->boundingRect();
            }
            ++tableAreaIndex;
            continue;
        } else if (subFrame) {
            continue;
        } else {
            if (!block.isValid())
                continue;
        }
        if (block.blockFormat().hasProperty(KoParagraphStyle::TableOfContentsDocument)) {
            if (cursor.selectionStart()  <= block.position()
                && cursor.selectionEnd() >= block.position()) {
                retval |= m_tableOfContentsAreas[tocIndex]->boundingRect();
            }
            ++tocIndex;
            continue;
        }

        if(cursor.selectionEnd() < block.position()) {
            return retval.translated(0, m_verticalAlignOffset);
        }
        if(cursor.selectionStart() >= block.position()
            && cursor.selectionStart() < block.position() + block.length()) {
            QTextLine line = block.layout()->lineForTextPosition(cursor.selectionStart() - block.position());
            if (line.isValid()) {
                retval.setTop(line.y());
                retval.setBottom(line.y());
            }
        }
        if(cursor.selectionEnd() >= block.position()
            && cursor.selectionEnd() < block.position() + block.length()) {
            QTextLine line = block.layout()->lineForTextPosition(cursor.selectionEnd() - block.position());
            if (line.isValid()) {
                retval.setBottom(line.y() + line.height());
                if (line.ascent()==0) {
                    // Block is empty from any visible content and has as such no height
                    // but in that case the block font defines line height
                    retval.setBottom(line.y() + 24);
                }

                if (cursor.selectionStart() == cursor.selectionEnd()) {
                    // We only have a caret so let's set the rect a bit more narrow
                    retval.setX(line.cursorToX(cursor.position() - block.position()));
                    retval.setWidth(1);
                }
            }
        }
    }
    return retval.translated(0, m_verticalAlignOffset);
}


bool KoTextLayoutArea::isStartingAt(FrameIterator *cursor) const
{
    if (m_startOfArea) {
        return *m_startOfArea == *cursor;
    }

    return false;
}

QTextFrame::iterator KoTextLayoutArea::startTextFrameIterator() const
{
    return m_startOfArea->it;
}

QTextFrame::iterator KoTextLayoutArea::endTextFrameIterator() const
{
    return m_endOfArea->it;
}

bool KoTextLayoutArea::layout(FrameIterator *cursor)
{
    qDeleteAll(m_tableAreas);
    m_tableAreas.clear();
    qDeleteAll(m_footNoteAreas);
    m_footNoteAreas.clear();
    qDeleteAll(m_preregisteredFootNoteAreas);
    m_preregisteredFootNoteAreas.clear();
    qDeleteAll(m_tableOfContentsAreas);
    m_tableOfContentsAreas.clear();
    m_blockRects.clear();
    delete m_endNotesArea;
    m_endNotesArea=0;
    delete m_startOfArea;
    delete m_endOfArea;
    m_dropCapsWidth = 0;

    m_startOfArea = new FrameIterator(cursor);
    m_endOfArea = 0;
    m_y = top();
    setBottom(top());
    m_bottomSpacing = 0;
    m_footNotesHeight = 0;
    m_preregisteredFootNotesHeight = 0;
    m_prevBorder = 0;
    m_prevBorderPadding = 0;

    while (!cursor->it.atEnd()) {
        QTextBlock block = cursor->it.currentBlock();
        QTextTable *table = qobject_cast<QTextTable*>(cursor->it.currentFrame());
        QTextFrame *subFrame = cursor->it.currentFrame();
        if (table) {
            if (acceptsPageBreak() && !virginPage()
                   && (table->frameFormat().intProperty(KoParagraphStyle::BreakBefore) & KoText::PageBreak)) {
                m_endOfArea = new FrameIterator(cursor);
                setBottom(m_y + m_footNotesHeight);
                if (!m_blockRects.isEmpty()) {
                    m_blockRects.last().setBottom(m_y);
                }
                return false;
            }

            // Let's create KoTextLayoutTableArea and let that handle the table
            KoTextLayoutTableArea *tableArea = new KoTextLayoutTableArea(table, this, m_documentLayout);
            m_tableAreas.append(tableArea);
            m_y += m_bottomSpacing;
            if (!m_blockRects.isEmpty()) {
                m_blockRects.last().setBottom(m_y);
            }
            tableArea->setVirginPage(virginPage());
            tableArea->setReferenceRect(left(), right(), m_y, maximumAllowedBottom());
            if (tableArea->layoutTable(cursor->tableIterator(table)) == false) {
                m_endOfArea = new FrameIterator(cursor);
                m_y = tableArea->bottom();
                setBottom(m_y + m_footNotesHeight);
                // Expand bounding rect so if we have content outside we show it
                expandBoundingLeft(tableArea->boundingRect().left());
                expandBoundingRight(tableArea->boundingRect().right());

                return false;
            }
            setVirginPage(false);
            // Expand bounding rect so if we have content outside we show it
            expandBoundingLeft(tableArea->boundingRect().left());
            expandBoundingRight(tableArea->boundingRect().right());
            m_bottomSpacing = 0;
            m_y = tableArea->bottom();
            delete cursor->currentTableIterator;
            cursor->currentTableIterator = 0;
        } else if (subFrame) {
            if (subFrame->format().intProperty(KoText::SubFrameType) == KoText::EndNotesFrameType) {
                Q_ASSERT(m_endNotesArea == 0);
                m_endNotesArea = new KoTextLayoutEndNotesArea(this, m_documentLayout);
                m_y += m_bottomSpacing;
                if (!m_blockRects.isEmpty()) {
                    m_blockRects.last().setBottom(m_y);
                }
                m_endNotesArea->setVirginPage(virginPage());
                m_endNotesArea->setReferenceRect(left(), right(), m_y, maximumAllowedBottom());
                if (m_endNotesArea->layout(cursor->subFrameIterator(subFrame)) == false) {
                    m_endOfArea = new FrameIterator(cursor);
                    m_y = m_endNotesArea->bottom();
                    setBottom(m_y + m_footNotesHeight);
                    // Expand bounding rect so if we have content outside we show it
                    expandBoundingLeft(m_endNotesArea->boundingRect().left());
                    expandBoundingRight(m_endNotesArea->boundingRect().right());
                    return false;
                }
                setVirginPage(false);
                // Expand bounding rect so if we have content outside we show it
                expandBoundingLeft(m_endNotesArea->boundingRect().left());
                expandBoundingRight(m_endNotesArea->boundingRect().right());
                m_bottomSpacing = 0;
                m_y = m_endNotesArea->bottom();
                delete cursor->currentSubFrameIterator;
                cursor->currentSubFrameIterator = 0;
            }
        } else if (block.isValid()) {
            if (block.blockFormat().hasProperty(KoParagraphStyle::TableOfContentsDocument)) {
                QVariant data = block.blockFormat().property(KoParagraphStyle::TableOfContentsDocument);
                QTextDocument *tocDocument = data.value<QTextDocument *>();

                data = block.blockFormat().property(KoParagraphStyle::TableOfContentsData);
                KoTableOfContentsGeneratorInfo *tocInfo = data.value<KoTableOfContentsGeneratorInfo *>();

                if (!tocInfo->generator()) {
                    // The generator attaches itself to the tocInfo
                    new ToCGenerator(tocDocument, block, tocInfo);
                }
                tocInfo->generator()->setMaxTabPosition(right() - left());

                // Let's create KoTextLayoutArea and let to handle the ToC
                KoTextLayoutArea *tocArea = new KoTextLayoutArea(this, documentLayout());
                m_tableOfContentsAreas.append(tocArea);
                m_y += m_bottomSpacing;
                if (!m_blockRects.isEmpty()) {
                    m_blockRects.last().setBottom(m_y);
                }
                tocArea->setVirginPage(virginPage());
                tocArea->setReferenceRect(left(), right(), m_y, maximumAllowedBottom());
                QTextLayout *blayout = block.layout();
                blayout->beginLayout();
                QTextLine line = blayout->createLine();
                line.setNumColumns(0);
                line.setPosition(QPointF(left(), m_y));
                blayout->endLayout();

                if (tocArea->layout(cursor->subFrameIterator(tocDocument->rootFrame())) == false) {
                    cursor->lineTextStart = 1; // fake we are not done
                    m_endOfArea = new FrameIterator(cursor);
                    m_y = tocArea->bottom();
                    setBottom(m_y + m_footNotesHeight);
                    // Expand bounding rect so if we have content outside we show it
                    expandBoundingLeft(tocArea->boundingRect().left());
                    expandBoundingRight(tocArea->boundingRect().right());
                    return false;
                }
                setVirginPage(false);
                // Expand bounding rect so if we have content outside we show it
                expandBoundingLeft(tocArea->boundingRect().left());
                expandBoundingRight(tocArea->boundingRect().right());
                m_bottomSpacing = 0;
                m_y = tocArea->bottom();
                delete cursor->currentSubFrameIterator;
                cursor->lineTextStart = -1; // fake we are done
                cursor->currentSubFrameIterator = 0;
<<<<<<< HEAD
            } else if (subFrame->format().intProperty(KoText::SubFrameType) == KoText::BibliographyFrameType) {
                QVariant data = subFrame->format().property(KoText::BibliographyData);
                KoBibliographyInfo *bibInfo = data.value<KoBibliographyInfo *>();

                if (!bibInfo->generator()) {
                    new BibliographyGenerator(subFrame, bibInfo); // attaches it self to the frame
                }
                // Let's create KoTextLayoutArea and let that handle the bibliography like a plain frame
                KoTextLayoutArea *bibArea = new KoTextLayoutArea(this, m_documentLayout);
                m_bibliographyAreas.append(bibArea);
                m_y += m_bottomSpacing;
                if (!m_blockRects.isEmpty()) {
                    m_blockRects.last().setBottom(m_y);
                }
                bibArea->setVirginPage(virginPage());
                bibArea->setReferenceRect(left(), right(), m_y, maximumAllowedBottom());
                if (bibArea->layout(cursor->subFrameIterator(subFrame)) == false) {
                    m_endOfArea = new FrameIterator(cursor);
                    m_y = bibArea->bottom();
                    setBottom(m_y + m_footNotesHeight);
                    // Expand bounding rect so if we have content outside we show it
                    expandBoundingLeft(bibArea->boundingRect().left());
                    expandBoundingRight(bibArea->boundingRect().right());
                    return false;
                }
                setVirginPage(false);
                // Expand bounding rect so if we have content outside we show it
                expandBoundingLeft(bibArea->boundingRect().left());
                expandBoundingRight(bibArea->boundingRect().right());
                m_bottomSpacing = 0;
                m_y = bibArea->bottom();
                delete cursor->currentSubFrameIterator;
                cursor->currentSubFrameIterator = 0;
            }
        } else if (block.isValid()) {
=======
            } else {
                // FIXME this doesn't work for cells inside tables. We probably should make it more
                // generic to handle such cases too.
                bool masterPageNameChanged = false;
                QString masterPageName = block.blockFormat().property(KoParagraphStyle::MasterPageName).toString();
                if (!masterPageName.isEmpty() && cursor->masterPageName != masterPageName) {
                    masterPageNameChanged = true;
                    cursor->masterPageName = masterPageName;
                }
>>>>>>> f924d5f3

                if (!virginPage() &&
                    (masterPageNameChanged ||
                        (acceptsPageBreak() &&
                        (block.blockFormat().intProperty(KoParagraphStyle::BreakBefore) & KoText::PageBreak)))) {
                    m_endOfArea = new FrameIterator(cursor);
                    setBottom(m_y + m_footNotesHeight);
                    if (!m_blockRects.isEmpty()) {
                        m_blockRects.last().setBottom(m_y);
                    }
                    return false;
                }

                if (layoutBlock(cursor) == false) {
                    m_endOfArea = new FrameIterator(cursor);
                    setBottom(m_y + m_footNotesHeight);
                    m_blockRects.last().setBottom(m_y);
                    return false;
                }

<<<<<<< HEAD
            if (acceptsPageBreak()
                   && (block.blockFormat().pageBreakPolicy() & QTextFormat::PageBreak_AlwaysAfter)) {
                Q_ASSERT(!cursor->it.atEnd());
                QTextFrame::iterator nextIt = cursor->it;
                ++nextIt;
                bool wasIncremented = !nextIt.currentFrame();
                if (wasIncremented)
                    cursor->it = nextIt;
                m_endOfArea = new FrameIterator(cursor);
                if (!wasIncremented)
                    ++(cursor->it);
                setBottom(m_y + m_footNotesHeight);
                m_blockRects.last().setBottom(m_y);
                return false;
=======
                if (acceptsPageBreak()
                    && (block.blockFormat().intProperty(KoParagraphStyle::BreakAfter) & KoText::PageBreak)) {
                    Q_ASSERT(!cursor->it.atEnd());
                    QTextFrame::iterator nextIt = cursor->it;
                    ++nextIt;
                    bool wasIncremented = !nextIt.currentFrame();
                    if (wasIncremented)
                        cursor->it = nextIt;
                    m_endOfArea = new FrameIterator(cursor);
                    if (!wasIncremented)
                        ++(cursor->it);
                    setBottom(m_y + m_footNotesHeight);
                    m_blockRects.last().setBottom(m_y);
                    return false;
                }
>>>>>>> f924d5f3
            }
        }
        bool atEnd = cursor->it.atEnd();
        if (!atEnd) {
            ++(cursor->it);
            atEnd = cursor->it.atEnd();
        }
    }
    m_endOfArea = new FrameIterator(cursor);
    m_y = qMin(maximumAllowedBottom(), m_y + m_bottomSpacing);
    setBottom(m_y + m_footNotesHeight);
    if (!m_blockRects.isEmpty()) {
        m_blockRects.last().setBottom(m_y);
    }
    if (m_maximumAllowedWidth>0) {
        m_left = m_boundingRect.left();
        m_right = m_boundingRect.right();
        m_maximumAllowedWidth = 0;

        KoTextLayoutArea::layout(new FrameIterator(m_startOfArea));
    }
    return true; // we have layouted till the end of the frame
}


//local type for temporary use in restartLayout
struct LineKeeper
{
    int columns;
    qreal lineWidth;
    QPointF position;
};

QTextLine restartLayout(QTextLayout *layout, int lineTextStartOfLastKeep)
{
    QList<LineKeeper> lineKeeps;
    QTextLine line;
    for(int i = 0; i < layout->lineCount(); i++) {
        QTextLine l = layout->lineAt(i);
        if (l.textStart() > lineTextStartOfLastKeep) {
            break;
        }
        LineKeeper lk;
        lk.lineWidth = l.width();
        lk.columns = l.textLength();
        lk.position = l.position();
        lineKeeps.append(lk);
    }
    layout->clearLayout();
    layout->beginLayout();
    foreach(const LineKeeper &lk, lineKeeps) {
        line = layout->createLine();
        if (!line.isValid())
            break;
        line.setNumColumns(lk.columns, lk.lineWidth);
        line.setPosition(lk.position);
    }
    return line;
}

bool compareTab(const KoText::Tab &tab1, const KoText::Tab &tab2)
{
    return tab1.position < tab2.position;
}

// layoutBlock() method is structured like this:
//
// 1) Setup various helper values
//   a) related to or influenced by lists
//   b) related to or influenced by dropcaps
//   c) related to or influenced by tabs
// 2)layout each line (possibly restarting where we stopped earlier)
//   a) fit line into sub lines with as needed for text runaround
//   b) make sure we keep above maximumAllowedBottom
//   c) calls addLine()
//   d) update dropcaps related variables
bool KoTextLayoutArea::layoutBlock(FrameIterator *cursor)
{
    QTextBlock block(cursor->it.currentBlock());
    KoTextBlockData *blockData = dynamic_cast<KoTextBlockData *>(block.userData());
    KoParagraphStyle format(block.blockFormat(), block.charFormat());
    //QTextBlockFormat format = block.blockFormat();

    int dropCapsAffectsNMoreLines = 0;
    qreal dropCapsPositionAdjust;

    KoText::Direction dir = format.textProgressionDirection();
    if (dir == KoText::InheritDirection)
        dir = parentTextDirection();
    if (dir == KoText::AutoDirection)
        m_isRtl = block.text().isRightToLeft();
    else
        m_isRtl =  dir == KoText::RightLeftTopBottom || dir == KoText::PerhapsRightLeftTopBottom;

    // initialize list item stuff for this parag.
    QTextList *textList = block.textList();
    if (textList) {
        QTextListFormat listFormat = textList->format();

        KoCharacterStyle *cs = 0;
        if (m_documentLayout->styleManager()) {
            const int id = listFormat.intProperty(KoListStyle::CharacterStyleId);
            cs = m_documentLayout->styleManager()->characterStyle(id);
            if (!cs) {
                KoParagraphStyle *ps = m_documentLayout->styleManager()->paragraphStyle(
                                       block.blockFormat().intProperty(KoParagraphStyle::StyleId));
                if (ps && !ps->hasDefaults()) {
                    cs = ps->characterStyle();
                }
            }
        }

        // use format from the actual block of the list item
        QTextCharFormat labelFormat;
        if ( cs && cs->hasProperty(QTextFormat::FontPointSize) ) {
                cs->applyStyle(labelFormat);
        } else {
            if (block.text().size() == 0) {
                labelFormat = block.charFormat();
            } else {
                labelFormat = block.begin().fragment().charFormat();
            }
        }

        // fetch the text properties of the list-level-style-bullet
        if (listFormat.hasProperty(KoListStyle::MarkCharacterStyleId)) {
            QVariant v = listFormat.property(KoListStyle::MarkCharacterStyleId);
            QSharedPointer<KoCharacterStyle> textPropertiesCharStyle = v.value< QSharedPointer<KoCharacterStyle> >();
            if (!textPropertiesCharStyle.isNull()) {
                //calculate the correct font point size taking into account the current
                // block format and the relative font size percent if the size is not absolute
                if (!textPropertiesCharStyle->hasProperty(QTextFormat::FontPointSize)) {
                    qreal percent = 100.0;
                    if (listFormat.hasProperty(KoListStyle::RelativeBulletSize)) {
                        percent = listFormat.property(KoListStyle::RelativeBulletSize).toDouble();
                    } else {
                        listFormat.setProperty(KoListStyle::RelativeBulletSize, percent);
                    }
                    textPropertiesCharStyle->setFontPointSize((percent*labelFormat.fontPointSize())/100.00);
                }
                textPropertiesCharStyle->applyStyle(labelFormat);
            }
        }

        QFont font(labelFormat.font(), m_documentLayout->paintDevice());

        if (!(blockData && blockData->hasCounterData())) {
            ListItemsHelper lih(textList, font);
            lih.recalculateBlock(block);
            blockData = dynamic_cast<KoTextBlockData*>(block.userData());
        }
        if (blockData) {
            blockData->setLabelFormat(labelFormat);
        }
    } else if (blockData) { // make sure it is empty
        blockData->setCounterText(QString());
        blockData->setCounterSpacing(0.0);
        blockData->setCounterWidth(0.0);
        blockData->setCounterIsImage(false);
    }
    if (blockData == 0) {
        blockData = new KoTextBlockData();
        block.setUserData(blockData);
    }

    QTextLayout *layout = block.layout();
    QTextOption option = layout->textOption();
    option.setWrapMode(QTextOption::WrapAtWordBoundaryOrAnywhere);

    option.setAlignment(QStyle::visualAlignment(m_isRtl ? Qt::RightToLeft : Qt::LeftToRight, format.alignment()));
    if (m_isRtl) {
        option.setTextDirection(Qt::RightToLeft);
        // For right-to-left we need to make sure that trailing spaces are included into the QTextLine naturalTextWidth
        // and naturalTextRect calculation so they are proper handled in the RunAroundHelper. For left-to-right we do
        // not like to include trailing spaces in the calculations cause else justified text would not look proper
        // justified. Seems for right-to-left we have to accept that justified text will not look proper justified then.
        option.setFlags(QTextOption::IncludeTrailingSpaces);
    } else {
        option.setTextDirection(Qt::LeftToRight);
    }

    option.setUseDesignMetrics(true);
    // Drop caps
    // first remove any drop-caps related formatting that's already there in the layout.
    // we'll do it all afresh now.
    QList<QTextLayout::FormatRange> formatRanges = layout->additionalFormats();
    for (QList< QTextLayout::FormatRange >::Iterator iter = formatRanges.begin();
            iter != formatRanges.end();
        ++iter) {
        if (iter->format.boolProperty(DropCapsAdditionalFormattingId)) {
            formatRanges.erase(iter);
        }
    }
    if (formatRanges.count() != layout->additionalFormats().count())
        layout->setAdditionalFormats(formatRanges);
    bool dropCaps = format.dropCaps();
    int dropCapsLength = format.dropCapsLength();
    int dropCapsLines = format.dropCapsLines();
    if (dropCaps && dropCapsLength != 0 && dropCapsLines > 1
            && dropCapsAffectsNMoreLines == 0 // first line of this para is not affected by a previous drop-cap
            && block.length() > 1) {
        QString blockText = block.text();
        // ok, now we can drop caps for this block
        int firstNonSpace = blockText.indexOf(QRegExp("[^ ]")); // since QTextLine::setNumColumns()
        // skips blankspaces, we will too
        if (dropCapsLength < 0) // means whole word is to be dropped
            dropCapsLength = blockText.indexOf(QRegExp("\\W"), firstNonSpace);
        // increase the size of the dropped chars
        QTextCursor blockStart(block);
        QTextLayout::FormatRange dropCapsFormatRange;
        dropCapsFormatRange.format = blockStart.charFormat();

        // find out lineHeight for this block.
        QTextBlock::iterator it = block.begin();
        QTextFragment lineRepresentative = it.fragment();
        qreal lineHeight = format.lineHeightAbsolute();
        qreal dropCapsHeight = 0;
        if (lineHeight == 0) {
            lineHeight = lineRepresentative.charFormat().fontPointSize();
            qreal linespacing = format.lineSpacing();
            if (linespacing == 0) { // unset
                int percent = format.lineHeightPercent();
                if (percent != 0)
                    linespacing = lineHeight * ((percent - 100) / 100.0);
                else if (linespacing == 0)
                    linespacing = lineHeight * 0.2; // default
            }
            dropCapsHeight = linespacing * (dropCapsLines-1);
        }
        const qreal minimum = format.minimumLineHeight();
        if (minimum > 0.0) {
            lineHeight = qMax(lineHeight, minimum);
        }

        dropCapsHeight += lineHeight * dropCapsLines;

        int dropCapsStyleId = format.dropCapsTextStyleId();
        KoCharacterStyle *dropCapsCharStyle = 0;
        if (dropCapsStyleId > 0 && m_documentLayout->styleManager()) {
            dropCapsCharStyle = m_documentLayout->styleManager()->characterStyle(dropCapsStyleId);
            dropCapsCharStyle->applyStyle(dropCapsFormatRange.format);
        }
        QFont f(dropCapsFormatRange.format.font(), m_documentLayout->paintDevice());
        QString dropCapsText(block.text().left(dropCapsLength));
        f.setPointSizeF(dropCapsHeight);
        QChar lastChar = dropCapsText.at(dropCapsText.length()-1);
        for (int i=0; i < 5; ++i) {
            QFontMetricsF fm(f);
            QRectF rect = fm.tightBoundingRect(dropCapsText);
            m_dropCapsWidth = rect.width();
            m_dropCapsWidth += fm.rightBearing(lastChar);
            const qreal diff = dropCapsHeight - rect.height();
            dropCapsPositionAdjust = rect.top() + fm.ascent();
            if (qAbs(diff < 0.5)) // good enough
                break;

            const qreal adjustment = diff * ((f.pointSizeF() / diff) / (rect.height() / diff));
            // kDebug() << "adjusting with" << adjustment;
            f.setPointSizeF(f.pointSizeF() + adjustment);
        }
        dropCapsFormatRange.format.setFontPointSize(f.pointSizeF());
        dropCapsFormatRange.format.setProperty(DropCapsAdditionalFormattingId,
                (QVariant) true);
        dropCapsFormatRange.start = 0;
        dropCapsFormatRange.length = dropCapsLength + firstNonSpace;
        formatRanges.append(dropCapsFormatRange);
        layout->setAdditionalFormats(formatRanges);

        m_dropCapsNChars = dropCapsLength + firstNonSpace;
        dropCapsAffectsNMoreLines = (m_dropCapsNChars > 0) ? dropCapsLines : 0;
    } else {
        m_dropCapsNChars = 0;
    }

    qreal leftMargin = format.leftMargin();
    qreal rightMargin = format.rightMargin();

    m_listIndent = 0;
    qreal listLabelIndent = 0;
    if (textList) {
        if (!m_isRtl) {
            listLabelIndent = blockData->counterSpacing() + blockData->counterWidth();
        }
        if (textList->format().boolProperty(KoListStyle::AlignmentMode) == false) {
            m_listIndent = textList->format().doubleProperty(KoListStyle::Indent) + listLabelIndent;
        } else {
            if (!format.hasProperty(KoParagraphStyle::ListLevel)) {
                leftMargin = textList->format().doubleProperty(KoListStyle::Margin);
                m_listIndent = textList->format().doubleProperty(KoListStyle::Indent);
            }
        }
    }

    m_width = right() - left();
    m_width -= leftMargin + rightMargin;
    m_x = left() + (m_isRtl ? rightMargin : leftMargin);

    m_documentLayout->clearInlineObjectRegistry(block);
    m_indent = 0;
    QTextLine line;
    bool anyLineAdded = false;
    if (cursor->lineTextStart == -1) {
        layout->beginLayout();
        m_indent = textIndent(block, textList);

        line = layout->createLine();
        cursor->fragmentIterator = block.begin();
    } else {
        line = restartLayout(layout, cursor->lineTextStart);
    }

    // Tabs
    qreal tabStopDistance = format.tabStopDistance();

    if (tabStopDistance <= 0) {
        tabStopDistance = m_documentLayout->defaultTabSpacing();
    }

    QList<KoText::Tab> tabs = format.tabPositions();
    qreal tabOffset = - left();

    if (m_documentLayout->relativeTabs()) {
        tabOffset -= (m_isRtl ? 0.0 : (m_indent));
    } else {
        tabOffset -= (m_isRtl ? rightMargin : (leftMargin + m_indent));
    }

    // Set up a var to keep track of where last added tab is. Conversion of tabOffset is required because Qt thinks in device units and we don't
    qreal position = tabOffset;

    if (!tabs.isEmpty()) {
        //unfortunately the tabs are not guaranteed to be ordered, so lets do that ourselves
        qSort(tabs.begin(), tabs.end(), compareTab);

        position = tabs.last().position;
    }

    // Since we might have tabs relative to first indent we need to always specify a lot of
    // regular interval tabs (relative to the indent naturally)
    // So first figure out where the first regular interval tab should be.
    position = tabOffset;
    position = (int(position / tabStopDistance) + 1) * tabStopDistance + tabOffset;
    for(int i=0 ; i<16; ++i) { // let's just add 16 but we really should limit to pagewidth
        KoText::Tab tab;

        // conversion here is required because Qt thinks in device units and we don't
        tab.position = position;
        tabs.append(tab);
        position += tabStopDistance;
    }

    QList<QTextOption::Tab> qTabs;
    ///@TODO: don't do this kind of conversion, we lose data for layout.
    foreach (KoText::Tab kTab, tabs) {
#if QT_VERSION >= 0x040700
        qTabs.append(QTextOption::Tab((kTab.position + tabOffset) * qt_defaultDpiY() / 72. -1, kTab.type, kTab.delimiter));
#else
        QTextOption::Tab tab;
        tab.position = (kTab.position + tabOffset) * qt_defaultDpiY() / 72. -1;
        tab.type = kTab.type;
        tab.delimiter = kTab.delimiter;
        qTabs.append(tab);
#endif
    }
    option.setTabs(qTabs);
    option.setTabStop(tabStopDistance * qt_defaultDpiY() / 72.);

    //Now once we know the physical context we can work on the borders of the paragraph
    handleBordersAndSpacing(blockData, &block);
    m_blockRects.last().setLeft(m_blockRects.last().left() + qMin(m_indent, qreal(0.0)));

    if (textList && block.layout()->lineCount() == 1) {
        // if list set counterposition. Do this after borders so we can account for them.
        if (m_isRtl) {
            m_width -= blockData->counterWidth() + blockData->counterSpacing() + m_listIndent;
            if (textList->format().boolProperty(KoListStyle::AlignmentMode) == false) {
                blockData->setCounterPosition(QPointF(right() -
                                                      blockData->counterWidth() - leftMargin, m_y));
            } else {
                blockData->setCounterPosition(QPointF(right() - leftMargin, m_y));
            }
        }
        else {
            if (textList->format().boolProperty(KoListStyle::AlignmentMode) == false) {
                m_x += m_listIndent;
                m_width -= m_listIndent;
                blockData->setCounterPosition(QPointF(x() - listLabelIndent, m_y));
            } else {
                blockData->setCounterPosition(QPointF(x(), m_y));
            }
        }

        if (textList->format().boolProperty(KoListStyle::AlignmentMode)) {
            if (block.blockFormat().intProperty(KoListStyle::LabelFollowedBy) == KoListStyle::ListTab) {
                if (textList->format().hasProperty(KoListStyle::TabStopPosition)) {
                    qreal listTab = textList->format().doubleProperty(KoListStyle::TabStopPosition);
                    if (!m_documentLayout->relativeTabs()) {
                        listTab += leftMargin + m_indent;
                    } else {
                        listTab -= leftMargin + m_indent; // express it relatively like other tabs
                    }

                    foreach(KoText::Tab tab, tabs) {
                        qreal position = tab.position  * 72. / qt_defaultDpiY();
                        if (position > listLabelIndent) {
                            // found the relevant normal tab
                            if (position > listTab && listTab > listLabelIndent) {
                                // But special tab is more relevant
                                position = listTab;
                            }
                            m_indent += position;
                            break;
                        }
                    }
                }
                else {
                    m_indent = 0;
                }
            }
        }
    }

    layout->setTextOption(option);
    // So now is the time to create the lines of this paragraph
    RunAroundHelper runAroundHelper;
    runAroundHelper.setObstructions(documentLayout()->currentObstructions());
    qreal maxLineHeight = 0;
    qreal y_justBelowDropCaps = 0;

    while (line.isValid()) {
        runAroundHelper.setLine(this, line);
        runAroundHelper.setObstructions(documentLayout()->currentObstructions());
        documentLayout()->setAnchoringParagraphRect(m_blockRects.last());
        runAroundHelper.fit( /* resetHorizontalPosition */ false, /* rightToLeft */ m_isRtl, QPointF(x(), m_y));
        qreal bottomOfText = line.y() + line.height();

        bool softBreak = false;
        if (acceptsPageBreak() && !format.nonBreakableLines() && bottomOfText > maximumAllowedBottom() - 150) {
            int softBreakPos = -1;
            QString text = block.text();
            int pos = text.indexOf(QChar::ObjectReplacementCharacter, line.textStart());

            while (pos >= 0 && pos <= line.textStart() + line.textLength()) {
                QTextCursor c1(block);
                c1.setPosition(block.position() + pos);
                c1.setPosition(c1.position() + 1, QTextCursor::KeepAnchor);

                KoTextSoftPageBreak *softPageBreak = dynamic_cast<KoTextSoftPageBreak*>(m_documentLayout->inlineTextObjectManager()->inlineTextObject(c1));
                if (softPageBreak) {
                    softBreakPos = pos;
                    break;
                }

                pos = text.indexOf(QChar::ObjectReplacementCharacter, pos + 1);
            }

            if (softBreakPos >= 0 && softBreakPos < line.textStart() + line.textLength()) {
                line.setNumColumns(softBreakPos - line.textStart() + 1, line.width());
                softBreak = true;
                // if the softBreakPos is at the start of the line stop here so
                // we don't add a line here. That fixes the problem that e.g. the counter is before
                // the page break and the text is after the page break
                if (!virginPage() && softBreakPos == 0) {
                    return false;
                }
            }
        }
        findFootNotes(block, line);
        if (bottomOfText > maximumAllowedBottom()) {
            // We can not fit line within our allowed space
            // in case we resume layout on next page the line is reused later
            // but if not then we need to make sure the line becomes invisible
            // we use m_maximalAllowedBottom because we want to be below
            // footnotes too.
            if (!virginPage() && format.nonBreakableLines()) {
                line.setPosition(QPointF(x(), m_maximalAllowedBottom));
                cursor->lineTextStart = -1;
                layout->endLayout();
                clearPreregisteredFootNotes();
                return false; //to indicate block was not done!
            }
            if (!virginPage() || anyLineAdded) {
                line.setPosition(QPointF(x(), m_maximalAllowedBottom));
                clearPreregisteredFootNotes();
                return false; //to indicate block was not done!
            }
        }
        confirmFootNotes();
        anyLineAdded = true;
        maxLineHeight = qMax(maxLineHeight, addLine(line, cursor, blockData));

        if (!runAroundHelper.stayOnBaseline()) {
            m_y += maxLineHeight;
            maxLineHeight = 0;
            m_indent = 0;
        }
        // drop caps
        if (m_dropCapsNChars > 0) { // we just laid out the dropped chars
            y_justBelowDropCaps = m_y; // save the y position just below the dropped characters
            m_y = line.y();              // keep the same y for the next line
            line.setPosition(line.position() - QPointF(0, dropCapsPositionAdjust));
            m_dropCapsNChars = 0;
        } else if (dropCapsAffectsNMoreLines > 0) { // we just laid out a drop-cap-affected line
            dropCapsAffectsNMoreLines--;
            if (dropCapsAffectsNMoreLines == 0) {   // no more drop-cap-affected lines
                if (m_y < y_justBelowDropCaps)
                    m_y = y_justBelowDropCaps; // make sure m_y is below the dropped characters
                y_justBelowDropCaps = 0;
                m_dropCapsWidth = 0;
            }
        }
        // Expand bounding rect so if we have content outside we show it
        expandBoundingLeft(line.x());
        expandBoundingRight(line.x() + line.naturalTextWidth());

        // line fitted so try and do the next one
        line = layout->createLine();
        cursor->lineTextStart = line.isValid() ? line.textStart() : 0;
        if (softBreak) {
            return false;
        }

        // during fit is where documentLayout->positionInlineObjects is called
        //so now is a good time to position the obstructions
        int oldObstructionCount = documentLayout()->currentObstructions().size();

        documentLayout()->positionAnchoredObstructions();

        if (oldObstructionCount < documentLayout()->currentObstructions().size()) {
            return false;
        }
    }

    m_bottomSpacing = format.bottomMargin();

    layout->endLayout();
    setVirginPage(false);
    cursor->lineTextStart = -1; //set lineTextStart to -1 and returning true indicate new block
    return true;
}

qreal KoTextLayoutArea::listIndent() const
{
    return m_listIndent;
}

qreal KoTextLayoutArea::textIndent(QTextBlock block, QTextList *textList) const
{
    KoParagraphStyle format (block.blockFormat(), block.charFormat());
    if (format.autoTextIndent()) {
        // if auto-text-indent is set,
        // return an indent approximately 3-characters wide as per current font
        QTextCursor blockCursor(block);
        qreal guessGlyphWidth = QFontMetricsF(blockCursor.charFormat().font()).width('x');
        return guessGlyphWidth * 3;
    }
    if (textList && textList->format().boolProperty(KoListStyle::AlignmentMode)) {
        if (! block.blockFormat().hasProperty(KoParagraphStyle::ListLevel)) {
            return textList->format().doubleProperty(KoListStyle::TextIndent);
        }
    }
    return format.textIndent().value(width());
}

qreal KoTextLayoutArea::x() const
{
    return m_x + m_indent + (m_dropCapsNChars == 0 ? m_dropCapsWidth : 0.0);
}

qreal KoTextLayoutArea::width() const
{
    if (m_dropCapsNChars > 0) {
        return m_dropCapsWidth + 10;
    }
    qreal width = m_width;
    if (m_maximumAllowedWidth > 0) {
        // lets use that instead but remember all the indent stuff we have calculated
        width = m_width - (m_right - m_left) + m_maximumAllowedWidth;
    }
    return width - m_indent - m_dropCapsWidth;
}

void KoTextLayoutArea::setAcceptsPageBreak(bool accept)
{
    m_acceptsPageBreak = accept;
}

bool KoTextLayoutArea::acceptsPageBreak() const
{
    return m_acceptsPageBreak;
}

void KoTextLayoutArea::setVirginPage(bool virgin)
{
    m_virginPage = virgin;
}

bool KoTextLayoutArea::virginPage() const
{
    return m_virginPage;
}

void KoTextLayoutArea::setVerticalAlignOffset(qreal offset)
{
    m_boundingRect.setTop(m_top + qMin(qreal(0.0), offset));
    m_boundingRect.setBottom(m_bottom + qMax(qreal(0.0), offset));
    Q_ASSERT_X(m_boundingRect.top() <= m_boundingRect.bottom(), __FUNCTION__, "Bounding-rect is not normalized");
    m_verticalAlignOffset = offset;
}

qreal KoTextLayoutArea::verticalAlignOffset() const
{
    return m_verticalAlignOffset;
}

qreal KoTextLayoutArea::addLine(QTextLine &line, FrameIterator *cursor, KoTextBlockData *blockData)
{
    QTextBlock block = cursor->it.currentBlock();
    QTextBlockFormat format = block.blockFormat();

    if (blockData && block.textList() && block.layout()->lineCount() == 1) {
        // first line, lets check where the line ended up and adjust the positioning of the counter.
        if ((format.alignment() & Qt::AlignHCenter) == Qt::AlignHCenter) {
            const qreal padding = (line.width() - line.naturalTextWidth() ) / 2;
            qreal newX;
            if (m_isRtl)
                newX = line.x() + line.width() - padding + blockData->counterSpacing();
            else
                newX = line.x() + padding - blockData->counterWidth() - blockData->counterSpacing();
            blockData->setCounterPosition(QPointF(newX, blockData->counterPosition().y()));
        }
        else if (!m_isRtl && x() < line.x()) {// move the counter more left.
            blockData->setCounterPosition(blockData->counterPosition() + QPointF(line.x() - x(), 0));
        } else if (m_isRtl && x() + width() > line.x() + line.width() + 0.1) { // 0.1 to account for qfixed rounding
           const qreal newX = line.x() + line.width() + blockData->counterSpacing();
           blockData->setCounterPosition(QPointF(newX, blockData->counterPosition().y()));
        }
    }

    qreal height = 0;
    qreal objectAscent = 0.0;
    qreal objectDescent = 0.0;
    const bool useFontProperties = format.boolProperty(KoParagraphStyle::LineSpacingFromFont);

    if (cursor->fragmentIterator.atEnd()) {// no text in parag.
        qreal fontStretch = 1;
        if (useFontProperties) {
            //stretch line height to powerpoint size
            fontStretch = PresenterFontStretch;
        } else if ( block.charFormat().hasProperty(KoCharacterStyle::FontStretch)) {
            // stretch line height to ms-word size
            fontStretch = block.charFormat().property(KoCharacterStyle::FontStretch).toDouble();
        }
        height = block.charFormat().fontPointSize() * fontStretch;
    } else {
        qreal fontStretch = 1;
        if (useFontProperties) {
            //stretch line height to powerpoint size
            fontStretch = PresenterFontStretch;
        } else if ( cursor->fragmentIterator.fragment().charFormat().hasProperty(KoCharacterStyle::FontStretch)) {
            // stretch line height to ms-word size
            fontStretch = cursor->fragmentIterator.fragment().charFormat().property(KoCharacterStyle::FontStretch).toDouble();
        }
        // read max font height
        height = qMax(height, cursor->fragmentIterator.fragment().charFormat().fontPointSize() * fontStretch);

        KoInlineObjectExtent pos = m_documentLayout->inlineObjectExtent(cursor->fragmentIterator.fragment());
        objectAscent = qMax(objectAscent, pos.m_ascent);
        objectDescent = qMax(objectDescent, pos.m_descent);

        while (!(cursor->fragmentIterator.atEnd() || cursor->fragmentIterator.fragment().contains(
                        block.position() + line.textStart() + line.textLength() - 1))) {
            cursor->fragmentIterator++;
            if (cursor->fragmentIterator.atEnd()) {
                break;
            }
            if (!m_documentLayout->changeTracker()
                || !m_documentLayout->changeTracker()->displayChanges()
                || !m_documentLayout->changeTracker()->containsInlineChanges(cursor->fragmentIterator.fragment().charFormat())
                || !m_documentLayout->changeTracker()->elementById(cursor->fragmentIterator.fragment().charFormat().property(KoCharacterStyle::ChangeTrackerId).toInt())->isEnabled()
                || (m_documentLayout->changeTracker()->elementById(cursor->fragmentIterator.fragment().charFormat().property(KoCharacterStyle::ChangeTrackerId).toInt())->getChangeType() != KoGenChange::DeleteChange)
                || m_documentLayout->changeTracker()->displayChanges()) {
                qreal fontStretch = 1;
                if (useFontProperties) {
                    //stretch line height to powerpoint size
                    fontStretch = PresenterFontStretch;
                } else if ( cursor->fragmentIterator.fragment().charFormat().hasProperty(KoCharacterStyle::FontStretch)) {
                    // stretch line height to ms-word size
                    fontStretch = cursor->fragmentIterator.fragment().charFormat().property(KoCharacterStyle::FontStretch).toDouble();
                }
                // read max font height
                height = qMax(height, cursor->fragmentIterator.fragment().charFormat().fontPointSize() * fontStretch);

                KoInlineObjectExtent pos = m_documentLayout->inlineObjectExtent(cursor->fragmentIterator.fragment());
                objectAscent = qMax(objectAscent, pos.m_ascent);
                objectDescent = qMax(objectDescent, pos.m_descent);
            }
        }
    }

    height = qMax(height, objectAscent + objectDescent);

    if (height < 0.01) {
        height = 12; // default size for uninitialized styles.
    }

    qreal lineAdjust = 0.0;
    qreal fixedLineHeight = format.doubleProperty(KoParagraphStyle::FixedLineHeight);
    if (fixedLineHeight != 0.0) {
        lineAdjust = fixedLineHeight - height;
        height = fixedLineHeight;
    } else {
        qreal lineSpacing = format.doubleProperty(KoParagraphStyle::LineSpacing);
        if (lineSpacing == 0.0) { // unset
            int percent = format.intProperty(KoParagraphStyle::PercentLineHeight);
            if (percent != 0) {
                height *= percent / 100.0;
            } else
                height *= 1.2; // default
        }
        height += lineSpacing;
    }

    qreal minimum = format.doubleProperty(KoParagraphStyle::MinimumLineHeight);
    if (minimum > 0.0)
        height = qMax(height, minimum);

    //rounding problems due to Qt-scribe internally using ints.
    //also used when line was moved down because of intersections with other shapes
    if (qAbs(m_y - line.y()) >= 0.126) {
        m_y = line.y();
    }

    if (lineAdjust) {
        line.setPosition(QPointF(line.x(), line.y() + lineAdjust));
    }

    return height;
}


QRectF KoTextLayoutArea::boundingRect() const
{
    return m_boundingRect;
}


qreal KoTextLayoutArea::maximumAllowedBottom() const
{
    return m_maximalAllowedBottom - m_footNotesHeight
                    - m_preregisteredFootNotesHeight;
}

void KoTextLayoutArea::setNoWrap(qreal maximumAllowedWidth)
{
    m_maximumAllowedWidth = maximumAllowedWidth;
}

KoText::Direction KoTextLayoutArea::parentTextDirection() const
{
    Q_ASSERT(m_parent); //Root areas should overload this method
    return m_parent->parentTextDirection();
}

KoTextLayoutArea *KoTextLayoutArea::parent() const
{
    return m_parent;
}

KoTextDocumentLayout *KoTextLayoutArea::documentLayout() const
{
    return m_documentLayout;
}

void KoTextLayoutArea::setReferenceRect(qreal left, qreal right, qreal top, qreal maximumAllowedBottom)
{
    m_left = left;
    m_right = right;
    m_top = top;
    m_boundingRect = QRectF(left, top, right - left, 0.0);
    Q_ASSERT_X(m_boundingRect.top() <= m_boundingRect.bottom() && m_boundingRect.left() <= m_boundingRect.right(), __FUNCTION__, "Bounding-rect is not normalized");
    m_maximalAllowedBottom = maximumAllowedBottom;
}

QRectF KoTextLayoutArea::referenceRect() const
{
    return QRectF(m_left, m_top, m_right - m_left, m_bottom - m_top);
}

qreal KoTextLayoutArea::left() const
{
    return m_left;
}

qreal KoTextLayoutArea::right() const
{
    return m_right;
}

qreal KoTextLayoutArea::top() const
{
    return m_top;
}

qreal KoTextLayoutArea::bottom() const
{
    return m_bottom;
}

void KoTextLayoutArea::setBottom(qreal bottom)
{
    m_boundingRect.setBottom(bottom + qMax(qreal(0.0), m_verticalAlignOffset));
    Q_ASSERT_X(m_boundingRect.top() <= m_boundingRect.bottom(), __FUNCTION__, "Bounding-rect is not normalized");
    m_bottom = bottom;
}

void KoTextLayoutArea::findFootNotes(QTextBlock block, const QTextLine &line)
{
    if (m_documentLayout->inlineTextObjectManager() == 0) {
        return;
    }

    QString text = block.text();
    int pos = text.indexOf(QChar::ObjectReplacementCharacter, line.textStart());

    while (pos >= 0 && pos <= line.textStart() + line.textLength()) {
        QTextCursor c1(block);
        c1.setPosition(block.position() + pos);
        c1.setPosition(c1.position() + 1, QTextCursor::KeepAnchor);

        KoInlineNote *note = dynamic_cast<KoInlineNote*>(m_documentLayout->inlineTextObjectManager()->inlineTextObject(c1));
        if (note && note->type() == KoInlineNote::Footnote) {
            preregisterFootNote(note);
        }

        pos = text.indexOf(QChar::ObjectReplacementCharacter, pos + 1);
    }
}

qreal KoTextLayoutArea::preregisterFootNote(KoInlineNote *note)
{
    if (m_parent == 0) {
        // TODO to support footnotes at end of document this is
        // where we need to add some extra condition

        FrameIterator iter(note->textFrame());
        KoTextLayoutArea *footNoteArea = new KoTextLayoutArea(this, m_documentLayout);

        footNoteArea->setReferenceRect(left(), right(), 0, maximumAllowedBottom() - bottom());
        footNoteArea->layout(&iter);

        m_preregisteredFootNotesHeight += footNoteArea->bottom();
        m_preregisteredFootNoteAreas.append(footNoteArea);
        return footNoteArea->bottom();
    }
    qreal h = m_parent->preregisterFootNote(note);
    m_preregisteredFootNotesHeight += h;
    return h;
}

void KoTextLayoutArea::confirmFootNotes()
{
    m_footNotesHeight += m_preregisteredFootNotesHeight;
    m_footNoteAreas.append(m_preregisteredFootNoteAreas);
    m_preregisteredFootNotesHeight = 0;
    m_preregisteredFootNoteAreas.clear();
    if (m_parent) {
        m_parent->confirmFootNotes();
    }
}

void KoTextLayoutArea::expandBoundingLeft(qreal x)
{
    m_boundingRect.setLeft(qMin(x, m_boundingRect.x()));
}

void KoTextLayoutArea::expandBoundingRight(qreal x)
{
    m_boundingRect.setRight(qMax(x, m_boundingRect.right()));
}

void KoTextLayoutArea::clearPreregisteredFootNotes()
{
    m_preregisteredFootNotesHeight = 0;
    m_preregisteredFootNoteAreas.clear();
    if (m_parent) {
        m_parent->clearPreregisteredFootNotes();
    }
}

void KoTextLayoutArea::handleBordersAndSpacing(KoTextBlockData *blockData, QTextBlock *block)
{
    QTextBlockFormat format = block->blockFormat();
    KoParagraphStyle formatStyle(format, block->charFormat());
    qreal spacing = qMax(m_bottomSpacing, formatStyle.topMargin());

    KoTextBlockBorderData border(QRectF(x(), m_y, width(), 1));
    border.setEdge(border.Left, format, KoParagraphStyle::LeftBorderStyle,
                   KoParagraphStyle::LeftBorderWidth, KoParagraphStyle::LeftBorderColor,
                   KoParagraphStyle::LeftBorderSpacing, KoParagraphStyle::LeftInnerBorderWidth);
    border.setEdge(border.Right, format, KoParagraphStyle::RightBorderStyle,
                   KoParagraphStyle::RightBorderWidth, KoParagraphStyle::RightBorderColor,
                   KoParagraphStyle::RightBorderSpacing, KoParagraphStyle::RightInnerBorderWidth);
    border.setEdge(border.Top, format, KoParagraphStyle::TopBorderStyle,
                   KoParagraphStyle::TopBorderWidth, KoParagraphStyle::TopBorderColor,
                   KoParagraphStyle::TopBorderSpacing, KoParagraphStyle::TopInnerBorderWidth);
    border.setEdge(border.Bottom, format, KoParagraphStyle::BottomBorderStyle,
                   KoParagraphStyle::BottomBorderWidth, KoParagraphStyle::BottomBorderColor,
                   KoParagraphStyle::BottomBorderSpacing, KoParagraphStyle::BottomInnerBorderWidth);

    if (border.hasBorders()) {
        if (blockData == 0) {
            blockData = new KoTextBlockData();
            block->setUserData(blockData);
        }

        // check if we can merge with the previous parags border.
        if (m_prevBorder && m_prevBorder->equals(border)) {
            blockData->setBorder(m_prevBorder);
            // Merged mean we don't have inserts inbetween the blocks
            qreal divider = m_y;
            if (spacing) {
                divider += spacing * m_bottomSpacing / (m_bottomSpacing + formatStyle.topMargin());
            }
            if (!m_blockRects.isEmpty()) {
                m_blockRects.last().setBottom(divider);
            }
            m_y += spacing;
            m_blockRects.append(QRectF(m_x, divider, m_width, 1.0));
        } else {
            // can't merge; then these are our new borders.
            KoTextBlockBorderData *newBorder = new KoTextBlockBorderData(border);
            blockData->setBorder(newBorder);
            if (m_prevBorder) {
                m_y += m_prevBorderPadding;
                m_y += m_prevBorder->inset(KoTextBlockBorderData::Bottom);
            }
            if (!m_blockRects.isEmpty()) {
                m_blockRects.last().setBottom(m_y);
            }
            m_y += spacing;
            m_blockRects.append(QRectF(m_x, m_y, m_width, 1.0));
            m_y += newBorder->inset(KoTextBlockBorderData::Top);
            m_y += format.doubleProperty(KoParagraphStyle::TopPadding);
        }

        // finally, horizontal components of the borders
        m_x += border.inset(KoTextBlockBorderData::Left);
        m_width -= border.inset(KoTextBlockBorderData::Left);
        m_width -= border.inset(KoTextBlockBorderData::Right);
    } else { // this parag has no border.
        if (m_prevBorder) {
            m_y += m_prevBorderPadding;
            m_y += m_prevBorder->inset(KoTextBlockBorderData::Bottom);
        }
        if (blockData)
            blockData->setBorder(0); // remove an old one, if there was one.
        if (!m_blockRects.isEmpty()) {
            m_blockRects.last().setBottom(m_y);
        }
        m_y += spacing;
        m_blockRects.append(QRectF(m_x, m_y, m_width, 1.0));
    }
    // add padding inside the border
    m_x += format.doubleProperty(KoParagraphStyle::LeftPadding);
    m_width -= format.doubleProperty(KoParagraphStyle::LeftPadding);
    m_width -= format.doubleProperty(KoParagraphStyle::RightPadding);

    m_prevBorder = blockData->border();
    m_prevBorderPadding = format.doubleProperty(KoParagraphStyle::BottomPadding);
}<|MERGE_RESOLUTION|>--- conflicted
+++ resolved
@@ -462,43 +462,6 @@
                 delete cursor->currentSubFrameIterator;
                 cursor->lineTextStart = -1; // fake we are done
                 cursor->currentSubFrameIterator = 0;
-<<<<<<< HEAD
-            } else if (subFrame->format().intProperty(KoText::SubFrameType) == KoText::BibliographyFrameType) {
-                QVariant data = subFrame->format().property(KoText::BibliographyData);
-                KoBibliographyInfo *bibInfo = data.value<KoBibliographyInfo *>();
-
-                if (!bibInfo->generator()) {
-                    new BibliographyGenerator(subFrame, bibInfo); // attaches it self to the frame
-                }
-                // Let's create KoTextLayoutArea and let that handle the bibliography like a plain frame
-                KoTextLayoutArea *bibArea = new KoTextLayoutArea(this, m_documentLayout);
-                m_bibliographyAreas.append(bibArea);
-                m_y += m_bottomSpacing;
-                if (!m_blockRects.isEmpty()) {
-                    m_blockRects.last().setBottom(m_y);
-                }
-                bibArea->setVirginPage(virginPage());
-                bibArea->setReferenceRect(left(), right(), m_y, maximumAllowedBottom());
-                if (bibArea->layout(cursor->subFrameIterator(subFrame)) == false) {
-                    m_endOfArea = new FrameIterator(cursor);
-                    m_y = bibArea->bottom();
-                    setBottom(m_y + m_footNotesHeight);
-                    // Expand bounding rect so if we have content outside we show it
-                    expandBoundingLeft(bibArea->boundingRect().left());
-                    expandBoundingRight(bibArea->boundingRect().right());
-                    return false;
-                }
-                setVirginPage(false);
-                // Expand bounding rect so if we have content outside we show it
-                expandBoundingLeft(bibArea->boundingRect().left());
-                expandBoundingRight(bibArea->boundingRect().right());
-                m_bottomSpacing = 0;
-                m_y = bibArea->bottom();
-                delete cursor->currentSubFrameIterator;
-                cursor->currentSubFrameIterator = 0;
-            }
-        } else if (block.isValid()) {
-=======
             } else {
                 // FIXME this doesn't work for cells inside tables. We probably should make it more
                 // generic to handle such cases too.
@@ -508,7 +471,6 @@
                     masterPageNameChanged = true;
                     cursor->masterPageName = masterPageName;
                 }
->>>>>>> f924d5f3
 
                 if (!virginPage() &&
                     (masterPageNameChanged ||
@@ -529,22 +491,6 @@
                     return false;
                 }
 
-<<<<<<< HEAD
-            if (acceptsPageBreak()
-                   && (block.blockFormat().pageBreakPolicy() & QTextFormat::PageBreak_AlwaysAfter)) {
-                Q_ASSERT(!cursor->it.atEnd());
-                QTextFrame::iterator nextIt = cursor->it;
-                ++nextIt;
-                bool wasIncremented = !nextIt.currentFrame();
-                if (wasIncremented)
-                    cursor->it = nextIt;
-                m_endOfArea = new FrameIterator(cursor);
-                if (!wasIncremented)
-                    ++(cursor->it);
-                setBottom(m_y + m_footNotesHeight);
-                m_blockRects.last().setBottom(m_y);
-                return false;
-=======
                 if (acceptsPageBreak()
                     && (block.blockFormat().intProperty(KoParagraphStyle::BreakAfter) & KoText::PageBreak)) {
                     Q_ASSERT(!cursor->it.atEnd());
@@ -560,7 +506,6 @@
                     m_blockRects.last().setBottom(m_y);
                     return false;
                 }
->>>>>>> f924d5f3
             }
         }
         bool atEnd = cursor->it.atEnd();
