--- conflicted
+++ resolved
@@ -71,15 +71,8 @@
     QCompleter* tagCompleter;
 
     QPointer<KoResourceModel> model;
-    bool allowTagModification;
 };
 
-<<<<<<< HEAD
-void KoResourceTaggingManager::showTaggingBar(bool show)
-{
-    show ? d->tagFilter->show() : d->tagFilter->hide();
-    show ? d->tagChooser->show() : d->tagChooser->hide();
-=======
 
 KoResourceTaggingManager::KoResourceTaggingManager(KoResourceModel *model, QWidget* parent)
     : QObject(parent)
@@ -144,7 +137,6 @@
     }
 
     d->tagChooser->setCurrentIndex(d->tagChooser->findIndexOf(tag));
->>>>>>> ab3a4986
 }
 
 void KoResourceTaggingManager::purgeTagUndeleteList()
@@ -306,15 +298,9 @@
 
 void KoResourceTaggingManager::tagChooserIndexChanged(const QString& lineEditText)
 {
-
     if (!d->tagChooser->selectedTagIsReadOnly()) {
         d->currentTag = lineEditText;
-
-        // The current Tag group is not intrinsically read only.
-        // However, only allow saving if we are actually allowed to modify the group.
-        d->tagFilter->allowSave(allowTagModification());
-
-        // Filtering is enabled in all cases to correctly show the resources for the Tag.
+        d->tagFilter->allowSave(true);
         d->model->enableResourceFiltering(true);
     } else {
         d->model->enableResourceFiltering(false);
@@ -349,7 +335,7 @@
 
 void KoResourceTaggingManager::tagSaveButtonPressed()
 {
-    if (!d->tagChooser->selectedTagIsReadOnly() && allowTagModification()) {
+    if (!d->tagChooser->selectedTagIsReadOnly()) {
         QList<KoResource*> newResources = d->model->currentlyVisibleResources();
         foreach(KoResource * oldRes, d->originalResources) {
             if (!newResources.contains(oldRes))
@@ -368,7 +354,7 @@
 {
     /* no visible tag chooser usually means no intended tag interaction,
      * context menu makes no sense then either */
-    if (!resource || !d->tagChooser->isVisible() || !allowTagModification())
+    if (!resource || !d->tagChooser->isVisible())
         return;
 
     KoResourceItemChooserContextMenu menu(resource,
@@ -394,17 +380,6 @@
     }
 }
 
-void KoResourceTaggingManager::allowTagModification(bool set)
-{
-    d->allowTagModification = set;
-    d->tagChooser->showTagToolButton(set);
-}
-
-bool KoResourceTaggingManager::allowTagModification()
-{
-    return d->allowTagModification;
-}
-
 KoTagChooserWidget* KoResourceTaggingManager::tagChooserWidget()
 {
     return d->tagChooser;
@@ -414,64 +389,3 @@
 {
     return d->tagFilter;
 }
-<<<<<<< HEAD
-
-KoResourceTaggingManager::KoResourceTaggingManager(KoResourceModel *model, QWidget* parent)
-    : QObject(parent)
-    , d(new Private())
-{
-    d->model = model;
-
-    d->tagChooser = new KoTagChooserWidget(parent);
-    d->tagChooser->addReadOnlyItem(i18n("All"));
-    d->tagChooser->addItems(d->model->tagNamesList());
-
-    d->tagFilter = new KoTagFilterWidget(parent);
-    d->allowTagModification = true;
-
-    connect(d->tagChooser, SIGNAL(tagChosen(QString)),
-            this, SLOT(tagChooserIndexChanged(QString)));
-    connect(d->tagChooser, SIGNAL(newTagRequested(QString)),
-            this, SLOT(contextCreateNewTag(QString)));
-    connect(d->tagChooser, SIGNAL(tagDeletionRequested(QString)),
-            this, SLOT(removeTagFromComboBox(QString)));
-    connect(d->tagChooser, SIGNAL(tagRenamingRequested(QString, QString)),
-            this, SLOT(renameTag(QString, QString)));
-    connect(d->tagChooser, SIGNAL(tagUndeletionRequested(QString)),
-            this, SLOT(undeleteTag(QString)));
-    connect(d->tagChooser, SIGNAL(tagUndeletionListPurgeRequested()),
-            this, SLOT(purgeTagUndeleteList()));
-
-    connect(d->tagFilter, SIGNAL(saveButtonClicked()),
-            this, SLOT(tagSaveButtonPressed()));
-    connect(d->tagFilter, SIGNAL(filterTextChanged(QString)),
-            this, SLOT(tagSearchLineEditTextChanged(QString)));
-
-    connect(d->model, SIGNAL(tagBoxEntryAdded(QString)),
-            this, SLOT(syncTagBoxEntryAddition(QString)));
-    connect(d->model, SIGNAL(tagBoxEntryRemoved(QString)),
-            this, SLOT(syncTagBoxEntryRemoval(QString)));
-    connect(d->model, SIGNAL(tagBoxEntryModified()),
-            this, SLOT(syncTagBoxEntries()));
-
-    // FIXME: fix tag completer
-    // d->tagCompleter = new QCompleter(this);
-    //  d->tagSearchLineEdit->setCompleter(d->tagCompleter);
-
-    KConfigGroup group = KGlobal::config()->group("SelectedTags");
-    QString tag = group.readEntry<QString>(d->model->serverType(), "");
-    if (!tag.isEmpty()) {
-        d->tagChooser->setCurrentIndex(d->tagChooser->findIndexOf(tag));
-    }
-    else {
-        d->tagChooser->setCurrentIndex(0);
-    }
-
-}
-
-KoResourceTaggingManager::~KoResourceTaggingManager()
-{
-    delete d;
-}
-=======
->>>>>>> ab3a4986
