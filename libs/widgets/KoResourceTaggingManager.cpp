--- conflicted
+++ resolved
@@ -68,12 +68,8 @@
 
     QCompleter* tagCompleter;
 
-<<<<<<< HEAD
-    KoResourceModelBase* model;
+    QPointer<KoResourceModel> model;
     bool allowTagModification;
-=======
-    QPointer<KoResourceModel> model;
->>>>>>> ef1b5412
 };
 
 void KoResourceTaggingManager::showTaggingBar(bool showSearchBar, bool showOpBar)
