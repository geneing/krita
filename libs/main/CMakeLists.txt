add_subdirectory( tests )

if (KdepimLibs_FOUND)
   include_directories(${KDEPIMLIBS_INCLUDE_DIR})
   add_definitions(-DKDEPIMLIBS_FOUND)
endif (KdepimLibs_FOUND)

include_directories( ${KOMAIN_INCLUDES})

########### next target ###############

if( QCA2_FOUND )
   add_definitions( -DQCA2 )
endif( QCA2_FOUND )

set(komain_LIB_SRCS
    KoAutoSaveRecoveryDialog.cpp
    KoApplicationAdaptor.cpp
    KoApplication.cpp
    KoDockerManager.cpp
    KoDocumentAdaptor.cpp
    KoDocument.cpp
    KoDocumentEntry.cpp
    KoDocumentInfo.cpp
    KoDocumentInfoDlg.cpp
    KoDocumentInfoPropsPage.cpp
    KoFactory.cpp
    KoFileDialog.cpp
    KoGlobal.cpp
    KoGridData.cpp
    KoMainWindow.cpp
    KoPrintingDialog.cpp
    KoPrintJob.cpp
    KoRulerController.cpp
    KoRuler.cpp
    KoModeBox.cpp
    KoModeBoxDocker.cpp
    KoModeBoxFactory.cpp
    KoToolBox.cpp
    KoToolBoxDocker.cpp
    KoToolBoxFactory.cpp
    KoToolDocker.cpp
    KoVersionDialog.cpp
    KoViewAdaptor.cpp
    KoView.cpp
    calligraversion.cpp
    KoFilterManager.cpp
    KoFilterChain.cpp
    KoFilter.cpp
    KoFilterEntry.cpp
    KoFilterManager_p.cpp
    KoFilterVertex.cpp
    KoFilterGraph.cpp
    KoFilterEdge.cpp
    KoFilterChainLink.cpp
    KoFilterChainLinkList.cpp
    KoServiceProvider.cpp
    KoStandardAction.cpp
    KoUndoStackAction.cpp
    config/KoConfigDocumentPage.cpp
    config/KoConfigGridPage.cpp
    config/KoConfigMiscPage.cpp
    config/KoConfigAuthorPage.cpp

    KoDocumentSectionDelegate.cpp
    KoDocumentSectionToolTip.cpp
    KoDocumentSectionView.cpp

    KoProgressBar.cpp
    KoProgressUpdater.cpp
    KoUpdater.cpp
    KoUpdaterPrivate_p.cpp

    KoDetailsPane.cpp
    KoExistingDocumentPane.cpp
    KoOpenPane.cpp
    KoRecentDocumentsPane.cpp
    KoTemplate.cpp
    KoTemplateCreateDia.cpp
    KoTemplateGroup.cpp
    KoTemplates.cpp
    KoTemplatesPane.cpp
    KoTemplateTree.cpp

    rdf/KoDocumentRdfEditWidgetBase.cpp

    KoFindBase.cpp
    KoFindMatch.cpp
    KoFindText.cpp
    KoFindToolbar.cpp
    KoFindOption.cpp
    KoFindOptionSet.cpp
    KoFindStyle.cpp
)
if( Soprano_FOUND )
    set(komain_LIB_SRCS ${komain_LIB_SRCS}
        rdf/KoDocumentRdf.cpp
        rdf/KoDocumentRdfEditWidget.cpp
        rdf/KoSopranoTableModelDelegate.cpp
        rdf/KoSopranoTableModel.cpp
        rdf/KoRdfPrefixMapping.cpp
        rdf/KoSemanticStylesheet.cpp
        rdf/KoRdfSemanticItem.cpp
        rdf/KoRdfFoaF.cpp
        rdf/KoRdfCalendarEvent.cpp
        rdf/KoRdfLocationEditWidget.cpp
        rdf/KoRdfLocation.cpp
        rdf/KoRdfSemanticItemViewSite.cpp
        rdf/KoRdfSemanticTree.cpp
        rdf/KoRdfSemanticTreeWidgetItem.cpp
        rdf/KoRdfFoaFTreeWidgetItem.cpp
        rdf/KoRdfCalendarEventTreeWidgetItem.cpp
        rdf/KoRdfLocationTreeWidgetItem.cpp
        rdf/KoSemanticStylesheetsEditor.cpp
        rdf/KoChangeTrackerDisabledRAII.cpp
        rdf/RdfSemanticTreeWidgetAction.cpp
        rdf/RdfSemanticTreeWidgetSelectAction.cpp
        rdf/InsertSemanticObjectActionBase.cpp
        rdf/InsertSemanticObjectCreateAction.cpp
        rdf/InsertSemanticObjectReferenceAction.cpp
    )
endif( Soprano_FOUND )

kde4_add_ui_files( komain_LIB_SRCS
   koDocumentInfoAboutWidget.ui
   koDocumentInfoAuthorWidget.ui
   config/KoConfigAuthorPage.ui
   KoOpenPaneBase.ui
   KoDetailsPaneBase.ui
)
if(Soprano_FOUND)

    kde4_add_ui_files( komain_LIB_SRCS
       rdf/KoDocumentRdfEditWidget.ui
       rdf/KoRdfFoaFEditWidget.ui
       rdf/KoRdfCalendarEventEditWidget.ui
       rdf/KoSemanticStylesheetsEditor.ui
    )

#    if(MARBLE_FOUND)
#        kde4_add_ui_files( komain_LIB_SRCS
#           rdf/KoRdfLocationEditWidgetMarble.ui
#           rdf/KoRdfLocationViewWidgetMarble.ui
#        )
#    else(MARBLE_FOUND)
        kde4_add_ui_files( komain_LIB_SRCS
           rdf/KoRdfLocationEditWidget.ui
           rdf/KoRdfLocationViewWidget.ui
        )
#    endif(MARBLE_FOUND)

endif(Soprano_FOUND)


kde4_add_library(komain SHARED ${komain_LIB_SRCS})

target_link_libraries(komain ${extra_libs}
    ${KDE4_KPARTS_LIBS}
    ${KDE4_KABC_LIBS}
    ${KDE4_KFILE_LIBRARY}
    ${KDE4_KCAL_LIBS}
    kowidgets
    textlayout
)
if( Soprano_FOUND )
    target_link_libraries(komain ${SOPRANO_LIBRARIES})
    target_link_libraries(komain LINK_INTERFACE_LIBRARIES  ${SOPRANO_LIBRARIES})
endif( Soprano_FOUND )
<<<<<<< HEAD
#if( MARBLE_FOUND )
#    include_directories(${MARBLE_INCLUDE_DIR})
#    target_link_libraries(komain ${MARBLE_LIBRARIES})
#    target_link_libraries(komain LINK_INTERFACE_LIBRARIES  ${MARBLE_LIBRARIES})
#endif( MARBLE_FOUND )
=======
if( MARBLE_FOUND )
    target_link_libraries(komain ${MARBLE_LIBRARIES})
    target_link_libraries(komain LINK_INTERFACE_LIBRARIES  ${MARBLE_LIBRARIES})
endif( MARBLE_FOUND )
>>>>>>> c1f54913

target_link_libraries(komain LINK_INTERFACE_LIBRARIES kotext kowidgets ${KDE4_KPARTS_LIBS})

set_target_properties(komain PROPERTIES
    VERSION ${GENERIC_CALLIGRA_LIB_VERSION} SOVERSION ${GENERIC_CALLIGRA_LIB_SOVERSION}
)
install(TARGETS komain ${INSTALL_TARGETS_DEFAULT_ARGS} )

########### plugin for the properties dialog ###############

set(kodocinfopropspage_PART_SRCS KoDocInfoPropsFactory.cpp )

kde4_add_plugin(kodocinfopropspage ${kodocinfopropspage_PART_SRCS})

target_link_libraries(kodocinfopropspage  ${KDE4_KIO_LIBS} komain )

install(TARGETS kodocinfopropspage DESTINATION ${PLUGIN_INSTALL_DIR} )

########### install files ###############

install(FILES kodocinfopropspage.desktop DESTINATION ${SERVICES_INSTALL_DIR} )
install(FILES calligradocker.desktop DESTINATION ${SERVICETYPES_INSTALL_DIR} )
install(FILES calligra_shell.rc DESTINATION ${DATA_INSTALL_DIR}/calligra )
install( FILES
    KoApplication.h
    KoApplicationAdaptor.h
    KoDocument.h
    KoDocumentEntry.h
    KoDocumentInfo.h
    KoDocumentSectionModel.h
    KoFactory.h
    KoFilter.h
    KoFilterChain.h
    KoFilterChainLinkList.h
    KoFilterEntry.h
    KoFilterGraph.h
    KoFilterManager.h
    KoFilterVertex.h
    KoFindBase.h
    KoFindText.h
    KoFindToolbar.h
    KoFindMatch.h
    KoFindOption.h
    KoFindOptionSet.h
    KoGlobal.h
    KoGridData.h
    KoMainWindow.h
    KoModeBoxFactory.h
    KoServiceProvider.h
    KoPrintJob.h
    KoProgressUpdater.h
    KoProgressProxy.h
    KoVersionDialog.h
    KoView.h
    KoViewAdaptor.h
    calligraversion.h
    KoProgressUpdater.h
    KoProgressBar.h
    KoUpdater.h
    KoStandardAction.h
    komain_export.h
DESTINATION ${INCLUDE_INSTALL_DIR} COMPONENT Devel)

if( Soprano_FOUND )
    install( FILES
        rdf/KoRdfFoaF.h
        rdf/KoRdfCalendarEvent.h
        rdf/KoRdfLocation.h
        rdf/KoRdfFoaFTreeWidgetItem.h
        rdf/KoRdfCalendarEventTreeWidgetItem.h
        rdf/KoRdfLocationTreeWidgetItem.h
        rdf/KoChangeTrackerDisabledRAII.h
        rdf/RdfForward.h
        rdf/KoDocumentRdf.h
        rdf/KoSopranoTableModelDelegate.h
        rdf/KoSopranoTableModel.h
        rdf/KoSemanticStylesheet.h
        rdf/KoRdfSemanticItem.h
        rdf/KoRdfSemanticItemViewSite.h
        rdf/KoRdfSemanticTree.h
        rdf/KoRdfSemanticTreeWidgetItem.h
        rdf/RdfSemanticTreeWidgetAction.h
        rdf/RdfSemanticTreeWidgetSelectAction.h
        rdf/InsertSemanticObjectActionBase.h
        rdf/InsertSemanticObjectCreateAction.h
        rdf/InsertSemanticObjectReferenceAction.h
        rdf/KoSemanticStylesheetsEditor.h
    DESTINATION ${INCLUDE_INSTALL_DIR} COMPONENT Devel)
endif( Soprano_FOUND )
<|MERGE_RESOLUTION|>--- conflicted
+++ resolved
@@ -166,18 +166,11 @@
     target_link_libraries(komain ${SOPRANO_LIBRARIES})
     target_link_libraries(komain LINK_INTERFACE_LIBRARIES  ${SOPRANO_LIBRARIES})
 endif( Soprano_FOUND )
-<<<<<<< HEAD
-#if( MARBLE_FOUND )
-#    include_directories(${MARBLE_INCLUDE_DIR})
-#    target_link_libraries(komain ${MARBLE_LIBRARIES})
-#    target_link_libraries(komain LINK_INTERFACE_LIBRARIES  ${MARBLE_LIBRARIES})
-#endif( MARBLE_FOUND )
-=======
 if( MARBLE_FOUND )
+    include_directories(${MARBLE_INCLUDE_DIR})
     target_link_libraries(komain ${MARBLE_LIBRARIES})
     target_link_libraries(komain LINK_INTERFACE_LIBRARIES  ${MARBLE_LIBRARIES})
 endif( MARBLE_FOUND )
->>>>>>> c1f54913
 
 target_link_libraries(komain LINK_INTERFACE_LIBRARIES kotext kowidgets ${KDE4_KPARTS_LIBS})
 
