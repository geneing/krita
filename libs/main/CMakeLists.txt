--- conflicted
+++ resolved
@@ -86,17 +86,11 @@
    KoDetailsPaneBase.ui
 )
 
-<<<<<<< HEAD
 QT5_WRAP_CPP(komain_HEADERS_MOC KoDocumentSectionPropertyAction_p.h)
 
 add_library(komain SHARED ${komain_HEADERS_MOC}  ${komain_LIB_SRCS})
 
 target_link_libraries(komain
-=======
-target_link_libraries(komain
-    ${KDE4_KFILE_LIBRARY}
-    ${KDE4_KIO_LIBS}
->>>>>>> 0bd55d64
     kowidgets
     kotextlayout
 )
