/* This file is part of the KOffice libraries
    Copyright (c) 2003 David Faure <faure@kde.org>
    Copyright (c) 2003 Lukas Tinkl <lukas@kde.org>
    Copyright (c) 2004 Nicolas Goutte <goutte@kde.org>

    This library is free software; you can redistribute it and/or
    modify it under the terms of the GNU Library General Public
    License as published by the Free Software Foundation; either
    version 2 of the License, or (at your option) any later version.

    This library is distributed in the hope that it will be useful,
    but WITHOUT ANY WARRANTY; without even the implied warranty of
    MERCHANTABILITY or FITNESS FOR A PARTICULAR PURPOSE.  See the GNU
    Library General Public License for more details.

    You should have received a copy of the GNU Library General Public License
    along with this library; see the file COPYING.LIB.  If not, write to
    the Free Software Foundation, Inc., 51 Franklin Street, Fifth Floor,
 * Boston, MA 02110-1301, USA.
*/

#ifndef _KOFFICE_VERSION_H_
#define _KOFFICE_VERSION_H_

<<<<<<< HEAD
#define KOFFICE_VERSION_STRING "2.0 beta-6"

=======
#define KOFFICE_VERSION_STRING "2.0 beta-7"
>>>>>>> bd6da599
#define KOFFICE_VERSION_MAJOR 1
#define KOFFICE_VERSION_MINOR 9
#define KOFFICE_VERSION_RELEASE 98
#define KOFFICE_MAKE_VERSION( a,b,c ) (((a) << 16) | ((b) << 8) | (c))

//#define KOFFICE_ALPHA 10
<<<<<<< HEAD

#define KOFFICE_BETA 6

=======
#define KOFFICE_BETA 7
>>>>>>> bd6da599
//#define KOFFICE_RC


#define KOFFICE_VERSION \
    KOFFICE_MAKE_VERSION(KOFFICE_VERSION_MAJOR,KOFFICE_VERSION_MINOR,KOFFICE_VERSION_RELEASE)

#define KOFFICE_IS_VERSION(a,b,c) ( KOFFICE_VERSION >= KOFFICE_MAKE_VERSION(a,b,c) )

/**
 * Namespace for general KOFFICE functions.
 */
namespace KOffice
{
/**
 * Returns the encoded number of KOffice's version, see the KOFFICE_VERSION macro.
 * In contrary to that macro this function returns the number of the actually
 * installed KOffice version, not the number of the KOffice version that was
 * installed when the program was compiled.
 * @return the version number, encoded in a single uint
 */
unsigned int version();
/**
 * Returns the major number of KOffice's version, e.g.
 * 1 for KOffice 1.2.3.
 * @return the major version number
 */
unsigned int versionMajor();
/**
 * Returns the minor number of KOffice's version, e.g.
 * 2 for KOffice 1.2.3.
 * @return the minor version number
 */
unsigned int versionMinor();
/**
 * Returns the release of KOffice's version, e.g.
 * 3 for KOffice 1.2.3.
 * @return the release number
 */
unsigned int versionRelease();
/**
 * Returns the KOffice version as string, e.g. "1.2.3".
 * @return the KOffice version. You can keep the string forever
 */
const char *versionString();
}

#endif // _KOFFICE_VERSION_H_<|MERGE_RESOLUTION|>--- conflicted
+++ resolved
@@ -22,25 +22,16 @@
 #ifndef _KOFFICE_VERSION_H_
 #define _KOFFICE_VERSION_H_
 
-<<<<<<< HEAD
-#define KOFFICE_VERSION_STRING "2.0 beta-6"
+#define KOFFICE_VERSION_STRING "2.0 beta-7"
 
-=======
-#define KOFFICE_VERSION_STRING "2.0 beta-7"
->>>>>>> bd6da599
 #define KOFFICE_VERSION_MAJOR 1
 #define KOFFICE_VERSION_MINOR 9
 #define KOFFICE_VERSION_RELEASE 98
 #define KOFFICE_MAKE_VERSION( a,b,c ) (((a) << 16) | ((b) << 8) | (c))
 
 //#define KOFFICE_ALPHA 10
-<<<<<<< HEAD
+#define KOFFICE_BETA 7
 
-#define KOFFICE_BETA 6
-
-=======
-#define KOFFICE_BETA 7
->>>>>>> bd6da599
 //#define KOFFICE_RC
 
 
